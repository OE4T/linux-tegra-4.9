/*
 * arch/arm/kernel/topology.c
 *
 * Copyright (C) 2011 Linaro Limited.
 * Written by: Vincent Guittot
 *
 * based on arch/sh/kernel/topology.c
 *
 * This file is subject to the terms and conditions of the GNU General Public
 * License.  See the file "COPYING" in the main directory of this archive
 * for more details.
 */

#include <linux/cpu.h>
#include <linux/cpumask.h>
#include <linux/export.h>
#include <linux/init.h>
#include <linux/percpu.h>
#include <linux/node.h>
#include <linux/nodemask.h>
#include <linux/of.h>
#include <linux/sched.h>
#include <linux/slab.h>

#include <asm/cputype.h>
#include <asm/topology.h>

/*
 * cpu capacity scale management
 */

/*
 * cpu capacity table
 * This per cpu data structure describes the relative capacity of each core.
 * On a heteregenous system, cores don't have the same computation capacity
 * and we reflect that difference in the cpu_capacity field so the scheduler
 * can take this difference into account during load balance. A per cpu
 * structure is preferred because each CPU updates its own cpu_capacity field
 * during the load balance except for idle cores. One idle core is selected
 * to run the rebalance_domains for all idle cores and the cpu_capacity can be
 * updated during this sequence.
 */
static DEFINE_PER_CPU(unsigned long, cpu_scale) = SCHED_CAPACITY_SCALE;

unsigned long scale_cpu_capacity(struct sched_domain *sd, int cpu)
{
#ifdef CONFIG_CPU_FREQ
	unsigned long max_freq_scale = cpufreq_scale_max_freq_capacity(cpu);

	return per_cpu(cpu_scale, cpu) * max_freq_scale >> SCHED_CAPACITY_SHIFT;
#else
	return per_cpu(cpu_scale, cpu);
#endif
}

static void set_capacity_scale(unsigned int cpu, unsigned long capacity)
{
	per_cpu(cpu_scale, cpu) = capacity;
}

#ifdef CONFIG_OF
struct cpu_efficiency {
	const char *compatible;
	unsigned long efficiency;
};

/*
 * Table of relative efficiency of each processors
 * The efficiency value must fit in 20bit and the final
 * cpu_scale value must be in the range
 *   0 < cpu_scale < 3*SCHED_CAPACITY_SCALE/2
 * in order to return at most 1 when DIV_ROUND_CLOSEST
 * is used to compute the capacity of a CPU.
 * Processors that are not defined in the table,
 * use the default SCHED_CAPACITY_SCALE value for cpu_scale.
 */
static const struct cpu_efficiency table_efficiency[] = {
	{"arm,cortex-a15", 3891},
	{"arm,cortex-a7",  2048},
	{NULL, },
};

static unsigned long *__cpu_capacity;
#define cpu_capacity(cpu)	__cpu_capacity[cpu]

static unsigned long middle_capacity = 1;

/*
 * Iterate all CPUs' descriptor in DT and compute the efficiency
 * (as per table_efficiency). Also calculate a middle efficiency
 * as close as possible to  (max{eff_i} - min{eff_i}) / 2
 * This is later used to scale the cpu_capacity field such that an
 * 'average' CPU is of middle capacity. Also see the comments near
 * table_efficiency[] and update_cpu_capacity().
 */
static void __init parse_dt_topology(void)
{
	const struct cpu_efficiency *cpu_eff;
	struct device_node *cn = NULL;
	unsigned long min_capacity = ULONG_MAX;
	unsigned long max_capacity = 0;
	unsigned long capacity = 0;
	int cpu = 0;

	__cpu_capacity = kcalloc(nr_cpu_ids, sizeof(*__cpu_capacity),
				 GFP_NOWAIT);

	for_each_possible_cpu(cpu) {
		const u32 *rate;
		int len;

		/* too early to use cpu->of_node */
		cn = of_get_cpu_node(cpu, NULL);
		if (!cn) {
			pr_err("missing device node for CPU %d\n", cpu);
			continue;
		}

		for (cpu_eff = table_efficiency; cpu_eff->compatible; cpu_eff++)
			if (of_device_is_compatible(cn, cpu_eff->compatible))
				break;

		if (cpu_eff->compatible == NULL)
			continue;

		rate = of_get_property(cn, "clock-frequency", &len);
		if (!rate || len != 4) {
			pr_err("%s missing clock-frequency property\n",
				cn->full_name);
			continue;
		}

		capacity = ((be32_to_cpup(rate)) >> 20) * cpu_eff->efficiency;

		/* Save min capacity of the system */
		if (capacity < min_capacity)
			min_capacity = capacity;

		/* Save max capacity of the system */
		if (capacity > max_capacity)
			max_capacity = capacity;

		cpu_capacity(cpu) = capacity;
	}

	/* If min and max capacities are equals, we bypass the update of the
	 * cpu_scale because all CPUs have the same capacity. Otherwise, we
	 * compute a middle_capacity factor that will ensure that the capacity
	 * of an 'average' CPU of the system will be as close as possible to
	 * SCHED_CAPACITY_SCALE, which is the default value, but with the
	 * constraint explained near table_efficiency[].
	 */
	if (4*max_capacity < (3*(max_capacity + min_capacity)))
		middle_capacity = (min_capacity + max_capacity)
				>> (SCHED_CAPACITY_SHIFT+1);
	else
		middle_capacity = ((max_capacity / 3)
				>> (SCHED_CAPACITY_SHIFT-1)) + 1;

}

static const struct sched_group_energy * const cpu_core_energy(int cpu);

/*
 * Look for a customed capacity of a CPU in the cpu_capacity table during the
 * boot. The update of all CPUs is in O(n^2) for heteregeneous system but the
 * function returns directly for SMP system.
 */
static void update_cpu_capacity(unsigned int cpu)
{
	unsigned long capacity = SCHED_CAPACITY_SCALE;
<<<<<<< HEAD

	if (cpu_core_energy(cpu)) {
		int max_cap_idx = cpu_core_energy(cpu)->nr_cap_states - 1;
		capacity = cpu_core_energy(cpu)->cap_states[max_cap_idx].cap;
	}

=======

	if (cpu_core_energy(cpu)) {
		int max_cap_idx = cpu_core_energy(cpu)->nr_cap_states - 1;
		capacity = cpu_core_energy(cpu)->cap_states[max_cap_idx].cap;
	}

>>>>>>> 3fd926a5
	set_capacity_scale(cpu, capacity);

	pr_info("CPU%u: update cpu_capacity %lu\n",
		cpu, arch_scale_cpu_capacity(NULL, cpu));
}

#else
static inline void parse_dt_topology(void) {}
static inline void update_cpu_capacity(unsigned int cpuid) {}
#endif

 /*
 * cpu topology table
 */
struct cputopo_arm cpu_topology[NR_CPUS];
EXPORT_SYMBOL_GPL(cpu_topology);

const struct cpumask *cpu_coregroup_mask(int cpu)
{
	return &cpu_topology[cpu].core_sibling;
}

/*
 * The current assumption is that we can power gate each core independently.
 * This will be superseded by DT binding once available.
 */
const struct cpumask *cpu_corepower_mask(int cpu)
{
	return &cpu_topology[cpu].thread_sibling;
}

static void update_siblings_masks(unsigned int cpuid)
{
	struct cputopo_arm *cpu_topo, *cpuid_topo = &cpu_topology[cpuid];
	int cpu;

	/* update core and thread sibling masks */
	for_each_possible_cpu(cpu) {
		cpu_topo = &cpu_topology[cpu];

		if (cpuid_topo->socket_id != cpu_topo->socket_id)
			continue;

		cpumask_set_cpu(cpuid, &cpu_topo->core_sibling);
		if (cpu != cpuid)
			cpumask_set_cpu(cpu, &cpuid_topo->core_sibling);

		if (cpuid_topo->core_id != cpu_topo->core_id)
			continue;

		cpumask_set_cpu(cpuid, &cpu_topo->thread_sibling);
		if (cpu != cpuid)
			cpumask_set_cpu(cpu, &cpuid_topo->thread_sibling);
	}
	smp_wmb();
}

/*
 * store_cpu_topology is called at boot when only one cpu is running
 * and with the mutex cpu_hotplug.lock locked, when several cpus have booted,
 * which prevents simultaneous write access to cpu_topology array
 */
void store_cpu_topology(unsigned int cpuid)
{
	struct cputopo_arm *cpuid_topo = &cpu_topology[cpuid];
	unsigned int mpidr;

	/* If the cpu topology has been already set, just return */
	if (cpuid_topo->core_id != -1)
		return;

	mpidr = read_cpuid_mpidr();

	/* create cpu topology mapping */
	if ((mpidr & MPIDR_SMP_BITMASK) == MPIDR_SMP_VALUE) {
		/*
		 * This is a multiprocessor system
		 * multiprocessor format & multiprocessor mode field are set
		 */

		if (mpidr & MPIDR_MT_BITMASK) {
			/* core performance interdependency */
			cpuid_topo->thread_id = MPIDR_AFFINITY_LEVEL(mpidr, 0);
			cpuid_topo->core_id = MPIDR_AFFINITY_LEVEL(mpidr, 1);
			cpuid_topo->socket_id = MPIDR_AFFINITY_LEVEL(mpidr, 2);
		} else {
			/* largely independent cores */
			cpuid_topo->thread_id = -1;
			cpuid_topo->core_id = MPIDR_AFFINITY_LEVEL(mpidr, 0);
			cpuid_topo->socket_id = MPIDR_AFFINITY_LEVEL(mpidr, 1);
		}
	} else {
		/*
		 * This is an uniprocessor system
		 * we are in multiprocessor format but uniprocessor system
		 * or in the old uniprocessor format
		 */
		cpuid_topo->thread_id = -1;
		cpuid_topo->core_id = 0;
		cpuid_topo->socket_id = -1;
	}

	update_siblings_masks(cpuid);

	update_cpu_capacity(cpuid);

	pr_info("CPU%u: thread %d, cpu %d, socket %d, mpidr %x\n",
		cpuid, cpu_topology[cpuid].thread_id,
		cpu_topology[cpuid].core_id,
		cpu_topology[cpuid].socket_id, mpidr);
}

/*
 * ARM TC2 specific energy cost model data. There are no unit requirements for
 * the data. Data can be normalized to any reference point, but the
 * normalization must be consistent. That is, one bogo-joule/watt must be the
 * same quantity for all data, but we don't care what it is.
 */
static struct idle_state idle_states_cluster_a7[] = {
	 { .power = 25 }, /* arch_cpu_idle() (active idle) = WFI */
	 { .power = 25 }, /* WFI */
	 { .power = 10 }, /* cluster-sleep-l */
	};

static struct idle_state idle_states_cluster_a15[] = {
	 { .power = 70 }, /* arch_cpu_idle() (active idle) = WFI */
	 { .power = 70 }, /* WFI */
	 { .power = 25 }, /* cluster-sleep-b */
	};

static struct capacity_state cap_states_cluster_a7[] = {
	/* Cluster only power */
	 { .cap =  150, .power = 2967, }, /*  350 MHz */
	 { .cap =  172, .power = 2792, }, /*  400 MHz */
	 { .cap =  215, .power = 2810, }, /*  500 MHz */
	 { .cap =  258, .power = 2815, }, /*  600 MHz */
	 { .cap =  301, .power = 2919, }, /*  700 MHz */
	 { .cap =  344, .power = 2847, }, /*  800 MHz */
	 { .cap =  387, .power = 3917, }, /*  900 MHz */
	 { .cap =  430, .power = 4905, }, /* 1000 MHz */
	};

static struct capacity_state cap_states_cluster_a15[] = {
	/* Cluster only power */
	 { .cap =  426, .power =  7920, }, /*  500 MHz */
	 { .cap =  512, .power =  8165, }, /*  600 MHz */
	 { .cap =  597, .power =  8172, }, /*  700 MHz */
	 { .cap =  682, .power =  8195, }, /*  800 MHz */
	 { .cap =  768, .power =  8265, }, /*  900 MHz */
	 { .cap =  853, .power =  8446, }, /* 1000 MHz */
	 { .cap =  938, .power = 11426, }, /* 1100 MHz */
	 { .cap = 1024, .power = 15200, }, /* 1200 MHz */
	};

static struct sched_group_energy energy_cluster_a7 = {
	  .nr_idle_states = ARRAY_SIZE(idle_states_cluster_a7),
	  .idle_states    = idle_states_cluster_a7,
	  .nr_cap_states  = ARRAY_SIZE(cap_states_cluster_a7),
	  .cap_states     = cap_states_cluster_a7,
};

static struct sched_group_energy energy_cluster_a15 = {
	  .nr_idle_states = ARRAY_SIZE(idle_states_cluster_a15),
	  .idle_states    = idle_states_cluster_a15,
	  .nr_cap_states  = ARRAY_SIZE(cap_states_cluster_a15),
	  .cap_states     = cap_states_cluster_a15,
};

static struct idle_state idle_states_core_a7[] = {
	 { .power = 0 }, /* arch_cpu_idle (active idle) = WFI */
	 { .power = 0 }, /* WFI */
	 { .power = 0 }, /* cluster-sleep-l */
	};

static struct idle_state idle_states_core_a15[] = {
	 { .power = 0 }, /* arch_cpu_idle (active idle) = WFI */
	 { .power = 0 }, /* WFI */
	 { .power = 0 }, /* cluster-sleep-b */
	};

static struct capacity_state cap_states_core_a7[] = {
	/* Power per cpu */
	 { .cap =  150, .power =  187, }, /*  350 MHz */
	 { .cap =  172, .power =  275, }, /*  400 MHz */
	 { .cap =  215, .power =  334, }, /*  500 MHz */
	 { .cap =  258, .power =  407, }, /*  600 MHz */
	 { .cap =  301, .power =  447, }, /*  700 MHz */
	 { .cap =  344, .power =  549, }, /*  800 MHz */
	 { .cap =  387, .power =  761, }, /*  900 MHz */
	 { .cap =  430, .power = 1024, }, /* 1000 MHz */
	};

static struct capacity_state cap_states_core_a15[] = {
	/* Power per cpu */
	 { .cap =  426, .power = 2021, }, /*  500 MHz */
	 { .cap =  512, .power = 2312, }, /*  600 MHz */
	 { .cap =  597, .power = 2756, }, /*  700 MHz */
	 { .cap =  682, .power = 3125, }, /*  800 MHz */
	 { .cap =  768, .power = 3524, }, /*  900 MHz */
	 { .cap =  853, .power = 3846, }, /* 1000 MHz */
	 { .cap =  938, .power = 5177, }, /* 1100 MHz */
	 { .cap = 1024, .power = 6997, }, /* 1200 MHz */
	};

static struct sched_group_energy energy_core_a7 = {
	  .nr_idle_states = ARRAY_SIZE(idle_states_core_a7),
	  .idle_states    = idle_states_core_a7,
	  .nr_cap_states  = ARRAY_SIZE(cap_states_core_a7),
	  .cap_states     = cap_states_core_a7,
};

static struct sched_group_energy energy_core_a15 = {
	  .nr_idle_states = ARRAY_SIZE(idle_states_core_a15),
	  .idle_states    = idle_states_core_a15,
	  .nr_cap_states  = ARRAY_SIZE(cap_states_core_a15),
	  .cap_states     = cap_states_core_a15,
};

/* sd energy functions */
static inline
const struct sched_group_energy * const cpu_cluster_energy(int cpu)
{
	return cpu_topology[cpu].socket_id ? &energy_cluster_a7 :
			&energy_cluster_a15;
}

static inline
const struct sched_group_energy * const cpu_core_energy(int cpu)
{
	return cpu_topology[cpu].socket_id ? &energy_core_a7 :
			&energy_core_a15;
}

static inline int cpu_corepower_flags(void)
{
	return SD_SHARE_PKG_RESOURCES  | SD_SHARE_POWERDOMAIN | \
	       SD_SHARE_CAP_STATES;
}

static struct sched_domain_topology_level arm_topology[] = {
#ifdef CONFIG_SCHED_MC
	{ cpu_coregroup_mask, cpu_corepower_flags, cpu_core_energy, SD_INIT_NAME(MC) },
#endif
	{ cpu_cpu_mask, NULL, cpu_cluster_energy, SD_INIT_NAME(DIE) },
	{ NULL, },
};

/*
 * init_cpu_topology is called at boot when only one cpu is running
 * which prevent simultaneous write access to cpu_topology array
 */
void __init init_cpu_topology(void)
{
	unsigned int cpu;

	/* init core mask and capacity */
	for_each_possible_cpu(cpu) {
		struct cputopo_arm *cpu_topo = &(cpu_topology[cpu]);

		cpu_topo->thread_id = -1;
		cpu_topo->core_id =  -1;
		cpu_topo->socket_id = -1;
		cpumask_clear(&cpu_topo->core_sibling);
		cpumask_clear(&cpu_topo->thread_sibling);
	}
	smp_wmb();

	parse_dt_topology();

	/* Set scheduler topology descriptor */
	set_sched_topology(arm_topology);
}<|MERGE_RESOLUTION|>--- conflicted
+++ resolved
@@ -44,13 +44,7 @@
 
 unsigned long scale_cpu_capacity(struct sched_domain *sd, int cpu)
 {
-#ifdef CONFIG_CPU_FREQ
-	unsigned long max_freq_scale = cpufreq_scale_max_freq_capacity(cpu);
-
-	return per_cpu(cpu_scale, cpu) * max_freq_scale >> SCHED_CAPACITY_SHIFT;
-#else
 	return per_cpu(cpu_scale, cpu);
-#endif
 }
 
 static void set_capacity_scale(unsigned int cpu, unsigned long capacity)
@@ -169,21 +163,12 @@
 static void update_cpu_capacity(unsigned int cpu)
 {
 	unsigned long capacity = SCHED_CAPACITY_SCALE;
-<<<<<<< HEAD
 
 	if (cpu_core_energy(cpu)) {
 		int max_cap_idx = cpu_core_energy(cpu)->nr_cap_states - 1;
 		capacity = cpu_core_energy(cpu)->cap_states[max_cap_idx].cap;
 	}
 
-=======
-
-	if (cpu_core_energy(cpu)) {
-		int max_cap_idx = cpu_core_energy(cpu)->nr_cap_states - 1;
-		capacity = cpu_core_energy(cpu)->cap_states[max_cap_idx].cap;
-	}
-
->>>>>>> 3fd926a5
 	set_capacity_scale(cpu, capacity);
 
 	pr_info("CPU%u: update cpu_capacity %lu\n",
