#
# Sensor device configuration
#

menu "I2C Hardware Bus support"
	depends on HAS_IOMEM

comment "PC SMBus host controller drivers"
	depends on PCI

config I2C_ALI1535
	tristate "ALI 1535"
	depends on PCI
	help
	  If you say yes to this option, support will be included for the SMB
	  Host controller on Acer Labs Inc. (ALI) M1535 South Bridges.  The SMB
	  controller is part of the 7101 device, which is an ACPI-compliant
	  Power Management Unit (PMU).

	  This driver can also be built as a module.  If so, the module
	  will be called i2c-ali1535.

config I2C_ALI1563
	tristate "ALI 1563"
	depends on PCI
	help
	  If you say yes to this option, support will be included for the SMB
	  Host controller on Acer Labs Inc. (ALI) M1563 South Bridges.  The SMB
	  controller is part of the 7101 device, which is an ACPI-compliant
	  Power Management Unit (PMU).

	  This driver can also be built as a module.  If so, the module
	  will be called i2c-ali1563.

config I2C_ALI15X3
	tristate "ALI 15x3"
	depends on PCI
	help
	  If you say yes to this option, support will be included for the
	  Acer Labs Inc. (ALI) M1514 and M1543 motherboard I2C interfaces.

	  This driver can also be built as a module.  If so, the module
	  will be called i2c-ali15x3.

config I2C_AMD756
	tristate "AMD 756/766/768/8111 and nVidia nForce"
	depends on PCI
	help
	  If you say yes to this option, support will be included for the AMD
	  756/766/768 mainboard I2C interfaces.  The driver also includes
	  support for the first (SMBus 1.0) I2C interface of the AMD 8111 and
	  the nVidia nForce I2C interface.

	  This driver can also be built as a module.  If so, the module
	  will be called i2c-amd756.

config I2C_AMD756_S4882
	tristate "SMBus multiplexing on the Tyan S4882"
	depends on I2C_AMD756 && X86
	help
	  Enabling this option will add specific SMBus support for the Tyan
	  S4882 motherboard.  On this 4-CPU board, the SMBus is multiplexed
	  over 8 different channels, where the various memory module EEPROMs
	  and temperature sensors live.  Saying yes here will give you access
	  to these in addition to the trunk.

	  This driver can also be built as a module.  If so, the module
	  will be called i2c-amd756-s4882.

config I2C_AMD8111
	tristate "AMD 8111"
	depends on PCI
	help
	  If you say yes to this option, support will be included for the
	  second (SMBus 2.0) AMD 8111 mainboard I2C interface.

	  This driver can also be built as a module.  If so, the module
	  will be called i2c-amd8111.

config I2C_HIX5HD2
	tristate "Hix5hd2 high-speed I2C driver"
	depends on ARCH_HIX5HD2 || COMPILE_TEST
	help
	  Say Y here to include support for high-speed I2C controller in the
	  Hisilicon based hix5hd2 SoCs.

	  This driver can also be built as a module.  If so, the module
	  will be called i2c-hix5hd2.

config I2C_I801
	tristate "Intel 82801 (ICH/PCH)"
	depends on PCI
	select CHECK_SIGNATURE if X86 && DMI
	help
	  If you say yes to this option, support will be included for the Intel
	  801 family of mainboard I2C interfaces.  Specifically, the following
	  versions of the chipset are supported:
	    82801AA
	    82801AB
	    82801BA
	    82801CA/CAM
	    82801DB
	    82801EB/ER (ICH5/ICH5R)
	    6300ESB
	    ICH6
	    ICH7
	    ESB2
	    ICH8
	    ICH9
	    EP80579 (Tolapai)
	    ICH10
	    5/3400 Series (PCH)
	    6 Series (PCH)
	    Patsburg (PCH)
	    DH89xxCC (PCH)
	    Panther Point (PCH)
	    Lynx Point (PCH)
	    Lynx Point-LP (PCH)
	    Avoton (SOC)
	    Wellsburg (PCH)
	    Coleto Creek (PCH)
	    Wildcat Point (PCH)
	    Wildcat Point-LP (PCH)
	    BayTrail (SOC)
	    Sunrise Point-H (PCH)
	    Sunrise Point-LP (PCH)
	    DNV (SOC)
	    Broxton (SOC)
<<<<<<< HEAD
=======
	    Lewisburg (PCH)
>>>>>>> 06a691e6

	  This driver can also be built as a module.  If so, the module
	  will be called i2c-i801.

config I2C_ISCH
	tristate "Intel SCH SMBus 1.0"
	depends on PCI
	select LPC_SCH
	help
	  Say Y here if you want to use SMBus controller on the Intel SCH
	  based systems.

	  This driver can also be built as a module. If so, the module
	  will be called i2c-isch.

config I2C_ISMT
	tristate "Intel iSMT SMBus Controller"
	depends on PCI && X86
	help
	  If you say yes to this option, support will be included for the Intel
	  iSMT SMBus host controller interface.

	  This driver can also be built as a module.  If so, the module will be
	  called i2c-ismt.

config I2C_PIIX4
	tristate "Intel PIIX4 and compatible (ATI/AMD/Serverworks/Broadcom/SMSC)"
	depends on PCI
	help
	  If you say yes to this option, support will be included for the Intel
	  PIIX4 family of mainboard I2C interfaces.  Specifically, the following
	  versions of the chipset are supported (note that Serverworks is part
	  of Broadcom):
	    Intel PIIX4
	    Intel 440MX
	    ATI IXP200
	    ATI IXP300
	    ATI IXP400
	    ATI SB600
	    ATI SB700/SP5100
	    ATI SB800
	    AMD Hudson-2
	    AMD ML
	    AMD CZ
	    Serverworks OSB4
	    Serverworks CSB5
	    Serverworks CSB6
	    Serverworks HT-1000
	    Serverworks HT-1100
	    SMSC Victory66

	  Some AMD chipsets contain two PIIX4-compatible SMBus
	  controllers. This driver will attempt to use both controllers
	  on the SB700/SP5100, if they have been initialized by the BIOS.

	  This driver can also be built as a module.  If so, the module
	  will be called i2c-piix4.

config I2C_NFORCE2
	tristate "Nvidia nForce2, nForce3 and nForce4"
	depends on PCI
	help
	  If you say yes to this option, support will be included for the Nvidia
	  nForce2, nForce3 and nForce4 families of mainboard I2C interfaces.

	  This driver can also be built as a module.  If so, the module
	  will be called i2c-nforce2.

config I2C_NFORCE2_S4985
	tristate "SMBus multiplexing on the Tyan S4985"
	depends on I2C_NFORCE2 && X86
	help
	  Enabling this option will add specific SMBus support for the Tyan
	  S4985 motherboard.  On this 4-CPU board, the SMBus is multiplexed
	  over 4 different channels, where the various memory module EEPROMs
	  live.  Saying yes here will give you access to these in addition
	  to the trunk.

	  This driver can also be built as a module.  If so, the module
	  will be called i2c-nforce2-s4985.

config I2C_SIS5595
	tristate "SiS 5595"
	depends on PCI
	help
	  If you say yes to this option, support will be included for the
	  SiS5595 SMBus (a subset of I2C) interface.

	  This driver can also be built as a module.  If so, the module
	  will be called i2c-sis5595.

config I2C_SIS630
	tristate "SiS 630/730/964"
	depends on PCI
	help
	  If you say yes to this option, support will be included for the
	  SiS630, SiS730 and SiS964 SMBus (a subset of I2C) interface.

	  This driver can also be built as a module.  If so, the module
	  will be called i2c-sis630.

config I2C_SIS96X
	tristate "SiS 96x"
	depends on PCI
	help
	  If you say yes to this option, support will be included for the SiS
	  96x SMBus (a subset of I2C) interfaces.  Specifically, the following
	  chipsets are supported:
	    645/961
	    645DX/961
	    645DX/962
	    648/961
	    650/961
	    735
	    745

	  This driver can also be built as a module.  If so, the module
	  will be called i2c-sis96x.

config I2C_VIA
	tristate "VIA VT82C586B"
	depends on PCI
	select I2C_ALGOBIT
	help
	  If you say yes to this option, support will be included for the VIA
          82C586B I2C interface

	  This driver can also be built as a module.  If so, the module
	  will be called i2c-via.

config I2C_VIAPRO
	tristate "VIA VT82C596/82C686/82xx and CX700/VX8xx/VX900"
	depends on PCI
	help
	  If you say yes to this option, support will be included for the VIA
	  VT82C596 and later SMBus interface.  Specifically, the following
	  chipsets are supported:
	    VT82C596A/B
	    VT82C686A/B
	    VT8231
	    VT8233/A
	    VT8235
	    VT8237R/A/S
	    VT8251
	    CX700
	    VX800/VX820
	    VX855/VX875
	    VX900

	  This driver can also be built as a module.  If so, the module
	  will be called i2c-viapro.

if ACPI

comment "ACPI drivers"

config I2C_SCMI
	tristate "SMBus Control Method Interface"
	help
	  This driver supports the SMBus Control Method Interface. It needs the
	  BIOS to declare ACPI control methods as described in the SMBus Control
	  Method Interface specification.

	  To compile this driver as a module, choose M here:
	  the module will be called i2c-scmi.

endif # ACPI

comment "Mac SMBus host controller drivers"
	depends on PPC_CHRP || PPC_PMAC

config I2C_HYDRA
	tristate "CHRP Apple Hydra Mac I/O I2C interface"
	depends on PCI && PPC_CHRP
	select I2C_ALGOBIT
	help
	  This supports the use of the I2C interface in the Apple Hydra Mac
	  I/O chip on some CHRP machines (e.g. the LongTrail).  Say Y if you
	  have such a machine.

	  This support is also available as a module.  If so, the module
	  will be called i2c-hydra.

config I2C_POWERMAC
	tristate "Powermac I2C interface"
	depends on PPC_PMAC
	default y
	help
	  This exposes the various PowerMac i2c interfaces to the linux i2c
	  layer and to userland. It is used by various drivers on the PowerMac
	  platform, and should generally be enabled.

	  This support is also available as a module.  If so, the module
	  will be called i2c-powermac.

comment "I2C system bus drivers (mostly embedded / system-on-chip)"

config I2C_AT91
	tristate "Atmel AT91 I2C Two-Wire interface (TWI)"
	depends on ARCH_AT91
	help
	  This supports the use of the I2C interface on Atmel AT91
	  processors.

	  A serious problem is that there is no documented way to issue
	  repeated START conditions for more than two messages, as needed
	  to support combined I2C messages.  Use the i2c-gpio driver
	  unless your system can cope with this limitation.

	  Caution! at91rm9200, at91sam9261, at91sam9260, at91sam9263 devices
	  don't have clock stretching in transmission mode. For that reason,
	  you can encounter underrun issues causing premature stop sendings if
	  the latency to fill the transmission register is too long. If you
	  are facing this situation, use the i2c-gpio driver.

config I2C_AU1550
	tristate "Au1550/Au1200/Au1300 SMBus interface"
	depends on MIPS_ALCHEMY
	help
	  If you say yes to this option, support will be included for the
	  Au1550/Au1200/Au1300 SMBus interface.

	  This driver can also be built as a module.  If so, the module
	  will be called i2c-au1550.

config I2C_AXXIA
	tristate "Axxia I2C controller"
	depends on ARCH_AXXIA || COMPILE_TEST
	default ARCH_AXXIA
	help
	  Say yes if you want to support the I2C bus on Axxia platforms.

	  Please note that this controller is limited to transfers of maximum
	  255 bytes in length. Any attempt to to a larger transfer will return
	  an error.

config I2C_BCM2835
	tristate "Broadcom BCM2835 I2C controller"
	depends on ARCH_BCM2835
	help
	  If you say yes to this option, support will be included for the
	  BCM2835 I2C controller.

	  If you don't know what to do here, say N.

	  This support is also available as a module.  If so, the module
	  will be called i2c-bcm2835.

config I2C_BCM_IPROC
	tristate "Broadcom iProc I2C controller"
	depends on ARCH_BCM_IPROC || COMPILE_TEST
	default ARCH_BCM_IPROC
	help
	  If you say yes to this option, support will be included for the
	  Broadcom iProc I2C controller.

	  If you don't know what to do here, say N.

config I2C_BCM_KONA
	tristate "BCM Kona I2C adapter"
	depends on ARCH_BCM_MOBILE
	default y
	help
	  If you say yes to this option, support will be included for the
	  I2C interface on the Broadcom Kona family of processors.

	  If you do not need KONA I2C interface, say N.

config I2C_BRCMSTB
	tristate "BRCM Settop I2C controller"
	depends on ARCH_BRCMSTB || COMPILE_TEST
	default y
	help
	  If you say yes to this option, support will be included for the
	  I2C interface on the Broadcom Settop SoCs.

	  If you do not need I2C interface, say N.

config I2C_BLACKFIN_TWI
	tristate "Blackfin TWI I2C support"
	depends on BLACKFIN
	depends on !BF561 && !BF531 && !BF532 && !BF533
	help
	  This is the I2C bus driver for Blackfin on-chip TWI interface.

	  This driver can also be built as a module.  If so, the module
	  will be called i2c-bfin-twi.

config I2C_BLACKFIN_TWI_CLK_KHZ
	int "Blackfin TWI I2C clock (kHz)"
	depends on I2C_BLACKFIN_TWI
	range 21 400
	default 50
	help
	  The unit of the TWI clock is kHz.

config I2C_CADENCE
	tristate "Cadence I2C Controller"
	depends on ARCH_ZYNQ || ARM64
	help
	  Say yes here to select Cadence I2C Host Controller. This controller is
	  e.g. used by Xilinx Zynq.

config I2C_CBUS_GPIO
	tristate "CBUS I2C driver"
	depends on GPIOLIB || COMPILE_TEST
	help
	  Support for CBUS access using I2C API. Mostly relevant for Nokia
	  Internet Tablets (770, N800 and N810).

	  This driver can also be built as a module.  If so, the module
	  will be called i2c-cbus-gpio.

config I2C_CPM
	tristate "Freescale CPM1 or CPM2 (MPC8xx/826x)"
	depends on CPM1 || CPM2
	help
	  This supports the use of the I2C interface on Freescale
	  processors with CPM1 or CPM2.

	  This driver can also be built as a module.  If so, the module
	  will be called i2c-cpm.

config I2C_DAVINCI
	tristate "DaVinci I2C driver"
	depends on ARCH_DAVINCI || ARCH_KEYSTONE
	help
	  Support for TI DaVinci I2C controller driver.

	  This driver can also be built as a module.  If so, the module
	  will be called i2c-davinci.

	  Please note that this driver might be needed to bring up other
	  devices such as DaVinci NIC.
	  For details please see http://www.ti.com/davinci

config I2C_DESIGNWARE_CORE
	tristate

config I2C_DESIGNWARE_PLATFORM
	tristate "Synopsys DesignWare Platform"
	select I2C_DESIGNWARE_CORE
	depends on (ACPI && COMMON_CLK) || !ACPI
	help
	  If you say yes to this option, support will be included for the
	  Synopsys DesignWare I2C adapter. Only master mode is supported.

	  This driver can also be built as a module.  If so, the module
	  will be called i2c-designware-platform.

config I2C_DESIGNWARE_PCI
	tristate "Synopsys DesignWare PCI"
	depends on PCI
	select I2C_DESIGNWARE_CORE
	help
	  If you say yes to this option, support will be included for the
	  Synopsys DesignWare I2C adapter. Only master mode is supported.

	  This driver can also be built as a module.  If so, the module
	  will be called i2c-designware-pci.

config I2C_DESIGNWARE_BAYTRAIL
	bool "Intel Baytrail I2C semaphore support"
	depends on I2C_DESIGNWARE_PLATFORM && IOSF_MBI=y && ACPI
	help
	  This driver enables managed host access to the PMIC I2C bus on select
	  Intel BayTrail platforms using the X-Powers AXP288 PMIC. It allows
	  the host to request uninterrupted access to the PMIC's I2C bus from
	  the platform firmware controlling it. You should say Y if running on
	  a BayTrail system using the AXP288.

config I2C_DIGICOLOR
	tristate "Conexant Digicolor I2C driver"
	depends on ARCH_DIGICOLOR
	help
	  Support for Conexant Digicolor SoCs (CX92755) I2C controller driver.

	  This driver can also be built as a module.  If so, the module
	  will be called i2c-digicolor.

config I2C_EFM32
	tristate "EFM32 I2C controller"
	depends on ARCH_EFM32 || COMPILE_TEST
	help
	  This driver supports the i2c block found in Energy Micro's EFM32
	  SoCs.

config I2C_EG20T
	tristate "Intel EG20T PCH/LAPIS Semicon IOH(ML7213/ML7223/ML7831) I2C"
	depends on PCI && (X86_32 || COMPILE_TEST)
	help
	  This driver is for PCH(Platform controller Hub) I2C of EG20T which
	  is an IOH(Input/Output Hub) for x86 embedded processor.
	  This driver can access PCH I2C bus device.

	  This driver also can be used for LAPIS Semiconductor IOH(Input/
	  Output Hub), ML7213, ML7223 and ML7831.
	  ML7213 IOH is for IVI(In-Vehicle Infotainment) use, ML7223 IOH is
	  for MP(Media Phone) use and ML7831 IOH is for general purpose use.
	  ML7213/ML7223/ML7831 is companion chip for Intel Atom E6xx series.
	  ML7213/ML7223/ML7831 is completely compatible for Intel EG20T PCH.

config I2C_EMEV2
	tristate "EMMA Mobile series I2C adapter"
	depends on HAVE_CLK
	help
	  If you say yes to this option, support will be included for the
	  I2C interface on the Renesas Electronics EM/EV family of processors.

config I2C_EXYNOS5
	tristate "Exynos5 high-speed I2C driver"
	depends on ARCH_EXYNOS && OF
	default y
	help
	  High-speed I2C controller on Exynos5 based Samsung SoCs.

config I2C_GPIO
	tristate "GPIO-based bitbanging I2C"
	depends on GPIOLIB || COMPILE_TEST
	select I2C_ALGOBIT
	help
	  This is a very simple bitbanging I2C driver utilizing the
	  arch-neutral GPIO API to control the SCL and SDA lines.

config I2C_HIGHLANDER
	tristate "Highlander FPGA SMBus interface"
	depends on SH_HIGHLANDER
	help
	  If you say yes to this option, support will be included for
	  the SMBus interface located in the FPGA on various Highlander
	  boards, particularly the R0P7780LC0011RL and R0P7785LC0011RL
	  FPGAs. This is wholly unrelated to the SoC I2C.

	  This driver can also be built as a module.  If so, the module
	  will be called i2c-highlander.

config I2C_IBM_IIC
	tristate "IBM PPC 4xx on-chip I2C interface"
	depends on 4xx
	help
	  Say Y here if you want to use IIC peripheral found on
	  embedded IBM PPC 4xx based systems.

	  This driver can also be built as a module.  If so, the module
	  will be called i2c-ibm_iic.

config I2C_IMG
	tristate "Imagination Technologies I2C SCB Controller"
	depends on MIPS || METAG || COMPILE_TEST
	help
	  Say Y here if you want to use the IMG I2C SCB controller,
	  available on the TZ1090 and other IMG SoCs.

	  This driver can also be built as a module.  If so, the module
	  will be called i2c-img-scb.

config I2C_IMX
	tristate "IMX I2C interface"
	depends on ARCH_MXC || ARCH_LAYERSCAPE
	help
	  Say Y here if you want to use the IIC bus controller on
	  the Freescale i.MX/MXC or Layerscape processors.

	  This driver can also be built as a module.  If so, the module
	  will be called i2c-imx.

config I2C_IOP3XX
	tristate "Intel IOPx3xx and IXP4xx on-chip I2C interface"
	depends on ARCH_IOP32X || ARCH_IOP33X || ARCH_IXP4XX || ARCH_IOP13XX
	help
	  Say Y here if you want to use the IIC bus controller on
	  the Intel IOPx3xx I/O Processors or IXP4xx Network Processors.

	  This driver can also be built as a module.  If so, the module
	  will be called i2c-iop3xx.

config I2C_JZ4780
	tristate "JZ4780 I2C controller interface support"
	depends on MACH_JZ4780 || COMPILE_TEST
	help
	 If you say yes to this option, support will be included for the
	 Ingenic JZ4780 I2C controller.

	 If you don't know what to do here, say N.

config I2C_KEMPLD
	tristate "Kontron COM I2C Controller"
	depends on MFD_KEMPLD
	help
	  This enables support for the I2C bus interface on some Kontron ETX
	  and COMexpress (ETXexpress) modules.

	  This driver can also be built as a module. If so, the module
	  will be called i2c-kempld.

config I2C_LPC2K
	tristate "I2C bus support for NXP LPC2K/LPC178x/18xx/43xx"
	depends on OF && (ARCH_LPC18XX || COMPILE_TEST)
	help
	  This driver supports the I2C interface found several NXP
	  devices including LPC2xxx, LPC178x/7x and LPC18xx/43xx.

	  This driver can also be built as a module.  If so, the module
	  will be called i2c-lpc2k.

config I2C_MESON
	tristate "Amlogic Meson I2C controller"
	depends on ARCH_MESON
	help
	  If you say yes to this option, support will be included for the
	  I2C interface on the Amlogic Meson family of SoCs.

config I2C_MPC
	tristate "MPC107/824x/85xx/512x/52xx/83xx/86xx"
	depends on PPC
	help
	  If you say yes to this option, support will be included for the
	  built-in I2C interface on the MPC107, Tsi107, MPC512x, MPC52xx,
	  MPC8240, MPC8245, MPC83xx, MPC85xx and MPC8641 family processors.

	  This driver can also be built as a module.  If so, the module
	  will be called i2c-mpc.

config I2C_MT65XX
	tristate "MediaTek I2C adapter"
	depends on ARCH_MEDIATEK || COMPILE_TEST
	depends on HAS_DMA
	help
	  This selects the MediaTek(R) Integrated Inter Circuit bus driver
	  for MT65xx and MT81xx.
	  If you want to use MediaTek(R) I2C interface, say Y or M here.
	  If unsure, say N.

config I2C_MV64XXX
	tristate "Marvell mv64xxx I2C Controller"
	depends on MV64X60 || PLAT_ORION || ARCH_SUNXI
	help
	  If you say yes to this option, support will be included for the
	  built-in I2C interface on the Marvell 64xxx line of host bridges.
	  This driver is also used for Allwinner SoCs I2C controllers.

	  This driver can also be built as a module.  If so, the module
	  will be called i2c-mv64xxx.

config I2C_MXS
	tristate "Freescale i.MX28 I2C interface"
	depends on SOC_IMX28
	select STMP_DEVICE
	help
	  Say Y here if you want to use the I2C bus controller on
	  the Freescale i.MX28 processors.

	  This driver can also be built as a module.  If so, the module
	  will be called i2c-mxs.

config I2C_NOMADIK
	tristate "ST-Ericsson Nomadik/Ux500 I2C Controller"
	depends on ARM_AMBA
	help
	  If you say yes to this option, support will be included for the
	  I2C interface from ST-Ericsson's Nomadik and Ux500 architectures,
	  as well as the STA2X11 PCIe I/O HUB.

config I2C_OCORES
	tristate "OpenCores I2C Controller"
	help
	  If you say yes to this option, support will be included for the
	  OpenCores I2C controller. For details see
	  http://www.opencores.org/projects.cgi/web/i2c/overview

	  This driver can also be built as a module.  If so, the module
	  will be called i2c-ocores.

config I2C_OMAP
	tristate "OMAP I2C adapter"
	depends on ARCH_OMAP
	default y if MACH_OMAP_H3 || MACH_OMAP_OSK
	help
	  If you say yes to this option, support will be included for the
	  I2C interface on the Texas Instruments OMAP1/2 family of processors.
	  Like OMAP1510/1610/1710/5912 and OMAP242x.
	  For details see http://www.ti.com/omap.

config I2C_PASEMI
	tristate "PA Semi SMBus interface"
	depends on PPC_PASEMI && PCI
	help
	  Supports the PA Semi PWRficient on-chip SMBus interfaces.

config I2C_PCA_PLATFORM
	tristate "PCA9564/PCA9665 as platform device"
	select I2C_ALGOPCA
	default n
	help
	  This driver supports a memory mapped Philips PCA9564/PCA9665
	  parallel bus to I2C bus controller.

	  This driver can also be built as a module.  If so, the module
	  will be called i2c-pca-platform.

config I2C_PMCMSP
	tristate "PMC MSP I2C TWI Controller"
	depends on PMC_MSP
	help
	  This driver supports the PMC TWI controller on MSP devices.

	  This driver can also be built as module. If so, the module
	  will be called i2c-pmcmsp.

config I2C_PNX
	tristate "I2C bus support for Philips PNX and NXP LPC targets"
	depends on ARCH_LPC32XX
	help
	  This driver supports the Philips IP3204 I2C IP block master and/or
	  slave controller

	  This driver can also be built as a module.  If so, the module
	  will be called i2c-pnx.

config I2C_PUV3
	tristate "PKUnity v3 I2C bus support"
	depends on UNICORE32 && ARCH_PUV3
	select I2C_ALGOBIT
	help
	  This driver supports the I2C IP inside the PKUnity-v3 SoC.
	  This I2C bus controller is under AMBA/AXI bus.

	  This driver can also be built as a module.  If so, the module
	  will be called i2c-puv3.

config I2C_PXA
	tristate "Intel PXA2XX I2C adapter"
	depends on ARCH_PXA || ARCH_MMP || (X86_32 && PCI && OF)
	help
	  If you have devices in the PXA I2C bus, say yes to this option.
	  This driver can also be built as a module.  If so, the module
	  will be called i2c-pxa.

config I2C_PXA_PCI
	def_bool I2C_PXA && X86_32 && PCI && OF

config I2C_PXA_SLAVE
	bool "Intel PXA2XX I2C Slave comms support"
	depends on I2C_PXA && !X86_32
	help
	  Support I2C slave mode communications on the PXA I2C bus.  This
	  is necessary for systems where the PXA may be a target on the
	  I2C bus.

config I2C_QUP
	tristate "Qualcomm QUP based I2C controller"
	depends on ARCH_QCOM
	help
	  If you say yes to this option, support will be included for the
	  built-in I2C interface on the Qualcomm SoCs.

	  This driver can also be built as a module.  If so, the module
	  will be called i2c-qup.

config I2C_RIIC
	tristate "Renesas RIIC adapter"
	depends on ARCH_SHMOBILE || COMPILE_TEST
	help
	  If you say yes to this option, support will be included for the
	  Renesas RIIC I2C interface.

	  This driver can also be built as a module.  If so, the module
	  will be called i2c-riic.

config I2C_RK3X
	tristate "Rockchip RK3xxx I2C adapter"
	depends on OF && COMMON_CLK
	help
	  Say Y here to include support for the I2C adapter in Rockchip RK3xxx
	  SoCs.

	  This driver can also be built as a module. If so, the module will
	  be called i2c-rk3x.

config HAVE_S3C2410_I2C
	bool
	help
	  This will include I2C support for Samsung SoCs. If you want to
	  include I2C support for any machine, kindly select this in the
	  respective Kconfig file.

config I2C_S3C2410
	tristate "S3C2410 I2C Driver"
	depends on HAVE_S3C2410_I2C
	help
	  Say Y here to include support for I2C controller in the
	  Samsung SoCs.

config I2C_SH7760
	tristate "Renesas SH7760 I2C Controller"
	depends on CPU_SUBTYPE_SH7760
	help
	  This driver supports the 2 I2C interfaces on the Renesas SH7760.

	  This driver can also be built as a module.  If so, the module
	  will be called i2c-sh7760.

config I2C_SH_MOBILE
	tristate "SuperH Mobile I2C Controller"
	depends on HAS_DMA
	depends on SUPERH || ARCH_SHMOBILE || COMPILE_TEST
	help
	  If you say yes to this option, support will be included for the
	  built-in I2C interface on the Renesas SH-Mobile processor.

	  This driver can also be built as a module.  If so, the module
	  will be called i2c-sh_mobile.

config I2C_SIMTEC
	tristate "Simtec Generic I2C interface"
	select I2C_ALGOBIT
	help
	  If you say yes to this option, support will be included for
	  the Simtec Generic I2C interface. This driver is for the
	  simple I2C bus used on newer Simtec products for general
	  I2C, such as DDC on the Simtec BBD2016A.

	  This driver can also be built as a module. If so, the module
	  will be called i2c-simtec.

config I2C_SIRF
	tristate "CSR SiRFprimaII I2C interface"
	depends on ARCH_SIRF
	help
	  If you say yes to this option, support will be included for the
	  CSR SiRFprimaII I2C interface.

	  This driver can also be built as a module.  If so, the module
	  will be called i2c-sirf.

config I2C_ST
	tristate "STMicroelectronics SSC I2C support"
	depends on ARCH_STI
	help
	  Enable this option to add support for STMicroelectronics SoCs
	  hardware SSC (Synchronous Serial Controller) as an I2C controller.

	  This driver can also be built as module. If so, the module
	  will be called i2c-st.

config I2C_STU300
	tristate "ST Microelectronics DDC I2C interface"
	depends on MACH_U300
	default y if MACH_U300
	help
	  If you say yes to this option, support will be included for the
	  I2C interface from ST Microelectronics simply called "DDC I2C"
	  supporting both I2C and DDC, used in e.g. the U300 series
	  mobile platforms.

	  This driver can also be built as a module. If so, the module
	  will be called i2c-stu300.

config I2C_SUN6I_P2WI
	tristate "Allwinner sun6i internal P2WI controller"
	depends on RESET_CONTROLLER
	depends on MACH_SUN6I || COMPILE_TEST
	help
	  If you say yes to this option, support will be included for the
	  P2WI (Push/Pull 2 Wire Interface) controller embedded in some sunxi
	  SOCs.
	  The P2WI looks like an SMBus controller (which supports only byte
	  accesses), except that it only supports one slave device.
	  This interface is used to connect to specific PMIC devices (like the
	  AXP221).

config I2C_TEGRA
	tristate "NVIDIA Tegra internal I2C controller"
	depends on ARCH_TEGRA
	help
	  If you say yes to this option, support will be included for the
	  I2C controller embedded in NVIDIA Tegra SOCs

config I2C_UNIPHIER
	tristate "UniPhier FIFO-less I2C controller"
	depends on ARCH_UNIPHIER
	help
	  If you say yes to this option, support will be included for
	  the UniPhier FIFO-less I2C interface embedded in PH1-LD4, PH1-sLD8,
	  or older UniPhier SoCs.

config I2C_UNIPHIER_F
	tristate "UniPhier FIFO-builtin I2C controller"
	depends on ARCH_UNIPHIER
	help
	  If you say yes to this option, support will be included for
	  the UniPhier FIFO-builtin I2C interface embedded in PH1-Pro4,
	  PH1-Pro5, or newer UniPhier SoCs.

config I2C_VERSATILE
	tristate "ARM Versatile/Realview I2C bus support"
	depends on ARCH_VERSATILE || ARCH_REALVIEW || ARCH_VEXPRESS
	select I2C_ALGOBIT
	help
	  Say yes if you want to support the I2C serial bus on ARMs Versatile
	  range of platforms.

	  This driver can also be built as a module.  If so, the module
	  will be called i2c-versatile.

config I2C_WMT
	tristate "Wondermedia WM8xxx SoC I2C bus support"
	depends on ARCH_VT8500
	help
	  Say yes if you want to support the I2C bus on Wondermedia 8xxx-series
	  SoCs.

	  This driver can also be built as a module. If so, the module will be
	  called i2c-wmt.

config I2C_OCTEON
	tristate "Cavium OCTEON I2C bus support"
	depends on CAVIUM_OCTEON_SOC
	help
	  Say yes if you want to support the I2C serial bus on Cavium
	  OCTEON SOC.

	  This driver can also be built as a module.  If so, the module
	  will be called i2c-octeon.

config I2C_XILINX
	tristate "Xilinx I2C Controller"
	depends on HAS_IOMEM
	help
	  If you say yes to this option, support will be included for the
	  Xilinx I2C controller.

	  This driver can also be built as a module.  If so, the module
	  will be called xilinx_i2c.

config I2C_XLR
	tristate "XLR I2C support"
	depends on CPU_XLR
	help
	  This driver enables support for the on-chip I2C interface of
	  the Netlogic XLR/XLS MIPS processors.

	  This driver can also be built as a module.  If so, the module
	  will be called i2c-xlr.

config I2C_XLP9XX
	tristate "XLP9XX I2C support"
	depends on CPU_XLP || COMPILE_TEST
	help
	  This driver enables support for the on-chip I2C interface of
	  the Broadcom XLP9xx/XLP5xx MIPS processors.

	  This driver can also be built as a module.  If so, the module will
	  be called i2c-xlp9xx.

config I2C_RCAR
	tristate "Renesas R-Car I2C Controller"
	depends on ARCH_SHMOBILE || COMPILE_TEST
	select I2C_SLAVE
	help
	  If you say yes to this option, support will be included for the
	  R-Car I2C controller.

	  This driver can also be built as a module.  If so, the module
	  will be called i2c-rcar.

comment "External I2C/SMBus adapter drivers"

config I2C_DIOLAN_U2C
	tristate "Diolan U2C-12 USB adapter"
	depends on USB
	help
	  If you say yes to this option, support will be included for Diolan
	  U2C-12, a USB to I2C interface.

	  This driver can also be built as a module.  If so, the module
	  will be called i2c-diolan-u2c.

config I2C_DLN2
       tristate "Diolan DLN-2 USB I2C adapter"
       depends on MFD_DLN2
       help
	 If you say yes to this option, support will be included for Diolan
	 DLN2, a USB to I2C interface.

	 This driver can also be built as a module.  If so, the module
	 will be called i2c-dln2.

config I2C_PARPORT
	tristate "Parallel port adapter"
	depends on PARPORT
	select I2C_ALGOBIT
	select I2C_SMBUS
	help
	  This supports parallel port I2C adapters such as the ones made by
	  Philips or Velleman, Analog Devices evaluation boards, and more.
	  Basically any adapter using the parallel port as an I2C bus with
	  no extra chipset is supported by this driver, or could be.

	  This driver is a replacement for (and was inspired by) an older
	  driver named i2c-philips-par.  The new driver supports more devices,
	  and makes it easier to add support for new devices.

	  An adapter type parameter is now mandatory.  Please read the file
	  Documentation/i2c/busses/i2c-parport for details.

	  Another driver exists, named i2c-parport-light, which doesn't depend
	  on the parport driver.  This is meant for embedded systems. Don't say
	  Y here if you intend to say Y or M there.

	  This support is also available as a module.  If so, the module
	  will be called i2c-parport.

config I2C_PARPORT_LIGHT
	tristate "Parallel port adapter (light)"
	select I2C_ALGOBIT
	select I2C_SMBUS
	help
	  This supports parallel port I2C adapters such as the ones made by
	  Philips or Velleman, Analog Devices evaluation boards, and more.
	  Basically any adapter using the parallel port as an I2C bus with
	  no extra chipset is supported by this driver, or could be.

	  This driver is a light version of i2c-parport.  It doesn't depend
	  on the parport driver, and uses direct I/O access instead.  This
	  might be preferred on embedded systems where wasting memory for
	  the clean but heavy parport handling is not an option.  The
	  drawback is a reduced portability and the impossibility to
	  daisy-chain other parallel port devices.

	  Don't say Y here if you said Y or M to i2c-parport.  Saying M to
	  both is possible but both modules should not be loaded at the same
	  time.

	  This support is also available as a module.  If so, the module
	  will be called i2c-parport-light.

config I2C_ROBOTFUZZ_OSIF
	tristate "RobotFuzz Open Source InterFace USB adapter"
	depends on USB
	help
	  If you say yes to this option, support will be included for the
	  RobotFuzz Open Source InterFace USB to I2C interface.

	  This driver can also be built as a module.  If so, the module
	  will be called i2c-osif.

config I2C_TAOS_EVM
	tristate "TAOS evaluation module"
	depends on TTY
	select SERIO
	select SERIO_SERPORT
	default n
	help
	  This supports TAOS evaluation modules on serial port. In order to
	  use this driver, you will need the inputattach tool, which is part
	  of the input-utils package.

	  If unsure, say N.

	  This support is also available as a module.  If so, the module
	  will be called i2c-taos-evm.

config I2C_TINY_USB
	tristate "Tiny-USB adapter"
	depends on USB
	help
	  If you say yes to this option, support will be included for the
	  i2c-tiny-usb, a simple do-it-yourself USB to I2C interface. See
	  http://www.harbaum.org/till/i2c_tiny_usb for hardware details.

	  This driver can also be built as a module.  If so, the module
	  will be called i2c-tiny-usb.

config I2C_VIPERBOARD
	tristate "Viperboard I2C master support"
	depends on MFD_VIPERBOARD && USB
	help
	  Say yes here to access the I2C part of the Nano River
	  Technologies Viperboard as I2C master.
          See viperboard API specification and Nano
          River Tech's viperboard.h for detailed meaning
          of the module parameters.

comment "Other I2C/SMBus bus drivers"

config I2C_ACORN
	tristate "Acorn IOC/IOMD I2C bus support"
	depends on ARCH_ACORN
	default y
	select I2C_ALGOBIT
	help
	  Say yes if you want to support the I2C bus on Acorn platforms.

	  If you don't know, say Y.

config I2C_ELEKTOR
	tristate "Elektor ISA card"
	depends on ISA && HAS_IOPORT_MAP && BROKEN_ON_SMP
	select I2C_ALGOPCF
	help
	  This supports the PCF8584 ISA bus I2C adapter.  Say Y if you own
	  such an adapter.

	  This support is also available as a module.  If so, the module
	  will be called i2c-elektor.

config I2C_PCA_ISA
	tristate "PCA9564/PCA9665 on an ISA bus"
	depends on ISA
	select I2C_ALGOPCA
	default n
	help
	  This driver supports ISA boards using the Philips PCA9564/PCA9665
	  parallel bus to I2C bus controller.

	  This driver can also be built as a module.  If so, the module
	  will be called i2c-pca-isa.

	  This device is almost undetectable and using this driver on a
	  system which doesn't have this device will result in long
	  delays when I2C/SMBus chip drivers are loaded (e.g. at boot
	  time).  If unsure, say N.

config I2C_SIBYTE
	tristate "SiByte SMBus interface"
	depends on SIBYTE_SB1xxx_SOC
	help
	  Supports the SiByte SOC on-chip I2C interfaces (2 channels).

config I2C_CROS_EC_TUNNEL
	tristate "ChromeOS EC tunnel I2C bus"
	depends on MFD_CROS_EC
	help
	  If you say yes here you get an I2C bus that will tunnel i2c commands
	  through to the other side of the ChromeOS EC to the i2c bus
	  connected there. This will work whatever the interface used to
	  talk to the EC (SPI, I2C or LPC).

config I2C_XGENE_SLIMPRO
	tristate "APM X-Gene SoC I2C SLIMpro devices support"
	depends on ARCH_XGENE && MAILBOX
	help
	  Enable I2C bus access using the APM X-Gene SoC SLIMpro
	  co-processor. The I2C device access the I2C bus via the X-Gene
	  to SLIMpro (On chip coprocessor) mailbox mechanism.
	  If unsure, say N.

config SCx200_ACB
	tristate "Geode ACCESS.bus support"
	depends on X86_32 && PCI
	help
	  Enable the use of the ACCESS.bus controllers on the Geode SCx200 and
	  SC1100 processors and the CS5535 and CS5536 Geode companion devices.

	  If you don't know what to do here, say N.

	  This support is also available as a module.  If so, the module
	  will be called scx200_acb.

config I2C_OPAL
	tristate "IBM OPAL I2C driver"
	depends on PPC_POWERNV
	default y
	help
	  This exposes the PowerNV platform i2c busses to the linux i2c layer,
	  the driver is based on the OPAL interfaces.

	  This driver can also be built as a module. If so, the module will be
	  called as i2c-opal.

endmenu<|MERGE_RESOLUTION|>--- conflicted
+++ resolved
@@ -126,10 +126,7 @@
 	    Sunrise Point-LP (PCH)
 	    DNV (SOC)
 	    Broxton (SOC)
-<<<<<<< HEAD
-=======
 	    Lewisburg (PCH)
->>>>>>> 06a691e6
 
 	  This driver can also be built as a module.  If so, the module
 	  will be called i2c-i801.
