/*******************************************************************************

  Intel PRO/1000 Linux driver
  Copyright(c) 1999 - 2006 Intel Corporation.

  This program is free software; you can redistribute it and/or modify it
  under the terms and conditions of the GNU General Public License,
  version 2, as published by the Free Software Foundation.

  This program is distributed in the hope it will be useful, but WITHOUT
  ANY WARRANTY; without even the implied warranty of MERCHANTABILITY or
  FITNESS FOR A PARTICULAR PURPOSE.  See the GNU General Public License for
  more details.

  You should have received a copy of the GNU General Public License along with
  this program; if not, write to the Free Software Foundation, Inc.,
  51 Franklin St - Fifth Floor, Boston, MA 02110-1301 USA.

  The full GNU General Public License is included in this distribution in
  the file called "COPYING".

  Contact Information:
  Linux NICS <linux.nics@intel.com>
  e1000-devel Mailing List <e1000-devel@lists.sourceforge.net>
  Intel Corporation, 5200 N.E. Elam Young Parkway, Hillsboro, OR 97124-6497

 */

/* e1000_hw.c
 * Shared functions for accessing and configuring the MAC
 */

#include "e1000.h"

static s32 e1000_check_downshift(struct e1000_hw *hw);
static s32 e1000_check_polarity(struct e1000_hw *hw,
				e1000_rev_polarity *polarity);
static void e1000_clear_hw_cntrs(struct e1000_hw *hw);
static void e1000_clear_vfta(struct e1000_hw *hw);
static s32 e1000_config_dsp_after_link_change(struct e1000_hw *hw,
					      bool link_up);
static s32 e1000_config_fc_after_link_up(struct e1000_hw *hw);
static s32 e1000_detect_gig_phy(struct e1000_hw *hw);
static s32 e1000_get_auto_rd_done(struct e1000_hw *hw);
static s32 e1000_get_cable_length(struct e1000_hw *hw, u16 *min_length,
				  u16 *max_length);
static s32 e1000_get_phy_cfg_done(struct e1000_hw *hw);
static s32 e1000_id_led_init(struct e1000_hw *hw);
static void e1000_init_rx_addrs(struct e1000_hw *hw);
static s32 e1000_phy_igp_get_info(struct e1000_hw *hw,
				  struct e1000_phy_info *phy_info);
static s32 e1000_phy_m88_get_info(struct e1000_hw *hw,
				  struct e1000_phy_info *phy_info);
static s32 e1000_set_d3_lplu_state(struct e1000_hw *hw, bool active);
static s32 e1000_wait_autoneg(struct e1000_hw *hw);
static void e1000_write_reg_io(struct e1000_hw *hw, u32 offset, u32 value);
static s32 e1000_set_phy_type(struct e1000_hw *hw);
static void e1000_phy_init_script(struct e1000_hw *hw);
static s32 e1000_setup_copper_link(struct e1000_hw *hw);
static s32 e1000_setup_fiber_serdes_link(struct e1000_hw *hw);
static s32 e1000_adjust_serdes_amplitude(struct e1000_hw *hw);
static s32 e1000_phy_force_speed_duplex(struct e1000_hw *hw);
static s32 e1000_config_mac_to_phy(struct e1000_hw *hw);
static void e1000_raise_mdi_clk(struct e1000_hw *hw, u32 *ctrl);
static void e1000_lower_mdi_clk(struct e1000_hw *hw, u32 *ctrl);
static void e1000_shift_out_mdi_bits(struct e1000_hw *hw, u32 data, u16 count);
static u16 e1000_shift_in_mdi_bits(struct e1000_hw *hw);
static s32 e1000_phy_reset_dsp(struct e1000_hw *hw);
static s32 e1000_write_eeprom_spi(struct e1000_hw *hw, u16 offset,
				  u16 words, u16 *data);
static s32 e1000_write_eeprom_microwire(struct e1000_hw *hw, u16 offset,
					u16 words, u16 *data);
static s32 e1000_spi_eeprom_ready(struct e1000_hw *hw);
static void e1000_raise_ee_clk(struct e1000_hw *hw, u32 *eecd);
static void e1000_lower_ee_clk(struct e1000_hw *hw, u32 *eecd);
static void e1000_shift_out_ee_bits(struct e1000_hw *hw, u16 data, u16 count);
static s32 e1000_write_phy_reg_ex(struct e1000_hw *hw, u32 reg_addr,
				  u16 phy_data);
static s32 e1000_read_phy_reg_ex(struct e1000_hw *hw, u32 reg_addr,
				 u16 *phy_data);
static u16 e1000_shift_in_ee_bits(struct e1000_hw *hw, u16 count);
static s32 e1000_acquire_eeprom(struct e1000_hw *hw);
static void e1000_release_eeprom(struct e1000_hw *hw);
static void e1000_standby_eeprom(struct e1000_hw *hw);
static s32 e1000_set_vco_speed(struct e1000_hw *hw);
static s32 e1000_polarity_reversal_workaround(struct e1000_hw *hw);
static s32 e1000_set_phy_mode(struct e1000_hw *hw);
static s32 e1000_do_read_eeprom(struct e1000_hw *hw, u16 offset, u16 words,
				u16 *data);
static s32 e1000_do_write_eeprom(struct e1000_hw *hw, u16 offset, u16 words,
				 u16 *data);

/* IGP cable length table */
static const
u16 e1000_igp_cable_length_table[IGP01E1000_AGC_LENGTH_TABLE_SIZE] = {
	5, 5, 5, 5, 5, 5, 5, 5, 5, 5, 5, 5, 5, 5, 5, 5,
	5, 10, 10, 10, 10, 10, 10, 10, 20, 20, 20, 20, 20, 25, 25, 25,
	25, 25, 25, 25, 30, 30, 30, 30, 40, 40, 40, 40, 40, 40, 40, 40,
	40, 50, 50, 50, 50, 50, 50, 50, 60, 60, 60, 60, 60, 60, 60, 60,
	60, 70, 70, 70, 70, 70, 70, 80, 80, 80, 80, 80, 80, 90, 90, 90,
	90, 90, 90, 90, 90, 90, 100, 100, 100, 100, 100, 100, 100, 100, 100,
	    100,
	100, 100, 100, 100, 110, 110, 110, 110, 110, 110, 110, 110, 110, 110,
	    110, 110,
	110, 110, 110, 110, 110, 110, 120, 120, 120, 120, 120, 120, 120, 120,
	    120, 120
};

static DEFINE_SPINLOCK(e1000_eeprom_lock);

/**
 * e1000_set_phy_type - Set the phy type member in the hw struct.
 * @hw: Struct containing variables accessed by shared code
 */
static s32 e1000_set_phy_type(struct e1000_hw *hw)
{
	e_dbg("e1000_set_phy_type");

	if (hw->mac_type == e1000_undefined)
		return -E1000_ERR_PHY_TYPE;

	switch (hw->phy_id) {
	case M88E1000_E_PHY_ID:
	case M88E1000_I_PHY_ID:
	case M88E1011_I_PHY_ID:
	case M88E1111_I_PHY_ID:
	case M88E1118_E_PHY_ID:
		hw->phy_type = e1000_phy_m88;
		break;
	case IGP01E1000_I_PHY_ID:
		if (hw->mac_type == e1000_82541 ||
		    hw->mac_type == e1000_82541_rev_2 ||
		    hw->mac_type == e1000_82547 ||
		    hw->mac_type == e1000_82547_rev_2)
			hw->phy_type = e1000_phy_igp;
		break;
	case RTL8211B_PHY_ID:
		hw->phy_type = e1000_phy_8211;
		break;
	case RTL8201N_PHY_ID:
		hw->phy_type = e1000_phy_8201;
		break;
	default:
		/* Should never have loaded on this device */
		hw->phy_type = e1000_phy_undefined;
		return -E1000_ERR_PHY_TYPE;
	}

	return E1000_SUCCESS;
}

/**
 * e1000_phy_init_script - IGP phy init script - initializes the GbE PHY
 * @hw: Struct containing variables accessed by shared code
 */
static void e1000_phy_init_script(struct e1000_hw *hw)
{
	u32 ret_val;
	u16 phy_saved_data;

	e_dbg("e1000_phy_init_script");

	if (hw->phy_init_script) {
		msleep(20);

		/* Save off the current value of register 0x2F5B to be restored at
		 * the end of this routine. */
		ret_val = e1000_read_phy_reg(hw, 0x2F5B, &phy_saved_data);

		/* Disabled the PHY transmitter */
		e1000_write_phy_reg(hw, 0x2F5B, 0x0003);
		msleep(20);

		e1000_write_phy_reg(hw, 0x0000, 0x0140);
		msleep(5);

		switch (hw->mac_type) {
		case e1000_82541:
		case e1000_82547:
			e1000_write_phy_reg(hw, 0x1F95, 0x0001);
			e1000_write_phy_reg(hw, 0x1F71, 0xBD21);
			e1000_write_phy_reg(hw, 0x1F79, 0x0018);
			e1000_write_phy_reg(hw, 0x1F30, 0x1600);
			e1000_write_phy_reg(hw, 0x1F31, 0x0014);
			e1000_write_phy_reg(hw, 0x1F32, 0x161C);
			e1000_write_phy_reg(hw, 0x1F94, 0x0003);
			e1000_write_phy_reg(hw, 0x1F96, 0x003F);
			e1000_write_phy_reg(hw, 0x2010, 0x0008);
			break;

		case e1000_82541_rev_2:
		case e1000_82547_rev_2:
			e1000_write_phy_reg(hw, 0x1F73, 0x0099);
			break;
		default:
			break;
		}

		e1000_write_phy_reg(hw, 0x0000, 0x3300);
		msleep(20);

		/* Now enable the transmitter */
		e1000_write_phy_reg(hw, 0x2F5B, phy_saved_data);

		if (hw->mac_type == e1000_82547) {
			u16 fused, fine, coarse;

			/* Move to analog registers page */
			e1000_read_phy_reg(hw,
					   IGP01E1000_ANALOG_SPARE_FUSE_STATUS,
					   &fused);

			if (!(fused & IGP01E1000_ANALOG_SPARE_FUSE_ENABLED)) {
				e1000_read_phy_reg(hw,
						   IGP01E1000_ANALOG_FUSE_STATUS,
						   &fused);

				fine = fused & IGP01E1000_ANALOG_FUSE_FINE_MASK;
				coarse =
				    fused & IGP01E1000_ANALOG_FUSE_COARSE_MASK;

				if (coarse >
				    IGP01E1000_ANALOG_FUSE_COARSE_THRESH) {
					coarse -=
					    IGP01E1000_ANALOG_FUSE_COARSE_10;
					fine -= IGP01E1000_ANALOG_FUSE_FINE_1;
				} else if (coarse ==
					   IGP01E1000_ANALOG_FUSE_COARSE_THRESH)
					fine -= IGP01E1000_ANALOG_FUSE_FINE_10;

				fused =
				    (fused & IGP01E1000_ANALOG_FUSE_POLY_MASK) |
				    (fine & IGP01E1000_ANALOG_FUSE_FINE_MASK) |
				    (coarse &
				     IGP01E1000_ANALOG_FUSE_COARSE_MASK);

				e1000_write_phy_reg(hw,
						    IGP01E1000_ANALOG_FUSE_CONTROL,
						    fused);
				e1000_write_phy_reg(hw,
						    IGP01E1000_ANALOG_FUSE_BYPASS,
						    IGP01E1000_ANALOG_FUSE_ENABLE_SW_CONTROL);
			}
		}
	}
}

/**
 * e1000_set_mac_type - Set the mac type member in the hw struct.
 * @hw: Struct containing variables accessed by shared code
 */
s32 e1000_set_mac_type(struct e1000_hw *hw)
{
	e_dbg("e1000_set_mac_type");

	switch (hw->device_id) {
	case E1000_DEV_ID_82542:
		switch (hw->revision_id) {
		case E1000_82542_2_0_REV_ID:
			hw->mac_type = e1000_82542_rev2_0;
			break;
		case E1000_82542_2_1_REV_ID:
			hw->mac_type = e1000_82542_rev2_1;
			break;
		default:
			/* Invalid 82542 revision ID */
			return -E1000_ERR_MAC_TYPE;
		}
		break;
	case E1000_DEV_ID_82543GC_FIBER:
	case E1000_DEV_ID_82543GC_COPPER:
		hw->mac_type = e1000_82543;
		break;
	case E1000_DEV_ID_82544EI_COPPER:
	case E1000_DEV_ID_82544EI_FIBER:
	case E1000_DEV_ID_82544GC_COPPER:
	case E1000_DEV_ID_82544GC_LOM:
		hw->mac_type = e1000_82544;
		break;
	case E1000_DEV_ID_82540EM:
	case E1000_DEV_ID_82540EM_LOM:
	case E1000_DEV_ID_82540EP:
	case E1000_DEV_ID_82540EP_LOM:
	case E1000_DEV_ID_82540EP_LP:
		hw->mac_type = e1000_82540;
		break;
	case E1000_DEV_ID_82545EM_COPPER:
	case E1000_DEV_ID_82545EM_FIBER:
		hw->mac_type = e1000_82545;
		break;
	case E1000_DEV_ID_82545GM_COPPER:
	case E1000_DEV_ID_82545GM_FIBER:
	case E1000_DEV_ID_82545GM_SERDES:
		hw->mac_type = e1000_82545_rev_3;
		break;
	case E1000_DEV_ID_82546EB_COPPER:
	case E1000_DEV_ID_82546EB_FIBER:
	case E1000_DEV_ID_82546EB_QUAD_COPPER:
		hw->mac_type = e1000_82546;
		break;
	case E1000_DEV_ID_82546GB_COPPER:
	case E1000_DEV_ID_82546GB_FIBER:
	case E1000_DEV_ID_82546GB_SERDES:
	case E1000_DEV_ID_82546GB_PCIE:
	case E1000_DEV_ID_82546GB_QUAD_COPPER:
	case E1000_DEV_ID_82546GB_QUAD_COPPER_KSP3:
		hw->mac_type = e1000_82546_rev_3;
		break;
	case E1000_DEV_ID_82541EI:
	case E1000_DEV_ID_82541EI_MOBILE:
	case E1000_DEV_ID_82541ER_LOM:
		hw->mac_type = e1000_82541;
		break;
	case E1000_DEV_ID_82541ER:
	case E1000_DEV_ID_82541GI:
	case E1000_DEV_ID_82541GI_LF:
	case E1000_DEV_ID_82541GI_MOBILE:
		hw->mac_type = e1000_82541_rev_2;
		break;
	case E1000_DEV_ID_82547EI:
	case E1000_DEV_ID_82547EI_MOBILE:
		hw->mac_type = e1000_82547;
		break;
	case E1000_DEV_ID_82547GI:
		hw->mac_type = e1000_82547_rev_2;
		break;
	case E1000_DEV_ID_INTEL_CE4100_GBE:
		hw->mac_type = e1000_ce4100;
		break;
	default:
		/* Should never have loaded on this device */
		return -E1000_ERR_MAC_TYPE;
	}

	switch (hw->mac_type) {
	case e1000_82541:
	case e1000_82547:
	case e1000_82541_rev_2:
	case e1000_82547_rev_2:
		hw->asf_firmware_present = true;
		break;
	default:
		break;
	}

	/* The 82543 chip does not count tx_carrier_errors properly in
	 * FD mode
	 */
	if (hw->mac_type == e1000_82543)
		hw->bad_tx_carr_stats_fd = true;

	if (hw->mac_type > e1000_82544)
		hw->has_smbus = true;

	return E1000_SUCCESS;
}

/**
 * e1000_set_media_type - Set media type and TBI compatibility.
 * @hw: Struct containing variables accessed by shared code
 */
void e1000_set_media_type(struct e1000_hw *hw)
{
	u32 status;

	e_dbg("e1000_set_media_type");

	if (hw->mac_type != e1000_82543) {
		/* tbi_compatibility is only valid on 82543 */
		hw->tbi_compatibility_en = false;
	}

	switch (hw->device_id) {
	case E1000_DEV_ID_82545GM_SERDES:
	case E1000_DEV_ID_82546GB_SERDES:
		hw->media_type = e1000_media_type_internal_serdes;
		break;
	default:
		switch (hw->mac_type) {
		case e1000_82542_rev2_0:
		case e1000_82542_rev2_1:
			hw->media_type = e1000_media_type_fiber;
			break;
		case e1000_ce4100:
			hw->media_type = e1000_media_type_copper;
			break;
		default:
			status = er32(STATUS);
			if (status & E1000_STATUS_TBIMODE) {
				hw->media_type = e1000_media_type_fiber;
				/* tbi_compatibility not valid on fiber */
				hw->tbi_compatibility_en = false;
			} else {
				hw->media_type = e1000_media_type_copper;
			}
			break;
		}
	}
}

/**
 * e1000_reset_hw: reset the hardware completely
 * @hw: Struct containing variables accessed by shared code
 *
 * Reset the transmit and receive units; mask and clear all interrupts.
 */
s32 e1000_reset_hw(struct e1000_hw *hw)
{
	u32 ctrl;
	u32 ctrl_ext;
	u32 icr;
	u32 manc;
	u32 led_ctrl;
	s32 ret_val;

	e_dbg("e1000_reset_hw");

	/* For 82542 (rev 2.0), disable MWI before issuing a device reset */
	if (hw->mac_type == e1000_82542_rev2_0) {
		e_dbg("Disabling MWI on 82542 rev 2.0\n");
		e1000_pci_clear_mwi(hw);
	}

	/* Clear interrupt mask to stop board from generating interrupts */
	e_dbg("Masking off all interrupts\n");
	ew32(IMC, 0xffffffff);

	/* Disable the Transmit and Receive units.  Then delay to allow
	 * any pending transactions to complete before we hit the MAC with
	 * the global reset.
	 */
	ew32(RCTL, 0);
	ew32(TCTL, E1000_TCTL_PSP);
	E1000_WRITE_FLUSH();

	/* The tbi_compatibility_on Flag must be cleared when Rctl is cleared. */
	hw->tbi_compatibility_on = false;

	/* Delay to allow any outstanding PCI transactions to complete before
	 * resetting the device
	 */
	msleep(10);

	ctrl = er32(CTRL);

	/* Must reset the PHY before resetting the MAC */
	if ((hw->mac_type == e1000_82541) || (hw->mac_type == e1000_82547)) {
		ew32(CTRL, (ctrl | E1000_CTRL_PHY_RST));
		msleep(5);
	}

	/* Issue a global reset to the MAC.  This will reset the chip's
	 * transmit, receive, DMA, and link units.  It will not effect
	 * the current PCI configuration.  The global reset bit is self-
	 * clearing, and should clear within a microsecond.
	 */
	e_dbg("Issuing a global reset to MAC\n");

	switch (hw->mac_type) {
	case e1000_82544:
	case e1000_82540:
	case e1000_82545:
	case e1000_82546:
	case e1000_82541:
	case e1000_82541_rev_2:
		/* These controllers can't ack the 64-bit write when issuing the
		 * reset, so use IO-mapping as a workaround to issue the reset */
		E1000_WRITE_REG_IO(hw, CTRL, (ctrl | E1000_CTRL_RST));
		break;
	case e1000_82545_rev_3:
	case e1000_82546_rev_3:
		/* Reset is performed on a shadow of the control register */
		ew32(CTRL_DUP, (ctrl | E1000_CTRL_RST));
		break;
	case e1000_ce4100:
	default:
		ew32(CTRL, (ctrl | E1000_CTRL_RST));
		break;
	}

	/* After MAC reset, force reload of EEPROM to restore power-on settings to
	 * device.  Later controllers reload the EEPROM automatically, so just wait
	 * for reload to complete.
	 */
	switch (hw->mac_type) {
	case e1000_82542_rev2_0:
	case e1000_82542_rev2_1:
	case e1000_82543:
	case e1000_82544:
		/* Wait for reset to complete */
		udelay(10);
		ctrl_ext = er32(CTRL_EXT);
		ctrl_ext |= E1000_CTRL_EXT_EE_RST;
		ew32(CTRL_EXT, ctrl_ext);
		E1000_WRITE_FLUSH();
		/* Wait for EEPROM reload */
		msleep(2);
		break;
	case e1000_82541:
	case e1000_82541_rev_2:
	case e1000_82547:
	case e1000_82547_rev_2:
		/* Wait for EEPROM reload */
		msleep(20);
		break;
	default:
		/* Auto read done will delay 5ms or poll based on mac type */
		ret_val = e1000_get_auto_rd_done(hw);
		if (ret_val)
			return ret_val;
		break;
	}

	/* Disable HW ARPs on ASF enabled adapters */
	if (hw->mac_type >= e1000_82540) {
		manc = er32(MANC);
		manc &= ~(E1000_MANC_ARP_EN);
		ew32(MANC, manc);
	}

	if ((hw->mac_type == e1000_82541) || (hw->mac_type == e1000_82547)) {
		e1000_phy_init_script(hw);

		/* Configure activity LED after PHY reset */
		led_ctrl = er32(LEDCTL);
		led_ctrl &= IGP_ACTIVITY_LED_MASK;
		led_ctrl |= (IGP_ACTIVITY_LED_ENABLE | IGP_LED3_MODE);
		ew32(LEDCTL, led_ctrl);
	}

	/* Clear interrupt mask to stop board from generating interrupts */
	e_dbg("Masking off all interrupts\n");
	ew32(IMC, 0xffffffff);

	/* Clear any pending interrupt events. */
	icr = er32(ICR);

	/* If MWI was previously enabled, reenable it. */
	if (hw->mac_type == e1000_82542_rev2_0) {
		if (hw->pci_cmd_word & PCI_COMMAND_INVALIDATE)
			e1000_pci_set_mwi(hw);
	}

	return E1000_SUCCESS;
}

/**
 * e1000_init_hw: Performs basic configuration of the adapter.
 * @hw: Struct containing variables accessed by shared code
 *
 * Assumes that the controller has previously been reset and is in a
 * post-reset uninitialized state. Initializes the receive address registers,
 * multicast table, and VLAN filter table. Calls routines to setup link
 * configuration and flow control settings. Clears all on-chip counters. Leaves
 * the transmit and receive units disabled and uninitialized.
 */
s32 e1000_init_hw(struct e1000_hw *hw)
{
	u32 ctrl;
	u32 i;
	s32 ret_val;
	u32 mta_size;
	u32 ctrl_ext;

	e_dbg("e1000_init_hw");

	/* Initialize Identification LED */
	ret_val = e1000_id_led_init(hw);
	if (ret_val) {
		e_dbg("Error Initializing Identification LED\n");
		return ret_val;
	}

	/* Set the media type and TBI compatibility */
	e1000_set_media_type(hw);

	/* Disabling VLAN filtering. */
	e_dbg("Initializing the IEEE VLAN\n");
	if (hw->mac_type < e1000_82545_rev_3)
		ew32(VET, 0);
	e1000_clear_vfta(hw);

	/* For 82542 (rev 2.0), disable MWI and put the receiver into reset */
	if (hw->mac_type == e1000_82542_rev2_0) {
		e_dbg("Disabling MWI on 82542 rev 2.0\n");
		e1000_pci_clear_mwi(hw);
		ew32(RCTL, E1000_RCTL_RST);
		E1000_WRITE_FLUSH();
		msleep(5);
	}

	/* Setup the receive address. This involves initializing all of the Receive
	 * Address Registers (RARs 0 - 15).
	 */
	e1000_init_rx_addrs(hw);

	/* For 82542 (rev 2.0), take the receiver out of reset and enable MWI */
	if (hw->mac_type == e1000_82542_rev2_0) {
		ew32(RCTL, 0);
		E1000_WRITE_FLUSH();
		msleep(1);
		if (hw->pci_cmd_word & PCI_COMMAND_INVALIDATE)
			e1000_pci_set_mwi(hw);
	}

	/* Zero out the Multicast HASH table */
	e_dbg("Zeroing the MTA\n");
	mta_size = E1000_MC_TBL_SIZE;
	for (i = 0; i < mta_size; i++) {
		E1000_WRITE_REG_ARRAY(hw, MTA, i, 0);
		/* use write flush to prevent Memory Write Block (MWB) from
		 * occurring when accessing our register space */
		E1000_WRITE_FLUSH();
	}

	/* Set the PCI priority bit correctly in the CTRL register.  This
	 * determines if the adapter gives priority to receives, or if it
	 * gives equal priority to transmits and receives.  Valid only on
	 * 82542 and 82543 silicon.
	 */
	if (hw->dma_fairness && hw->mac_type <= e1000_82543) {
		ctrl = er32(CTRL);
		ew32(CTRL, ctrl | E1000_CTRL_PRIOR);
	}

	switch (hw->mac_type) {
	case e1000_82545_rev_3:
	case e1000_82546_rev_3:
		break;
	default:
		/* Workaround for PCI-X problem when BIOS sets MMRBC incorrectly. */
		if (hw->bus_type == e1000_bus_type_pcix
		    && e1000_pcix_get_mmrbc(hw) > 2048)
			e1000_pcix_set_mmrbc(hw, 2048);
		break;
	}

	/* Call a subroutine to configure the link and setup flow control. */
	ret_val = e1000_setup_link(hw);

	/* Set the transmit descriptor write-back policy */
	if (hw->mac_type > e1000_82544) {
		ctrl = er32(TXDCTL);
		ctrl =
		    (ctrl & ~E1000_TXDCTL_WTHRESH) |
		    E1000_TXDCTL_FULL_TX_DESC_WB;
		ew32(TXDCTL, ctrl);
	}

	/* Clear all of the statistics registers (clear on read).  It is
	 * important that we do this after we have tried to establish link
	 * because the symbol error count will increment wildly if there
	 * is no link.
	 */
	e1000_clear_hw_cntrs(hw);

	if (hw->device_id == E1000_DEV_ID_82546GB_QUAD_COPPER ||
	    hw->device_id == E1000_DEV_ID_82546GB_QUAD_COPPER_KSP3) {
		ctrl_ext = er32(CTRL_EXT);
		/* Relaxed ordering must be disabled to avoid a parity
		 * error crash in a PCI slot. */
		ctrl_ext |= E1000_CTRL_EXT_RO_DIS;
		ew32(CTRL_EXT, ctrl_ext);
	}

	return ret_val;
}

/**
 * e1000_adjust_serdes_amplitude - Adjust SERDES output amplitude based on EEPROM setting.
 * @hw: Struct containing variables accessed by shared code.
 */
static s32 e1000_adjust_serdes_amplitude(struct e1000_hw *hw)
{
	u16 eeprom_data;
	s32 ret_val;

	e_dbg("e1000_adjust_serdes_amplitude");

	if (hw->media_type != e1000_media_type_internal_serdes)
		return E1000_SUCCESS;

	switch (hw->mac_type) {
	case e1000_82545_rev_3:
	case e1000_82546_rev_3:
		break;
	default:
		return E1000_SUCCESS;
	}

	ret_val = e1000_read_eeprom(hw, EEPROM_SERDES_AMPLITUDE, 1,
	                            &eeprom_data);
	if (ret_val) {
		return ret_val;
	}

	if (eeprom_data != EEPROM_RESERVED_WORD) {
		/* Adjust SERDES output amplitude only. */
		eeprom_data &= EEPROM_SERDES_AMPLITUDE_MASK;
		ret_val =
		    e1000_write_phy_reg(hw, M88E1000_PHY_EXT_CTRL, eeprom_data);
		if (ret_val)
			return ret_val;
	}

	return E1000_SUCCESS;
}

/**
 * e1000_setup_link - Configures flow control and link settings.
 * @hw: Struct containing variables accessed by shared code
 *
 * Determines which flow control settings to use. Calls the appropriate media-
 * specific link configuration function. Configures the flow control settings.
 * Assuming the adapter has a valid link partner, a valid link should be
 * established. Assumes the hardware has previously been reset and the
 * transmitter and receiver are not enabled.
 */
s32 e1000_setup_link(struct e1000_hw *hw)
{
	u32 ctrl_ext;
	s32 ret_val;
	u16 eeprom_data;

	e_dbg("e1000_setup_link");

	/* Read and store word 0x0F of the EEPROM. This word contains bits
	 * that determine the hardware's default PAUSE (flow control) mode,
	 * a bit that determines whether the HW defaults to enabling or
	 * disabling auto-negotiation, and the direction of the
	 * SW defined pins. If there is no SW over-ride of the flow
	 * control setting, then the variable hw->fc will
	 * be initialized based on a value in the EEPROM.
	 */
	if (hw->fc == E1000_FC_DEFAULT) {
		ret_val = e1000_read_eeprom(hw, EEPROM_INIT_CONTROL2_REG,
					    1, &eeprom_data);
		if (ret_val) {
			e_dbg("EEPROM Read Error\n");
			return -E1000_ERR_EEPROM;
		}
		if ((eeprom_data & EEPROM_WORD0F_PAUSE_MASK) == 0)
			hw->fc = E1000_FC_NONE;
		else if ((eeprom_data & EEPROM_WORD0F_PAUSE_MASK) ==
			 EEPROM_WORD0F_ASM_DIR)
			hw->fc = E1000_FC_TX_PAUSE;
		else
			hw->fc = E1000_FC_FULL;
	}

	/* We want to save off the original Flow Control configuration just
	 * in case we get disconnected and then reconnected into a different
	 * hub or switch with different Flow Control capabilities.
	 */
	if (hw->mac_type == e1000_82542_rev2_0)
		hw->fc &= (~E1000_FC_TX_PAUSE);

	if ((hw->mac_type < e1000_82543) && (hw->report_tx_early == 1))
		hw->fc &= (~E1000_FC_RX_PAUSE);

	hw->original_fc = hw->fc;

	e_dbg("After fix-ups FlowControl is now = %x\n", hw->fc);

	/* Take the 4 bits from EEPROM word 0x0F that determine the initial
	 * polarity value for the SW controlled pins, and setup the
	 * Extended Device Control reg with that info.
	 * This is needed because one of the SW controlled pins is used for
	 * signal detection.  So this should be done before e1000_setup_pcs_link()
	 * or e1000_phy_setup() is called.
	 */
	if (hw->mac_type == e1000_82543) {
		ret_val = e1000_read_eeprom(hw, EEPROM_INIT_CONTROL2_REG,
					    1, &eeprom_data);
		if (ret_val) {
			e_dbg("EEPROM Read Error\n");
			return -E1000_ERR_EEPROM;
		}
		ctrl_ext = ((eeprom_data & EEPROM_WORD0F_SWPDIO_EXT) <<
			    SWDPIO__EXT_SHIFT);
		ew32(CTRL_EXT, ctrl_ext);
	}

	/* Call the necessary subroutine to configure the link. */
	ret_val = (hw->media_type == e1000_media_type_copper) ?
	    e1000_setup_copper_link(hw) : e1000_setup_fiber_serdes_link(hw);

	/* Initialize the flow control address, type, and PAUSE timer
	 * registers to their default values.  This is done even if flow
	 * control is disabled, because it does not hurt anything to
	 * initialize these registers.
	 */
	e_dbg("Initializing the Flow Control address, type and timer regs\n");

	ew32(FCT, FLOW_CONTROL_TYPE);
	ew32(FCAH, FLOW_CONTROL_ADDRESS_HIGH);
	ew32(FCAL, FLOW_CONTROL_ADDRESS_LOW);

	ew32(FCTTV, hw->fc_pause_time);

	/* Set the flow control receive threshold registers.  Normally,
	 * these registers will be set to a default threshold that may be
	 * adjusted later by the driver's runtime code.  However, if the
	 * ability to transmit pause frames in not enabled, then these
	 * registers will be set to 0.
	 */
	if (!(hw->fc & E1000_FC_TX_PAUSE)) {
		ew32(FCRTL, 0);
		ew32(FCRTH, 0);
	} else {
		/* We need to set up the Receive Threshold high and low water marks
		 * as well as (optionally) enabling the transmission of XON frames.
		 */
		if (hw->fc_send_xon) {
			ew32(FCRTL, (hw->fc_low_water | E1000_FCRTL_XONE));
			ew32(FCRTH, hw->fc_high_water);
		} else {
			ew32(FCRTL, hw->fc_low_water);
			ew32(FCRTH, hw->fc_high_water);
		}
	}
	return ret_val;
}

/**
 * e1000_setup_fiber_serdes_link - prepare fiber or serdes link
 * @hw: Struct containing variables accessed by shared code
 *
 * Manipulates Physical Coding Sublayer functions in order to configure
 * link. Assumes the hardware has been previously reset and the transmitter
 * and receiver are not enabled.
 */
static s32 e1000_setup_fiber_serdes_link(struct e1000_hw *hw)
{
	u32 ctrl;
	u32 status;
	u32 txcw = 0;
	u32 i;
	u32 signal = 0;
	s32 ret_val;

	e_dbg("e1000_setup_fiber_serdes_link");

	/* On adapters with a MAC newer than 82544, SWDP 1 will be
	 * set when the optics detect a signal. On older adapters, it will be
	 * cleared when there is a signal.  This applies to fiber media only.
	 * If we're on serdes media, adjust the output amplitude to value
	 * set in the EEPROM.
	 */
	ctrl = er32(CTRL);
	if (hw->media_type == e1000_media_type_fiber)
		signal = (hw->mac_type > e1000_82544) ? E1000_CTRL_SWDPIN1 : 0;

	ret_val = e1000_adjust_serdes_amplitude(hw);
	if (ret_val)
		return ret_val;

	/* Take the link out of reset */
	ctrl &= ~(E1000_CTRL_LRST);

	/* Adjust VCO speed to improve BER performance */
	ret_val = e1000_set_vco_speed(hw);
	if (ret_val)
		return ret_val;

	e1000_config_collision_dist(hw);

	/* Check for a software override of the flow control settings, and setup
	 * the device accordingly.  If auto-negotiation is enabled, then software
	 * will have to set the "PAUSE" bits to the correct value in the Tranmsit
	 * Config Word Register (TXCW) and re-start auto-negotiation.  However, if
	 * auto-negotiation is disabled, then software will have to manually
	 * configure the two flow control enable bits in the CTRL register.
	 *
	 * The possible values of the "fc" parameter are:
	 *      0:  Flow control is completely disabled
	 *      1:  Rx flow control is enabled (we can receive pause frames, but
	 *          not send pause frames).
	 *      2:  Tx flow control is enabled (we can send pause frames but we do
	 *          not support receiving pause frames).
	 *      3:  Both Rx and TX flow control (symmetric) are enabled.
	 */
	switch (hw->fc) {
	case E1000_FC_NONE:
		/* Flow control is completely disabled by a software over-ride. */
		txcw = (E1000_TXCW_ANE | E1000_TXCW_FD);
		break;
	case E1000_FC_RX_PAUSE:
		/* RX Flow control is enabled and TX Flow control is disabled by a
		 * software over-ride. Since there really isn't a way to advertise
		 * that we are capable of RX Pause ONLY, we will advertise that we
		 * support both symmetric and asymmetric RX PAUSE. Later, we will
		 *  disable the adapter's ability to send PAUSE frames.
		 */
		txcw = (E1000_TXCW_ANE | E1000_TXCW_FD | E1000_TXCW_PAUSE_MASK);
		break;
	case E1000_FC_TX_PAUSE:
		/* TX Flow control is enabled, and RX Flow control is disabled, by a
		 * software over-ride.
		 */
		txcw = (E1000_TXCW_ANE | E1000_TXCW_FD | E1000_TXCW_ASM_DIR);
		break;
	case E1000_FC_FULL:
		/* Flow control (both RX and TX) is enabled by a software over-ride. */
		txcw = (E1000_TXCW_ANE | E1000_TXCW_FD | E1000_TXCW_PAUSE_MASK);
		break;
	default:
		e_dbg("Flow control param set incorrectly\n");
		return -E1000_ERR_CONFIG;
		break;
	}

	/* Since auto-negotiation is enabled, take the link out of reset (the link
	 * will be in reset, because we previously reset the chip). This will
	 * restart auto-negotiation.  If auto-negotiation is successful then the
	 * link-up status bit will be set and the flow control enable bits (RFCE
	 * and TFCE) will be set according to their negotiated value.
	 */
	e_dbg("Auto-negotiation enabled\n");

	ew32(TXCW, txcw);
	ew32(CTRL, ctrl);
	E1000_WRITE_FLUSH();

	hw->txcw = txcw;
	msleep(1);

	/* If we have a signal (the cable is plugged in) then poll for a "Link-Up"
	 * indication in the Device Status Register.  Time-out if a link isn't
	 * seen in 500 milliseconds seconds (Auto-negotiation should complete in
	 * less than 500 milliseconds even if the other end is doing it in SW).
	 * For internal serdes, we just assume a signal is present, then poll.
	 */
	if (hw->media_type == e1000_media_type_internal_serdes ||
	    (er32(CTRL) & E1000_CTRL_SWDPIN1) == signal) {
		e_dbg("Looking for Link\n");
		for (i = 0; i < (LINK_UP_TIMEOUT / 10); i++) {
			msleep(10);
			status = er32(STATUS);
			if (status & E1000_STATUS_LU)
				break;
		}
		if (i == (LINK_UP_TIMEOUT / 10)) {
			e_dbg("Never got a valid link from auto-neg!!!\n");
			hw->autoneg_failed = 1;
			/* AutoNeg failed to achieve a link, so we'll call
			 * e1000_check_for_link. This routine will force the link up if
			 * we detect a signal. This will allow us to communicate with
			 * non-autonegotiating link partners.
			 */
			ret_val = e1000_check_for_link(hw);
			if (ret_val) {
				e_dbg("Error while checking for link\n");
				return ret_val;
			}
			hw->autoneg_failed = 0;
		} else {
			hw->autoneg_failed = 0;
			e_dbg("Valid Link Found\n");
		}
	} else {
		e_dbg("No Signal Detected\n");
	}
	return E1000_SUCCESS;
}

/**
 * e1000_copper_link_rtl_setup - Copper link setup for e1000_phy_rtl series.
 * @hw: Struct containing variables accessed by shared code
 *
 * Commits changes to PHY configuration by calling e1000_phy_reset().
 */
static s32 e1000_copper_link_rtl_setup(struct e1000_hw *hw)
{
	s32 ret_val;

	/* SW reset the PHY so all changes take effect */
	ret_val = e1000_phy_reset(hw);
	if (ret_val) {
		e_dbg("Error Resetting the PHY\n");
		return ret_val;
	}

	return E1000_SUCCESS;
}

static s32 gbe_dhg_phy_setup(struct e1000_hw *hw)
{
	s32 ret_val;
	u32 ctrl_aux;

	switch (hw->phy_type) {
	case e1000_phy_8211:
		ret_val = e1000_copper_link_rtl_setup(hw);
		if (ret_val) {
			e_dbg("e1000_copper_link_rtl_setup failed!\n");
			return ret_val;
		}
		break;
	case e1000_phy_8201:
		/* Set RMII mode */
		ctrl_aux = er32(CTL_AUX);
		ctrl_aux |= E1000_CTL_AUX_RMII;
		ew32(CTL_AUX, ctrl_aux);
		E1000_WRITE_FLUSH();

		/* Disable the J/K bits required for receive */
		ctrl_aux = er32(CTL_AUX);
		ctrl_aux |= 0x4;
		ctrl_aux &= ~0x2;
		ew32(CTL_AUX, ctrl_aux);
		E1000_WRITE_FLUSH();
		ret_val = e1000_copper_link_rtl_setup(hw);

		if (ret_val) {
			e_dbg("e1000_copper_link_rtl_setup failed!\n");
			return ret_val;
		}
		break;
	default:
		e_dbg("Error Resetting the PHY\n");
		return E1000_ERR_PHY_TYPE;
	}

	return E1000_SUCCESS;
}

/**
 * e1000_copper_link_preconfig - early configuration for copper
 * @hw: Struct containing variables accessed by shared code
 *
 * Make sure we have a valid PHY and change PHY mode before link setup.
 */
static s32 e1000_copper_link_preconfig(struct e1000_hw *hw)
{
	u32 ctrl;
	s32 ret_val;
	u16 phy_data;

	e_dbg("e1000_copper_link_preconfig");

	ctrl = er32(CTRL);
	/* With 82543, we need to force speed and duplex on the MAC equal to what
	 * the PHY speed and duplex configuration is. In addition, we need to
	 * perform a hardware reset on the PHY to take it out of reset.
	 */
	if (hw->mac_type > e1000_82543) {
		ctrl |= E1000_CTRL_SLU;
		ctrl &= ~(E1000_CTRL_FRCSPD | E1000_CTRL_FRCDPX);
		ew32(CTRL, ctrl);
	} else {
		ctrl |=
		    (E1000_CTRL_FRCSPD | E1000_CTRL_FRCDPX | E1000_CTRL_SLU);
		ew32(CTRL, ctrl);
		ret_val = e1000_phy_hw_reset(hw);
		if (ret_val)
			return ret_val;
	}

	/* Make sure we have a valid PHY */
	ret_val = e1000_detect_gig_phy(hw);
	if (ret_val) {
		e_dbg("Error, did not detect valid phy.\n");
		return ret_val;
	}
	e_dbg("Phy ID = %x\n", hw->phy_id);

	/* Set PHY to class A mode (if necessary) */
	ret_val = e1000_set_phy_mode(hw);
	if (ret_val)
		return ret_val;

	if ((hw->mac_type == e1000_82545_rev_3) ||
	    (hw->mac_type == e1000_82546_rev_3)) {
		ret_val =
		    e1000_read_phy_reg(hw, M88E1000_PHY_SPEC_CTRL, &phy_data);
		phy_data |= 0x00000008;
		ret_val =
		    e1000_write_phy_reg(hw, M88E1000_PHY_SPEC_CTRL, phy_data);
	}

	if (hw->mac_type <= e1000_82543 ||
	    hw->mac_type == e1000_82541 || hw->mac_type == e1000_82547 ||
	    hw->mac_type == e1000_82541_rev_2
	    || hw->mac_type == e1000_82547_rev_2)
		hw->phy_reset_disable = false;

	return E1000_SUCCESS;
}

/**
 * e1000_copper_link_igp_setup - Copper link setup for e1000_phy_igp series.
 * @hw: Struct containing variables accessed by shared code
 */
static s32 e1000_copper_link_igp_setup(struct e1000_hw *hw)
{
	u32 led_ctrl;
	s32 ret_val;
	u16 phy_data;

	e_dbg("e1000_copper_link_igp_setup");

	if (hw->phy_reset_disable)
		return E1000_SUCCESS;

	ret_val = e1000_phy_reset(hw);
	if (ret_val) {
		e_dbg("Error Resetting the PHY\n");
		return ret_val;
	}

	/* Wait 15ms for MAC to configure PHY from eeprom settings */
	msleep(15);
	/* Configure activity LED after PHY reset */
	led_ctrl = er32(LEDCTL);
	led_ctrl &= IGP_ACTIVITY_LED_MASK;
	led_ctrl |= (IGP_ACTIVITY_LED_ENABLE | IGP_LED3_MODE);
	ew32(LEDCTL, led_ctrl);

	/* The NVM settings will configure LPLU in D3 for IGP2 and IGP3 PHYs */
	if (hw->phy_type == e1000_phy_igp) {
		/* disable lplu d3 during driver init */
		ret_val = e1000_set_d3_lplu_state(hw, false);
		if (ret_val) {
			e_dbg("Error Disabling LPLU D3\n");
			return ret_val;
		}
	}

	/* Configure mdi-mdix settings */
	ret_val = e1000_read_phy_reg(hw, IGP01E1000_PHY_PORT_CTRL, &phy_data);
	if (ret_val)
		return ret_val;

	if ((hw->mac_type == e1000_82541) || (hw->mac_type == e1000_82547)) {
		hw->dsp_config_state = e1000_dsp_config_disabled;
		/* Force MDI for earlier revs of the IGP PHY */
		phy_data &=
		    ~(IGP01E1000_PSCR_AUTO_MDIX |
		      IGP01E1000_PSCR_FORCE_MDI_MDIX);
		hw->mdix = 1;

	} else {
		hw->dsp_config_state = e1000_dsp_config_enabled;
		phy_data &= ~IGP01E1000_PSCR_AUTO_MDIX;

		switch (hw->mdix) {
		case 1:
			phy_data &= ~IGP01E1000_PSCR_FORCE_MDI_MDIX;
			break;
		case 2:
			phy_data |= IGP01E1000_PSCR_FORCE_MDI_MDIX;
			break;
		case 0:
		default:
			phy_data |= IGP01E1000_PSCR_AUTO_MDIX;
			break;
		}
	}
	ret_val = e1000_write_phy_reg(hw, IGP01E1000_PHY_PORT_CTRL, phy_data);
	if (ret_val)
		return ret_val;

	/* set auto-master slave resolution settings */
	if (hw->autoneg) {
		e1000_ms_type phy_ms_setting = hw->master_slave;

		if (hw->ffe_config_state == e1000_ffe_config_active)
			hw->ffe_config_state = e1000_ffe_config_enabled;

		if (hw->dsp_config_state == e1000_dsp_config_activated)
			hw->dsp_config_state = e1000_dsp_config_enabled;

		/* when autonegotiation advertisement is only 1000Mbps then we
		 * should disable SmartSpeed and enable Auto MasterSlave
		 * resolution as hardware default. */
		if (hw->autoneg_advertised == ADVERTISE_1000_FULL) {
			/* Disable SmartSpeed */
			ret_val =
			    e1000_read_phy_reg(hw, IGP01E1000_PHY_PORT_CONFIG,
					       &phy_data);
			if (ret_val)
				return ret_val;
			phy_data &= ~IGP01E1000_PSCFR_SMART_SPEED;
			ret_val =
			    e1000_write_phy_reg(hw, IGP01E1000_PHY_PORT_CONFIG,
						phy_data);
			if (ret_val)
				return ret_val;
			/* Set auto Master/Slave resolution process */
			ret_val =
			    e1000_read_phy_reg(hw, PHY_1000T_CTRL, &phy_data);
			if (ret_val)
				return ret_val;
			phy_data &= ~CR_1000T_MS_ENABLE;
			ret_val =
			    e1000_write_phy_reg(hw, PHY_1000T_CTRL, phy_data);
			if (ret_val)
				return ret_val;
		}

		ret_val = e1000_read_phy_reg(hw, PHY_1000T_CTRL, &phy_data);
		if (ret_val)
			return ret_val;

		/* load defaults for future use */
		hw->original_master_slave = (phy_data & CR_1000T_MS_ENABLE) ?
		    ((phy_data & CR_1000T_MS_VALUE) ?
		     e1000_ms_force_master :
		     e1000_ms_force_slave) : e1000_ms_auto;

		switch (phy_ms_setting) {
		case e1000_ms_force_master:
			phy_data |= (CR_1000T_MS_ENABLE | CR_1000T_MS_VALUE);
			break;
		case e1000_ms_force_slave:
			phy_data |= CR_1000T_MS_ENABLE;
			phy_data &= ~(CR_1000T_MS_VALUE);
			break;
		case e1000_ms_auto:
			phy_data &= ~CR_1000T_MS_ENABLE;
		default:
			break;
		}
		ret_val = e1000_write_phy_reg(hw, PHY_1000T_CTRL, phy_data);
		if (ret_val)
			return ret_val;
	}

	return E1000_SUCCESS;
}

/**
 * e1000_copper_link_mgp_setup - Copper link setup for e1000_phy_m88 series.
 * @hw: Struct containing variables accessed by shared code
 */
static s32 e1000_copper_link_mgp_setup(struct e1000_hw *hw)
{
	s32 ret_val;
	u16 phy_data;

	e_dbg("e1000_copper_link_mgp_setup");

	if (hw->phy_reset_disable)
		return E1000_SUCCESS;

	/* Enable CRS on TX. This must be set for half-duplex operation. */
	ret_val = e1000_read_phy_reg(hw, M88E1000_PHY_SPEC_CTRL, &phy_data);
	if (ret_val)
		return ret_val;

	phy_data |= M88E1000_PSCR_ASSERT_CRS_ON_TX;

	/* Options:
	 *   MDI/MDI-X = 0 (default)
	 *   0 - Auto for all speeds
	 *   1 - MDI mode
	 *   2 - MDI-X mode
	 *   3 - Auto for 1000Base-T only (MDI-X for 10/100Base-T modes)
	 */
	phy_data &= ~M88E1000_PSCR_AUTO_X_MODE;

	switch (hw->mdix) {
	case 1:
		phy_data |= M88E1000_PSCR_MDI_MANUAL_MODE;
		break;
	case 2:
		phy_data |= M88E1000_PSCR_MDIX_MANUAL_MODE;
		break;
	case 3:
		phy_data |= M88E1000_PSCR_AUTO_X_1000T;
		break;
	case 0:
	default:
		phy_data |= M88E1000_PSCR_AUTO_X_MODE;
		break;
	}

	/* Options:
	 *   disable_polarity_correction = 0 (default)
	 *       Automatic Correction for Reversed Cable Polarity
	 *   0 - Disabled
	 *   1 - Enabled
	 */
	phy_data &= ~M88E1000_PSCR_POLARITY_REVERSAL;
	if (hw->disable_polarity_correction == 1)
		phy_data |= M88E1000_PSCR_POLARITY_REVERSAL;
	ret_val = e1000_write_phy_reg(hw, M88E1000_PHY_SPEC_CTRL, phy_data);
	if (ret_val)
		return ret_val;

	if (hw->phy_revision < M88E1011_I_REV_4) {
		/* Force TX_CLK in the Extended PHY Specific Control Register
		 * to 25MHz clock.
		 */
		ret_val =
		    e1000_read_phy_reg(hw, M88E1000_EXT_PHY_SPEC_CTRL,
				       &phy_data);
		if (ret_val)
			return ret_val;

		phy_data |= M88E1000_EPSCR_TX_CLK_25;

		if ((hw->phy_revision == E1000_REVISION_2) &&
		    (hw->phy_id == M88E1111_I_PHY_ID)) {
			/* Vidalia Phy, set the downshift counter to 5x */
			phy_data &= ~(M88EC018_EPSCR_DOWNSHIFT_COUNTER_MASK);
			phy_data |= M88EC018_EPSCR_DOWNSHIFT_COUNTER_5X;
			ret_val = e1000_write_phy_reg(hw,
						      M88E1000_EXT_PHY_SPEC_CTRL,
						      phy_data);
			if (ret_val)
				return ret_val;
		} else {
			/* Configure Master and Slave downshift values */
			phy_data &= ~(M88E1000_EPSCR_MASTER_DOWNSHIFT_MASK |
				      M88E1000_EPSCR_SLAVE_DOWNSHIFT_MASK);
			phy_data |= (M88E1000_EPSCR_MASTER_DOWNSHIFT_1X |
				     M88E1000_EPSCR_SLAVE_DOWNSHIFT_1X);
			ret_val = e1000_write_phy_reg(hw,
						      M88E1000_EXT_PHY_SPEC_CTRL,
						      phy_data);
			if (ret_val)
				return ret_val;
		}
	}

	/* SW Reset the PHY so all changes take effect */
	ret_val = e1000_phy_reset(hw);
	if (ret_val) {
		e_dbg("Error Resetting the PHY\n");
		return ret_val;
	}

	return E1000_SUCCESS;
}

/**
 * e1000_copper_link_autoneg - setup auto-neg
 * @hw: Struct containing variables accessed by shared code
 *
 * Setup auto-negotiation and flow control advertisements,
 * and then perform auto-negotiation.
 */
static s32 e1000_copper_link_autoneg(struct e1000_hw *hw)
{
	s32 ret_val;
	u16 phy_data;

	e_dbg("e1000_copper_link_autoneg");

	/* Perform some bounds checking on the hw->autoneg_advertised
	 * parameter.  If this variable is zero, then set it to the default.
	 */
	hw->autoneg_advertised &= AUTONEG_ADVERTISE_SPEED_DEFAULT;

	/* If autoneg_advertised is zero, we assume it was not defaulted
	 * by the calling code so we set to advertise full capability.
	 */
	if (hw->autoneg_advertised == 0)
		hw->autoneg_advertised = AUTONEG_ADVERTISE_SPEED_DEFAULT;

	/* IFE/RTL8201N PHY only supports 10/100 */
	if (hw->phy_type == e1000_phy_8201)
		hw->autoneg_advertised &= AUTONEG_ADVERTISE_10_100_ALL;

	e_dbg("Reconfiguring auto-neg advertisement params\n");
	ret_val = e1000_phy_setup_autoneg(hw);
	if (ret_val) {
		e_dbg("Error Setting up Auto-Negotiation\n");
		return ret_val;
	}
	e_dbg("Restarting Auto-Neg\n");

	/* Restart auto-negotiation by setting the Auto Neg Enable bit and
	 * the Auto Neg Restart bit in the PHY control register.
	 */
	ret_val = e1000_read_phy_reg(hw, PHY_CTRL, &phy_data);
	if (ret_val)
		return ret_val;

	phy_data |= (MII_CR_AUTO_NEG_EN | MII_CR_RESTART_AUTO_NEG);
	ret_val = e1000_write_phy_reg(hw, PHY_CTRL, phy_data);
	if (ret_val)
		return ret_val;

	/* Does the user want to wait for Auto-Neg to complete here, or
	 * check at a later time (for example, callback routine).
	 */
	if (hw->wait_autoneg_complete) {
		ret_val = e1000_wait_autoneg(hw);
		if (ret_val) {
			e_dbg
			    ("Error while waiting for autoneg to complete\n");
			return ret_val;
		}
	}

	hw->get_link_status = true;

	return E1000_SUCCESS;
}

/**
 * e1000_copper_link_postconfig - post link setup
 * @hw: Struct containing variables accessed by shared code
 *
 * Config the MAC and the PHY after link is up.
 *   1) Set up the MAC to the current PHY speed/duplex
 *      if we are on 82543.  If we
 *      are on newer silicon, we only need to configure
 *      collision distance in the Transmit Control Register.
 *   2) Set up flow control on the MAC to that established with
 *      the link partner.
 *   3) Config DSP to improve Gigabit link quality for some PHY revisions.
 */
static s32 e1000_copper_link_postconfig(struct e1000_hw *hw)
{
	s32 ret_val;
	e_dbg("e1000_copper_link_postconfig");

	if ((hw->mac_type >= e1000_82544) && (hw->mac_type != e1000_ce4100)) {
		e1000_config_collision_dist(hw);
	} else {
		ret_val = e1000_config_mac_to_phy(hw);
		if (ret_val) {
			e_dbg("Error configuring MAC to PHY settings\n");
			return ret_val;
		}
	}
	ret_val = e1000_config_fc_after_link_up(hw);
	if (ret_val) {
		e_dbg("Error Configuring Flow Control\n");
		return ret_val;
	}

	/* Config DSP to improve Giga link quality */
	if (hw->phy_type == e1000_phy_igp) {
		ret_val = e1000_config_dsp_after_link_change(hw, true);
		if (ret_val) {
			e_dbg("Error Configuring DSP after link up\n");
			return ret_val;
		}
	}

	return E1000_SUCCESS;
}

/**
 * e1000_setup_copper_link - phy/speed/duplex setting
 * @hw: Struct containing variables accessed by shared code
 *
 * Detects which PHY is present and sets up the speed and duplex
 */
static s32 e1000_setup_copper_link(struct e1000_hw *hw)
{
	s32 ret_val;
	u16 i;
	u16 phy_data;

	e_dbg("e1000_setup_copper_link");

	/* Check if it is a valid PHY and set PHY mode if necessary. */
	ret_val = e1000_copper_link_preconfig(hw);
	if (ret_val)
		return ret_val;

	if (hw->phy_type == e1000_phy_igp) {
		ret_val = e1000_copper_link_igp_setup(hw);
		if (ret_val)
			return ret_val;
	} else if (hw->phy_type == e1000_phy_m88) {
		ret_val = e1000_copper_link_mgp_setup(hw);
		if (ret_val)
			return ret_val;
	} else {
		ret_val = gbe_dhg_phy_setup(hw);
		if (ret_val) {
			e_dbg("gbe_dhg_phy_setup failed!\n");
			return ret_val;
		}
	}

	if (hw->autoneg) {
		/* Setup autoneg and flow control advertisement
		 * and perform autonegotiation */
		ret_val = e1000_copper_link_autoneg(hw);
		if (ret_val)
			return ret_val;
	} else {
		/* PHY will be set to 10H, 10F, 100H,or 100F
		 * depending on value from forced_speed_duplex. */
		e_dbg("Forcing speed and duplex\n");
		ret_val = e1000_phy_force_speed_duplex(hw);
		if (ret_val) {
			e_dbg("Error Forcing Speed and Duplex\n");
			return ret_val;
		}
	}

	/* Check link status. Wait up to 100 microseconds for link to become
	 * valid.
	 */
	for (i = 0; i < 10; i++) {
		ret_val = e1000_read_phy_reg(hw, PHY_STATUS, &phy_data);
		if (ret_val)
			return ret_val;
		ret_val = e1000_read_phy_reg(hw, PHY_STATUS, &phy_data);
		if (ret_val)
			return ret_val;

		if (phy_data & MII_SR_LINK_STATUS) {
			/* Config the MAC and PHY after link is up */
			ret_val = e1000_copper_link_postconfig(hw);
			if (ret_val)
				return ret_val;

			e_dbg("Valid link established!!!\n");
			return E1000_SUCCESS;
		}
		udelay(10);
	}

	e_dbg("Unable to establish link!!!\n");
	return E1000_SUCCESS;
}

/**
 * e1000_phy_setup_autoneg - phy settings
 * @hw: Struct containing variables accessed by shared code
 *
 * Configures PHY autoneg and flow control advertisement settings
 */
s32 e1000_phy_setup_autoneg(struct e1000_hw *hw)
{
	s32 ret_val;
	u16 mii_autoneg_adv_reg;
	u16 mii_1000t_ctrl_reg;

	e_dbg("e1000_phy_setup_autoneg");

	/* Read the MII Auto-Neg Advertisement Register (Address 4). */
	ret_val = e1000_read_phy_reg(hw, PHY_AUTONEG_ADV, &mii_autoneg_adv_reg);
	if (ret_val)
		return ret_val;

	/* Read the MII 1000Base-T Control Register (Address 9). */
	ret_val = e1000_read_phy_reg(hw, PHY_1000T_CTRL, &mii_1000t_ctrl_reg);
	if (ret_val)
		return ret_val;
	else if (hw->phy_type == e1000_phy_8201)
		mii_1000t_ctrl_reg &= ~REG9_SPEED_MASK;

	/* Need to parse both autoneg_advertised and fc and set up
	 * the appropriate PHY registers.  First we will parse for
	 * autoneg_advertised software override.  Since we can advertise
	 * a plethora of combinations, we need to check each bit
	 * individually.
	 */

	/* First we clear all the 10/100 mb speed bits in the Auto-Neg
	 * Advertisement Register (Address 4) and the 1000 mb speed bits in
	 * the  1000Base-T Control Register (Address 9).
	 */
	mii_autoneg_adv_reg &= ~REG4_SPEED_MASK;
	mii_1000t_ctrl_reg &= ~REG9_SPEED_MASK;

	e_dbg("autoneg_advertised %x\n", hw->autoneg_advertised);

	/* Do we want to advertise 10 Mb Half Duplex? */
	if (hw->autoneg_advertised & ADVERTISE_10_HALF) {
		e_dbg("Advertise 10mb Half duplex\n");
		mii_autoneg_adv_reg |= NWAY_AR_10T_HD_CAPS;
	}

	/* Do we want to advertise 10 Mb Full Duplex? */
	if (hw->autoneg_advertised & ADVERTISE_10_FULL) {
		e_dbg("Advertise 10mb Full duplex\n");
		mii_autoneg_adv_reg |= NWAY_AR_10T_FD_CAPS;
	}

	/* Do we want to advertise 100 Mb Half Duplex? */
	if (hw->autoneg_advertised & ADVERTISE_100_HALF) {
		e_dbg("Advertise 100mb Half duplex\n");
		mii_autoneg_adv_reg |= NWAY_AR_100TX_HD_CAPS;
	}

	/* Do we want to advertise 100 Mb Full Duplex? */
	if (hw->autoneg_advertised & ADVERTISE_100_FULL) {
		e_dbg("Advertise 100mb Full duplex\n");
		mii_autoneg_adv_reg |= NWAY_AR_100TX_FD_CAPS;
	}

	/* We do not allow the Phy to advertise 1000 Mb Half Duplex */
	if (hw->autoneg_advertised & ADVERTISE_1000_HALF) {
		e_dbg
		    ("Advertise 1000mb Half duplex requested, request denied!\n");
	}

	/* Do we want to advertise 1000 Mb Full Duplex? */
	if (hw->autoneg_advertised & ADVERTISE_1000_FULL) {
		e_dbg("Advertise 1000mb Full duplex\n");
		mii_1000t_ctrl_reg |= CR_1000T_FD_CAPS;
	}

	/* Check for a software override of the flow control settings, and
	 * setup the PHY advertisement registers accordingly.  If
	 * auto-negotiation is enabled, then software will have to set the
	 * "PAUSE" bits to the correct value in the Auto-Negotiation
	 * Advertisement Register (PHY_AUTONEG_ADV) and re-start auto-negotiation.
	 *
	 * The possible values of the "fc" parameter are:
	 *      0:  Flow control is completely disabled
	 *      1:  Rx flow control is enabled (we can receive pause frames
	 *          but not send pause frames).
	 *      2:  Tx flow control is enabled (we can send pause frames
	 *          but we do not support receiving pause frames).
	 *      3:  Both Rx and TX flow control (symmetric) are enabled.
	 *  other:  No software override.  The flow control configuration
	 *          in the EEPROM is used.
	 */
	switch (hw->fc) {
	case E1000_FC_NONE:	/* 0 */
		/* Flow control (RX & TX) is completely disabled by a
		 * software over-ride.
		 */
		mii_autoneg_adv_reg &= ~(NWAY_AR_ASM_DIR | NWAY_AR_PAUSE);
		break;
	case E1000_FC_RX_PAUSE:	/* 1 */
		/* RX Flow control is enabled, and TX Flow control is
		 * disabled, by a software over-ride.
		 */
		/* Since there really isn't a way to advertise that we are
		 * capable of RX Pause ONLY, we will advertise that we
		 * support both symmetric and asymmetric RX PAUSE.  Later
		 * (in e1000_config_fc_after_link_up) we will disable the
		 *hw's ability to send PAUSE frames.
		 */
		mii_autoneg_adv_reg |= (NWAY_AR_ASM_DIR | NWAY_AR_PAUSE);
		break;
	case E1000_FC_TX_PAUSE:	/* 2 */
		/* TX Flow control is enabled, and RX Flow control is
		 * disabled, by a software over-ride.
		 */
		mii_autoneg_adv_reg |= NWAY_AR_ASM_DIR;
		mii_autoneg_adv_reg &= ~NWAY_AR_PAUSE;
		break;
	case E1000_FC_FULL:	/* 3 */
		/* Flow control (both RX and TX) is enabled by a software
		 * over-ride.
		 */
		mii_autoneg_adv_reg |= (NWAY_AR_ASM_DIR | NWAY_AR_PAUSE);
		break;
	default:
		e_dbg("Flow control param set incorrectly\n");
		return -E1000_ERR_CONFIG;
	}

	ret_val = e1000_write_phy_reg(hw, PHY_AUTONEG_ADV, mii_autoneg_adv_reg);
	if (ret_val)
		return ret_val;

	e_dbg("Auto-Neg Advertising %x\n", mii_autoneg_adv_reg);

	if (hw->phy_type == e1000_phy_8201) {
		mii_1000t_ctrl_reg = 0;
	} else {
		ret_val = e1000_write_phy_reg(hw, PHY_1000T_CTRL,
		                              mii_1000t_ctrl_reg);
		if (ret_val)
			return ret_val;
	}

	return E1000_SUCCESS;
}

/**
 * e1000_phy_force_speed_duplex - force link settings
 * @hw: Struct containing variables accessed by shared code
 *
 * Force PHY speed and duplex settings to hw->forced_speed_duplex
 */
static s32 e1000_phy_force_speed_duplex(struct e1000_hw *hw)
{
	u32 ctrl;
	s32 ret_val;
	u16 mii_ctrl_reg;
	u16 mii_status_reg;
	u16 phy_data;
	u16 i;

	e_dbg("e1000_phy_force_speed_duplex");

	/* Turn off Flow control if we are forcing speed and duplex. */
	hw->fc = E1000_FC_NONE;

	e_dbg("hw->fc = %d\n", hw->fc);

	/* Read the Device Control Register. */
	ctrl = er32(CTRL);

	/* Set the bits to Force Speed and Duplex in the Device Ctrl Reg. */
	ctrl |= (E1000_CTRL_FRCSPD | E1000_CTRL_FRCDPX);
	ctrl &= ~(DEVICE_SPEED_MASK);

	/* Clear the Auto Speed Detect Enable bit. */
	ctrl &= ~E1000_CTRL_ASDE;

	/* Read the MII Control Register. */
	ret_val = e1000_read_phy_reg(hw, PHY_CTRL, &mii_ctrl_reg);
	if (ret_val)
		return ret_val;

	/* We need to disable autoneg in order to force link and duplex. */

	mii_ctrl_reg &= ~MII_CR_AUTO_NEG_EN;

	/* Are we forcing Full or Half Duplex? */
	if (hw->forced_speed_duplex == e1000_100_full ||
	    hw->forced_speed_duplex == e1000_10_full) {
		/* We want to force full duplex so we SET the full duplex bits in the
		 * Device and MII Control Registers.
		 */
		ctrl |= E1000_CTRL_FD;
		mii_ctrl_reg |= MII_CR_FULL_DUPLEX;
		e_dbg("Full Duplex\n");
	} else {
		/* We want to force half duplex so we CLEAR the full duplex bits in
		 * the Device and MII Control Registers.
		 */
		ctrl &= ~E1000_CTRL_FD;
		mii_ctrl_reg &= ~MII_CR_FULL_DUPLEX;
		e_dbg("Half Duplex\n");
	}

	/* Are we forcing 100Mbps??? */
	if (hw->forced_speed_duplex == e1000_100_full ||
	    hw->forced_speed_duplex == e1000_100_half) {
		/* Set the 100Mb bit and turn off the 1000Mb and 10Mb bits. */
		ctrl |= E1000_CTRL_SPD_100;
		mii_ctrl_reg |= MII_CR_SPEED_100;
		mii_ctrl_reg &= ~(MII_CR_SPEED_1000 | MII_CR_SPEED_10);
		e_dbg("Forcing 100mb ");
	} else {
		/* Set the 10Mb bit and turn off the 1000Mb and 100Mb bits. */
		ctrl &= ~(E1000_CTRL_SPD_1000 | E1000_CTRL_SPD_100);
		mii_ctrl_reg |= MII_CR_SPEED_10;
		mii_ctrl_reg &= ~(MII_CR_SPEED_1000 | MII_CR_SPEED_100);
		e_dbg("Forcing 10mb ");
	}

	e1000_config_collision_dist(hw);

	/* Write the configured values back to the Device Control Reg. */
	ew32(CTRL, ctrl);

	if (hw->phy_type == e1000_phy_m88) {
		ret_val =
		    e1000_read_phy_reg(hw, M88E1000_PHY_SPEC_CTRL, &phy_data);
		if (ret_val)
			return ret_val;

		/* Clear Auto-Crossover to force MDI manually. M88E1000 requires MDI
		 * forced whenever speed are duplex are forced.
		 */
		phy_data &= ~M88E1000_PSCR_AUTO_X_MODE;
		ret_val =
		    e1000_write_phy_reg(hw, M88E1000_PHY_SPEC_CTRL, phy_data);
		if (ret_val)
			return ret_val;

		e_dbg("M88E1000 PSCR: %x\n", phy_data);

		/* Need to reset the PHY or these changes will be ignored */
		mii_ctrl_reg |= MII_CR_RESET;

		/* Disable MDI-X support for 10/100 */
	} else {
		/* Clear Auto-Crossover to force MDI manually.  IGP requires MDI
		 * forced whenever speed or duplex are forced.
		 */
		ret_val =
		    e1000_read_phy_reg(hw, IGP01E1000_PHY_PORT_CTRL, &phy_data);
		if (ret_val)
			return ret_val;

		phy_data &= ~IGP01E1000_PSCR_AUTO_MDIX;
		phy_data &= ~IGP01E1000_PSCR_FORCE_MDI_MDIX;

		ret_val =
		    e1000_write_phy_reg(hw, IGP01E1000_PHY_PORT_CTRL, phy_data);
		if (ret_val)
			return ret_val;
	}

	/* Write back the modified PHY MII control register. */
	ret_val = e1000_write_phy_reg(hw, PHY_CTRL, mii_ctrl_reg);
	if (ret_val)
		return ret_val;

	udelay(1);

	/* The wait_autoneg_complete flag may be a little misleading here.
	 * Since we are forcing speed and duplex, Auto-Neg is not enabled.
	 * But we do want to delay for a period while forcing only so we
	 * don't generate false No Link messages.  So we will wait here
	 * only if the user has set wait_autoneg_complete to 1, which is
	 * the default.
	 */
	if (hw->wait_autoneg_complete) {
		/* We will wait for autoneg to complete. */
		e_dbg("Waiting for forced speed/duplex link.\n");
		mii_status_reg = 0;

		/* We will wait for autoneg to complete or 4.5 seconds to expire. */
		for (i = PHY_FORCE_TIME; i > 0; i--) {
			/* Read the MII Status Register and wait for Auto-Neg Complete bit
			 * to be set.
			 */
			ret_val =
			    e1000_read_phy_reg(hw, PHY_STATUS, &mii_status_reg);
			if (ret_val)
				return ret_val;

			ret_val =
			    e1000_read_phy_reg(hw, PHY_STATUS, &mii_status_reg);
			if (ret_val)
				return ret_val;

			if (mii_status_reg & MII_SR_LINK_STATUS)
				break;
			msleep(100);
		}
		if ((i == 0) && (hw->phy_type == e1000_phy_m88)) {
			/* We didn't get link.  Reset the DSP and wait again for link. */
			ret_val = e1000_phy_reset_dsp(hw);
			if (ret_val) {
				e_dbg("Error Resetting PHY DSP\n");
				return ret_val;
			}
		}
		/* This loop will early-out if the link condition has been met.  */
		for (i = PHY_FORCE_TIME; i > 0; i--) {
			if (mii_status_reg & MII_SR_LINK_STATUS)
				break;
			msleep(100);
			/* Read the MII Status Register and wait for Auto-Neg Complete bit
			 * to be set.
			 */
			ret_val =
			    e1000_read_phy_reg(hw, PHY_STATUS, &mii_status_reg);
			if (ret_val)
				return ret_val;

			ret_val =
			    e1000_read_phy_reg(hw, PHY_STATUS, &mii_status_reg);
			if (ret_val)
				return ret_val;
		}
	}

	if (hw->phy_type == e1000_phy_m88) {
		/* Because we reset the PHY above, we need to re-force TX_CLK in the
		 * Extended PHY Specific Control Register to 25MHz clock.  This value
		 * defaults back to a 2.5MHz clock when the PHY is reset.
		 */
		ret_val =
		    e1000_read_phy_reg(hw, M88E1000_EXT_PHY_SPEC_CTRL,
				       &phy_data);
		if (ret_val)
			return ret_val;

		phy_data |= M88E1000_EPSCR_TX_CLK_25;
		ret_val =
		    e1000_write_phy_reg(hw, M88E1000_EXT_PHY_SPEC_CTRL,
					phy_data);
		if (ret_val)
			return ret_val;

		/* In addition, because of the s/w reset above, we need to enable CRS on
		 * TX.  This must be set for both full and half duplex operation.
		 */
		ret_val =
		    e1000_read_phy_reg(hw, M88E1000_PHY_SPEC_CTRL, &phy_data);
		if (ret_val)
			return ret_val;

		phy_data |= M88E1000_PSCR_ASSERT_CRS_ON_TX;
		ret_val =
		    e1000_write_phy_reg(hw, M88E1000_PHY_SPEC_CTRL, phy_data);
		if (ret_val)
			return ret_val;

		if ((hw->mac_type == e1000_82544 || hw->mac_type == e1000_82543)
		    && (!hw->autoneg)
		    && (hw->forced_speed_duplex == e1000_10_full
			|| hw->forced_speed_duplex == e1000_10_half)) {
			ret_val = e1000_polarity_reversal_workaround(hw);
			if (ret_val)
				return ret_val;
		}
	}
	return E1000_SUCCESS;
}

/**
 * e1000_config_collision_dist - set collision distance register
 * @hw: Struct containing variables accessed by shared code
 *
 * Sets the collision distance in the Transmit Control register.
 * Link should have been established previously. Reads the speed and duplex
 * information from the Device Status register.
 */
void e1000_config_collision_dist(struct e1000_hw *hw)
{
	u32 tctl, coll_dist;

	e_dbg("e1000_config_collision_dist");

	if (hw->mac_type < e1000_82543)
		coll_dist = E1000_COLLISION_DISTANCE_82542;
	else
		coll_dist = E1000_COLLISION_DISTANCE;

	tctl = er32(TCTL);

	tctl &= ~E1000_TCTL_COLD;
	tctl |= coll_dist << E1000_COLD_SHIFT;

	ew32(TCTL, tctl);
	E1000_WRITE_FLUSH();
}

/**
 * e1000_config_mac_to_phy - sync phy and mac settings
 * @hw: Struct containing variables accessed by shared code
 * @mii_reg: data to write to the MII control register
 *
 * Sets MAC speed and duplex settings to reflect the those in the PHY
 * The contents of the PHY register containing the needed information need to
 * be passed in.
 */
static s32 e1000_config_mac_to_phy(struct e1000_hw *hw)
{
	u32 ctrl;
	s32 ret_val;
	u16 phy_data;

	e_dbg("e1000_config_mac_to_phy");

	/* 82544 or newer MAC, Auto Speed Detection takes care of
	 * MAC speed/duplex configuration.*/
	if ((hw->mac_type >= e1000_82544) && (hw->mac_type != e1000_ce4100))
		return E1000_SUCCESS;

	/* Read the Device Control Register and set the bits to Force Speed
	 * and Duplex.
	 */
	ctrl = er32(CTRL);
	ctrl |= (E1000_CTRL_FRCSPD | E1000_CTRL_FRCDPX);
	ctrl &= ~(E1000_CTRL_SPD_SEL | E1000_CTRL_ILOS);

	switch (hw->phy_type) {
	case e1000_phy_8201:
		ret_val = e1000_read_phy_reg(hw, PHY_CTRL, &phy_data);
		if (ret_val)
			return ret_val;

		if (phy_data & RTL_PHY_CTRL_FD)
			ctrl |= E1000_CTRL_FD;
		else
			ctrl &= ~E1000_CTRL_FD;

		if (phy_data & RTL_PHY_CTRL_SPD_100)
			ctrl |= E1000_CTRL_SPD_100;
		else
			ctrl |= E1000_CTRL_SPD_10;

		e1000_config_collision_dist(hw);
		break;
	default:
		/* Set up duplex in the Device Control and Transmit Control
		 * registers depending on negotiated values.
		 */
		ret_val = e1000_read_phy_reg(hw, M88E1000_PHY_SPEC_STATUS,
		                             &phy_data);
		if (ret_val)
			return ret_val;

		if (phy_data & M88E1000_PSSR_DPLX)
			ctrl |= E1000_CTRL_FD;
		else
			ctrl &= ~E1000_CTRL_FD;

		e1000_config_collision_dist(hw);

		/* Set up speed in the Device Control register depending on
		 * negotiated values.
		 */
		if ((phy_data & M88E1000_PSSR_SPEED) == M88E1000_PSSR_1000MBS)
			ctrl |= E1000_CTRL_SPD_1000;
		else if ((phy_data & M88E1000_PSSR_SPEED) ==
		         M88E1000_PSSR_100MBS)
			ctrl |= E1000_CTRL_SPD_100;
	}

	/* Write the configured values back to the Device Control Reg. */
	ew32(CTRL, ctrl);
	return E1000_SUCCESS;
}

/**
 * e1000_force_mac_fc - force flow control settings
 * @hw: Struct containing variables accessed by shared code
 *
 * Forces the MAC's flow control settings.
 * Sets the TFCE and RFCE bits in the device control register to reflect
 * the adapter settings. TFCE and RFCE need to be explicitly set by
 * software when a Copper PHY is used because autonegotiation is managed
 * by the PHY rather than the MAC. Software must also configure these
 * bits when link is forced on a fiber connection.
 */
s32 e1000_force_mac_fc(struct e1000_hw *hw)
{
	u32 ctrl;

	e_dbg("e1000_force_mac_fc");

	/* Get the current configuration of the Device Control Register */
	ctrl = er32(CTRL);

	/* Because we didn't get link via the internal auto-negotiation
	 * mechanism (we either forced link or we got link via PHY
	 * auto-neg), we have to manually enable/disable transmit an
	 * receive flow control.
	 *
	 * The "Case" statement below enables/disable flow control
	 * according to the "hw->fc" parameter.
	 *
	 * The possible values of the "fc" parameter are:
	 *      0:  Flow control is completely disabled
	 *      1:  Rx flow control is enabled (we can receive pause
	 *          frames but not send pause frames).
	 *      2:  Tx flow control is enabled (we can send pause frames
	 *          frames but we do not receive pause frames).
	 *      3:  Both Rx and TX flow control (symmetric) is enabled.
	 *  other:  No other values should be possible at this point.
	 */

	switch (hw->fc) {
	case E1000_FC_NONE:
		ctrl &= (~(E1000_CTRL_TFCE | E1000_CTRL_RFCE));
		break;
	case E1000_FC_RX_PAUSE:
		ctrl &= (~E1000_CTRL_TFCE);
		ctrl |= E1000_CTRL_RFCE;
		break;
	case E1000_FC_TX_PAUSE:
		ctrl &= (~E1000_CTRL_RFCE);
		ctrl |= E1000_CTRL_TFCE;
		break;
	case E1000_FC_FULL:
		ctrl |= (E1000_CTRL_TFCE | E1000_CTRL_RFCE);
		break;
	default:
		e_dbg("Flow control param set incorrectly\n");
		return -E1000_ERR_CONFIG;
	}

	/* Disable TX Flow Control for 82542 (rev 2.0) */
	if (hw->mac_type == e1000_82542_rev2_0)
		ctrl &= (~E1000_CTRL_TFCE);

	ew32(CTRL, ctrl);
	return E1000_SUCCESS;
}

/**
 * e1000_config_fc_after_link_up - configure flow control after autoneg
 * @hw: Struct containing variables accessed by shared code
 *
 * Configures flow control settings after link is established
 * Should be called immediately after a valid link has been established.
 * Forces MAC flow control settings if link was forced. When in MII/GMII mode
 * and autonegotiation is enabled, the MAC flow control settings will be set
 * based on the flow control negotiated by the PHY. In TBI mode, the TFCE
 * and RFCE bits will be automatically set to the negotiated flow control mode.
 */
static s32 e1000_config_fc_after_link_up(struct e1000_hw *hw)
{
	s32 ret_val;
	u16 mii_status_reg;
	u16 mii_nway_adv_reg;
	u16 mii_nway_lp_ability_reg;
	u16 speed;
	u16 duplex;

	e_dbg("e1000_config_fc_after_link_up");

	/* Check for the case where we have fiber media and auto-neg failed
	 * so we had to force link.  In this case, we need to force the
	 * configuration of the MAC to match the "fc" parameter.
	 */
	if (((hw->media_type == e1000_media_type_fiber) && (hw->autoneg_failed))
	    || ((hw->media_type == e1000_media_type_internal_serdes)
		&& (hw->autoneg_failed))
	    || ((hw->media_type == e1000_media_type_copper)
		&& (!hw->autoneg))) {
		ret_val = e1000_force_mac_fc(hw);
		if (ret_val) {
			e_dbg("Error forcing flow control settings\n");
			return ret_val;
		}
	}

	/* Check for the case where we have copper media and auto-neg is
	 * enabled.  In this case, we need to check and see if Auto-Neg
	 * has completed, and if so, how the PHY and link partner has
	 * flow control configured.
	 */
	if ((hw->media_type == e1000_media_type_copper) && hw->autoneg) {
		/* Read the MII Status Register and check to see if AutoNeg
		 * has completed.  We read this twice because this reg has
		 * some "sticky" (latched) bits.
		 */
		ret_val = e1000_read_phy_reg(hw, PHY_STATUS, &mii_status_reg);
		if (ret_val)
			return ret_val;
		ret_val = e1000_read_phy_reg(hw, PHY_STATUS, &mii_status_reg);
		if (ret_val)
			return ret_val;

		if (mii_status_reg & MII_SR_AUTONEG_COMPLETE) {
			/* The AutoNeg process has completed, so we now need to
			 * read both the Auto Negotiation Advertisement Register
			 * (Address 4) and the Auto_Negotiation Base Page Ability
			 * Register (Address 5) to determine how flow control was
			 * negotiated.
			 */
			ret_val = e1000_read_phy_reg(hw, PHY_AUTONEG_ADV,
						     &mii_nway_adv_reg);
			if (ret_val)
				return ret_val;
			ret_val = e1000_read_phy_reg(hw, PHY_LP_ABILITY,
						     &mii_nway_lp_ability_reg);
			if (ret_val)
				return ret_val;

			/* Two bits in the Auto Negotiation Advertisement Register
			 * (Address 4) and two bits in the Auto Negotiation Base
			 * Page Ability Register (Address 5) determine flow control
			 * for both the PHY and the link partner.  The following
			 * table, taken out of the IEEE 802.3ab/D6.0 dated March 25,
			 * 1999, describes these PAUSE resolution bits and how flow
			 * control is determined based upon these settings.
			 * NOTE:  DC = Don't Care
			 *
			 *   LOCAL DEVICE  |   LINK PARTNER
			 * PAUSE | ASM_DIR | PAUSE | ASM_DIR | NIC Resolution
			 *-------|---------|-------|---------|--------------------
			 *   0   |    0    |  DC   |   DC    | E1000_FC_NONE
			 *   0   |    1    |   0   |   DC    | E1000_FC_NONE
			 *   0   |    1    |   1   |    0    | E1000_FC_NONE
			 *   0   |    1    |   1   |    1    | E1000_FC_TX_PAUSE
			 *   1   |    0    |   0   |   DC    | E1000_FC_NONE
			 *   1   |   DC    |   1   |   DC    | E1000_FC_FULL
			 *   1   |    1    |   0   |    0    | E1000_FC_NONE
			 *   1   |    1    |   0   |    1    | E1000_FC_RX_PAUSE
			 *
			 */
			/* Are both PAUSE bits set to 1?  If so, this implies
			 * Symmetric Flow Control is enabled at both ends.  The
			 * ASM_DIR bits are irrelevant per the spec.
			 *
			 * For Symmetric Flow Control:
			 *
			 *   LOCAL DEVICE  |   LINK PARTNER
			 * PAUSE | ASM_DIR | PAUSE | ASM_DIR | Result
			 *-------|---------|-------|---------|--------------------
			 *   1   |   DC    |   1   |   DC    | E1000_FC_FULL
			 *
			 */
			if ((mii_nway_adv_reg & NWAY_AR_PAUSE) &&
			    (mii_nway_lp_ability_reg & NWAY_LPAR_PAUSE)) {
				/* Now we need to check if the user selected RX ONLY
				 * of pause frames.  In this case, we had to advertise
				 * FULL flow control because we could not advertise RX
				 * ONLY. Hence, we must now check to see if we need to
				 * turn OFF  the TRANSMISSION of PAUSE frames.
				 */
				if (hw->original_fc == E1000_FC_FULL) {
					hw->fc = E1000_FC_FULL;
					e_dbg("Flow Control = FULL.\n");
				} else {
					hw->fc = E1000_FC_RX_PAUSE;
					e_dbg
					    ("Flow Control = RX PAUSE frames only.\n");
				}
			}
			/* For receiving PAUSE frames ONLY.
			 *
			 *   LOCAL DEVICE  |   LINK PARTNER
			 * PAUSE | ASM_DIR | PAUSE | ASM_DIR | Result
			 *-------|---------|-------|---------|--------------------
			 *   0   |    1    |   1   |    1    | E1000_FC_TX_PAUSE
			 *
			 */
			else if (!(mii_nway_adv_reg & NWAY_AR_PAUSE) &&
				 (mii_nway_adv_reg & NWAY_AR_ASM_DIR) &&
				 (mii_nway_lp_ability_reg & NWAY_LPAR_PAUSE) &&
				 (mii_nway_lp_ability_reg & NWAY_LPAR_ASM_DIR))
			{
				hw->fc = E1000_FC_TX_PAUSE;
				e_dbg
				    ("Flow Control = TX PAUSE frames only.\n");
			}
			/* For transmitting PAUSE frames ONLY.
			 *
			 *   LOCAL DEVICE  |   LINK PARTNER
			 * PAUSE | ASM_DIR | PAUSE | ASM_DIR | Result
			 *-------|---------|-------|---------|--------------------
			 *   1   |    1    |   0   |    1    | E1000_FC_RX_PAUSE
			 *
			 */
			else if ((mii_nway_adv_reg & NWAY_AR_PAUSE) &&
				 (mii_nway_adv_reg & NWAY_AR_ASM_DIR) &&
				 !(mii_nway_lp_ability_reg & NWAY_LPAR_PAUSE) &&
				 (mii_nway_lp_ability_reg & NWAY_LPAR_ASM_DIR))
			{
				hw->fc = E1000_FC_RX_PAUSE;
				e_dbg
				    ("Flow Control = RX PAUSE frames only.\n");
			}
			/* Per the IEEE spec, at this point flow control should be
			 * disabled.  However, we want to consider that we could
			 * be connected to a legacy switch that doesn't advertise
			 * desired flow control, but can be forced on the link
			 * partner.  So if we advertised no flow control, that is
			 * what we will resolve to.  If we advertised some kind of
			 * receive capability (Rx Pause Only or Full Flow Control)
			 * and the link partner advertised none, we will configure
			 * ourselves to enable Rx Flow Control only.  We can do
			 * this safely for two reasons:  If the link partner really
			 * didn't want flow control enabled, and we enable Rx, no
			 * harm done since we won't be receiving any PAUSE frames
			 * anyway.  If the intent on the link partner was to have
			 * flow control enabled, then by us enabling RX only, we
			 * can at least receive pause frames and process them.
			 * This is a good idea because in most cases, since we are
			 * predominantly a server NIC, more times than not we will
			 * be asked to delay transmission of packets than asking
			 * our link partner to pause transmission of frames.
			 */
			else if ((hw->original_fc == E1000_FC_NONE ||
				  hw->original_fc == E1000_FC_TX_PAUSE) ||
				 hw->fc_strict_ieee) {
				hw->fc = E1000_FC_NONE;
				e_dbg("Flow Control = NONE.\n");
			} else {
				hw->fc = E1000_FC_RX_PAUSE;
				e_dbg
				    ("Flow Control = RX PAUSE frames only.\n");
			}

			/* Now we need to do one last check...  If we auto-
			 * negotiated to HALF DUPLEX, flow control should not be
			 * enabled per IEEE 802.3 spec.
			 */
			ret_val =
			    e1000_get_speed_and_duplex(hw, &speed, &duplex);
			if (ret_val) {
				e_dbg
				    ("Error getting link speed and duplex\n");
				return ret_val;
			}

			if (duplex == HALF_DUPLEX)
				hw->fc = E1000_FC_NONE;

			/* Now we call a subroutine to actually force the MAC
			 * controller to use the correct flow control settings.
			 */
			ret_val = e1000_force_mac_fc(hw);
			if (ret_val) {
				e_dbg
				    ("Error forcing flow control settings\n");
				return ret_val;
			}
		} else {
			e_dbg
			    ("Copper PHY and Auto Neg has not completed.\n");
		}
	}
	return E1000_SUCCESS;
}

/**
 * e1000_check_for_serdes_link_generic - Check for link (Serdes)
 * @hw: pointer to the HW structure
 *
 * Checks for link up on the hardware.  If link is not up and we have
 * a signal, then we need to force link up.
 */
static s32 e1000_check_for_serdes_link_generic(struct e1000_hw *hw)
{
	u32 rxcw;
	u32 ctrl;
	u32 status;
	s32 ret_val = E1000_SUCCESS;

	e_dbg("e1000_check_for_serdes_link_generic");

	ctrl = er32(CTRL);
	status = er32(STATUS);
	rxcw = er32(RXCW);

	/*
	 * If we don't have link (auto-negotiation failed or link partner
	 * cannot auto-negotiate), and our link partner is not trying to
	 * auto-negotiate with us (we are receiving idles or data),
	 * we need to force link up. We also need to give auto-negotiation
	 * time to complete.
	 */
	/* (ctrl & E1000_CTRL_SWDPIN1) == 1 == have signal */
	if ((!(status & E1000_STATUS_LU)) && (!(rxcw & E1000_RXCW_C))) {
		if (hw->autoneg_failed == 0) {
			hw->autoneg_failed = 1;
			goto out;
		}
		e_dbg("NOT RXing /C/, disable AutoNeg and force link.\n");

		/* Disable auto-negotiation in the TXCW register */
		ew32(TXCW, (hw->txcw & ~E1000_TXCW_ANE));

		/* Force link-up and also force full-duplex. */
		ctrl = er32(CTRL);
		ctrl |= (E1000_CTRL_SLU | E1000_CTRL_FD);
		ew32(CTRL, ctrl);

		/* Configure Flow Control after forcing link up. */
		ret_val = e1000_config_fc_after_link_up(hw);
		if (ret_val) {
			e_dbg("Error configuring flow control\n");
			goto out;
		}
	} else if ((ctrl & E1000_CTRL_SLU) && (rxcw & E1000_RXCW_C)) {
		/*
		 * If we are forcing link and we are receiving /C/ ordered
		 * sets, re-enable auto-negotiation in the TXCW register
		 * and disable forced link in the Device Control register
		 * in an attempt to auto-negotiate with our link partner.
		 */
		e_dbg("RXing /C/, enable AutoNeg and stop forcing link.\n");
		ew32(TXCW, hw->txcw);
		ew32(CTRL, (ctrl & ~E1000_CTRL_SLU));

		hw->serdes_has_link = true;
	} else if (!(E1000_TXCW_ANE & er32(TXCW))) {
		/*
		 * If we force link for non-auto-negotiation switch, check
		 * link status based on MAC synchronization for internal
		 * serdes media type.
		 */
		/* SYNCH bit and IV bit are sticky. */
		udelay(10);
		rxcw = er32(RXCW);
		if (rxcw & E1000_RXCW_SYNCH) {
			if (!(rxcw & E1000_RXCW_IV)) {
				hw->serdes_has_link = true;
				e_dbg("SERDES: Link up - forced.\n");
			}
		} else {
			hw->serdes_has_link = false;
			e_dbg("SERDES: Link down - force failed.\n");
		}
	}

	if (E1000_TXCW_ANE & er32(TXCW)) {
		status = er32(STATUS);
		if (status & E1000_STATUS_LU) {
			/* SYNCH bit and IV bit are sticky, so reread rxcw. */
			udelay(10);
			rxcw = er32(RXCW);
			if (rxcw & E1000_RXCW_SYNCH) {
				if (!(rxcw & E1000_RXCW_IV)) {
					hw->serdes_has_link = true;
					e_dbg("SERDES: Link up - autoneg "
						 "completed successfully.\n");
				} else {
					hw->serdes_has_link = false;
					e_dbg("SERDES: Link down - invalid"
						 "codewords detected in autoneg.\n");
				}
			} else {
				hw->serdes_has_link = false;
				e_dbg("SERDES: Link down - no sync.\n");
			}
		} else {
			hw->serdes_has_link = false;
			e_dbg("SERDES: Link down - autoneg failed\n");
		}
	}

      out:
	return ret_val;
}

/**
 * e1000_check_for_link
 * @hw: Struct containing variables accessed by shared code
 *
 * Checks to see if the link status of the hardware has changed.
 * Called by any function that needs to check the link status of the adapter.
 */
s32 e1000_check_for_link(struct e1000_hw *hw)
{
	u32 rxcw = 0;
	u32 ctrl;
	u32 status;
	u32 rctl;
	u32 icr;
	u32 signal = 0;
	s32 ret_val;
	u16 phy_data;

	e_dbg("e1000_check_for_link");

	ctrl = er32(CTRL);
	status = er32(STATUS);

	/* On adapters with a MAC newer than 82544, SW Definable pin 1 will be
	 * set when the optics detect a signal. On older adapters, it will be
	 * cleared when there is a signal.  This applies to fiber media only.
	 */
	if ((hw->media_type == e1000_media_type_fiber) ||
	    (hw->media_type == e1000_media_type_internal_serdes)) {
		rxcw = er32(RXCW);

		if (hw->media_type == e1000_media_type_fiber) {
			signal =
			    (hw->mac_type >
			     e1000_82544) ? E1000_CTRL_SWDPIN1 : 0;
			if (status & E1000_STATUS_LU)
				hw->get_link_status = false;
		}
	}

	/* If we have a copper PHY then we only want to go out to the PHY
	 * registers to see if Auto-Neg has completed and/or if our link
	 * status has changed.  The get_link_status flag will be set if we
	 * receive a Link Status Change interrupt or we have Rx Sequence
	 * Errors.
	 */
	if ((hw->media_type == e1000_media_type_copper) && hw->get_link_status) {
		/* First we want to see if the MII Status Register reports
		 * link.  If so, then we want to get the current speed/duplex
		 * of the PHY.
		 * Read the register twice since the link bit is sticky.
		 */
		ret_val = e1000_read_phy_reg(hw, PHY_STATUS, &phy_data);
		if (ret_val)
			return ret_val;
		ret_val = e1000_read_phy_reg(hw, PHY_STATUS, &phy_data);
		if (ret_val)
			return ret_val;

		if (phy_data & MII_SR_LINK_STATUS) {
			hw->get_link_status = false;
			/* Check if there was DownShift, must be checked immediately after
			 * link-up */
			e1000_check_downshift(hw);

			/* If we are on 82544 or 82543 silicon and speed/duplex
			 * are forced to 10H or 10F, then we will implement the polarity
			 * reversal workaround.  We disable interrupts first, and upon
			 * returning, place the devices interrupt state to its previous
			 * value except for the link status change interrupt which will
			 * happen due to the execution of this workaround.
			 */

			if ((hw->mac_type == e1000_82544
			     || hw->mac_type == e1000_82543) && (!hw->autoneg)
			    && (hw->forced_speed_duplex == e1000_10_full
				|| hw->forced_speed_duplex == e1000_10_half)) {
				ew32(IMC, 0xffffffff);
				ret_val =
				    e1000_polarity_reversal_workaround(hw);
				icr = er32(ICR);
				ew32(ICS, (icr & ~E1000_ICS_LSC));
				ew32(IMS, IMS_ENABLE_MASK);
			}

		} else {
			/* No link detected */
			e1000_config_dsp_after_link_change(hw, false);
			return 0;
		}

		/* If we are forcing speed/duplex, then we simply return since
		 * we have already determined whether we have link or not.
		 */
		if (!hw->autoneg)
			return -E1000_ERR_CONFIG;

		/* optimize the dsp settings for the igp phy */
		e1000_config_dsp_after_link_change(hw, true);

		/* We have a M88E1000 PHY and Auto-Neg is enabled.  If we
		 * have Si on board that is 82544 or newer, Auto
		 * Speed Detection takes care of MAC speed/duplex
		 * configuration.  So we only need to configure Collision
		 * Distance in the MAC.  Otherwise, we need to force
		 * speed/duplex on the MAC to the current PHY speed/duplex
		 * settings.
		 */
		if ((hw->mac_type >= e1000_82544) &&
		    (hw->mac_type != e1000_ce4100))
			e1000_config_collision_dist(hw);
		else {
			ret_val = e1000_config_mac_to_phy(hw);
			if (ret_val) {
				e_dbg
				    ("Error configuring MAC to PHY settings\n");
				return ret_val;
			}
		}

		/* Configure Flow Control now that Auto-Neg has completed. First, we
		 * need to restore the desired flow control settings because we may
		 * have had to re-autoneg with a different link partner.
		 */
		ret_val = e1000_config_fc_after_link_up(hw);
		if (ret_val) {
			e_dbg("Error configuring flow control\n");
			return ret_val;
		}

		/* At this point we know that we are on copper and we have
		 * auto-negotiated link.  These are conditions for checking the link
		 * partner capability register.  We use the link speed to determine if
		 * TBI compatibility needs to be turned on or off.  If the link is not
		 * at gigabit speed, then TBI compatibility is not needed.  If we are
		 * at gigabit speed, we turn on TBI compatibility.
		 */
		if (hw->tbi_compatibility_en) {
			u16 speed, duplex;
			ret_val =
			    e1000_get_speed_and_duplex(hw, &speed, &duplex);
			if (ret_val) {
				e_dbg
				    ("Error getting link speed and duplex\n");
				return ret_val;
			}
			if (speed != SPEED_1000) {
				/* If link speed is not set to gigabit speed, we do not need
				 * to enable TBI compatibility.
				 */
				if (hw->tbi_compatibility_on) {
					/* If we previously were in the mode, turn it off. */
					rctl = er32(RCTL);
					rctl &= ~E1000_RCTL_SBP;
					ew32(RCTL, rctl);
					hw->tbi_compatibility_on = false;
				}
			} else {
				/* If TBI compatibility is was previously off, turn it on. For
				 * compatibility with a TBI link partner, we will store bad
				 * packets. Some frames have an additional byte on the end and
				 * will look like CRC errors to to the hardware.
				 */
				if (!hw->tbi_compatibility_on) {
					hw->tbi_compatibility_on = true;
					rctl = er32(RCTL);
					rctl |= E1000_RCTL_SBP;
					ew32(RCTL, rctl);
				}
			}
		}
	}

	if ((hw->media_type == e1000_media_type_fiber) ||
	    (hw->media_type == e1000_media_type_internal_serdes))
		e1000_check_for_serdes_link_generic(hw);

	return E1000_SUCCESS;
}

/**
 * e1000_get_speed_and_duplex
 * @hw: Struct containing variables accessed by shared code
 * @speed: Speed of the connection
 * @duplex: Duplex setting of the connection

 * Detects the current speed and duplex settings of the hardware.
 */
s32 e1000_get_speed_and_duplex(struct e1000_hw *hw, u16 *speed, u16 *duplex)
{
	u32 status;
	s32 ret_val;
	u16 phy_data;

	e_dbg("e1000_get_speed_and_duplex");

	if (hw->mac_type >= e1000_82543) {
		status = er32(STATUS);
		if (status & E1000_STATUS_SPEED_1000) {
			*speed = SPEED_1000;
			e_dbg("1000 Mbs, ");
		} else if (status & E1000_STATUS_SPEED_100) {
			*speed = SPEED_100;
			e_dbg("100 Mbs, ");
		} else {
			*speed = SPEED_10;
			e_dbg("10 Mbs, ");
		}

		if (status & E1000_STATUS_FD) {
			*duplex = FULL_DUPLEX;
			e_dbg("Full Duplex\n");
		} else {
			*duplex = HALF_DUPLEX;
			e_dbg(" Half Duplex\n");
		}
	} else {
		e_dbg("1000 Mbs, Full Duplex\n");
		*speed = SPEED_1000;
		*duplex = FULL_DUPLEX;
	}

	/* IGP01 PHY may advertise full duplex operation after speed downgrade even
	 * if it is operating at half duplex.  Here we set the duplex settings to
	 * match the duplex in the link partner's capabilities.
	 */
	if (hw->phy_type == e1000_phy_igp && hw->speed_downgraded) {
		ret_val = e1000_read_phy_reg(hw, PHY_AUTONEG_EXP, &phy_data);
		if (ret_val)
			return ret_val;

		if (!(phy_data & NWAY_ER_LP_NWAY_CAPS))
			*duplex = HALF_DUPLEX;
		else {
			ret_val =
			    e1000_read_phy_reg(hw, PHY_LP_ABILITY, &phy_data);
			if (ret_val)
				return ret_val;
			if ((*speed == SPEED_100
			     && !(phy_data & NWAY_LPAR_100TX_FD_CAPS))
			    || (*speed == SPEED_10
				&& !(phy_data & NWAY_LPAR_10T_FD_CAPS)))
				*duplex = HALF_DUPLEX;
		}
	}

	return E1000_SUCCESS;
}

/**
 * e1000_wait_autoneg
 * @hw: Struct containing variables accessed by shared code
 *
 * Blocks until autoneg completes or times out (~4.5 seconds)
 */
static s32 e1000_wait_autoneg(struct e1000_hw *hw)
{
	s32 ret_val;
	u16 i;
	u16 phy_data;

	e_dbg("e1000_wait_autoneg");
	e_dbg("Waiting for Auto-Neg to complete.\n");

	/* We will wait for autoneg to complete or 4.5 seconds to expire. */
	for (i = PHY_AUTO_NEG_TIME; i > 0; i--) {
		/* Read the MII Status Register and wait for Auto-Neg
		 * Complete bit to be set.
		 */
		ret_val = e1000_read_phy_reg(hw, PHY_STATUS, &phy_data);
		if (ret_val)
			return ret_val;
		ret_val = e1000_read_phy_reg(hw, PHY_STATUS, &phy_data);
		if (ret_val)
			return ret_val;
		if (phy_data & MII_SR_AUTONEG_COMPLETE) {
			return E1000_SUCCESS;
		}
		msleep(100);
	}
	return E1000_SUCCESS;
}

/**
 * e1000_raise_mdi_clk - Raises the Management Data Clock
 * @hw: Struct containing variables accessed by shared code
 * @ctrl: Device control register's current value
 */
static void e1000_raise_mdi_clk(struct e1000_hw *hw, u32 *ctrl)
{
	/* Raise the clock input to the Management Data Clock (by setting the MDC
	 * bit), and then delay 10 microseconds.
	 */
	ew32(CTRL, (*ctrl | E1000_CTRL_MDC));
	E1000_WRITE_FLUSH();
	udelay(10);
}

/**
 * e1000_lower_mdi_clk - Lowers the Management Data Clock
 * @hw: Struct containing variables accessed by shared code
 * @ctrl: Device control register's current value
 */
static void e1000_lower_mdi_clk(struct e1000_hw *hw, u32 *ctrl)
{
	/* Lower the clock input to the Management Data Clock (by clearing the MDC
	 * bit), and then delay 10 microseconds.
	 */
	ew32(CTRL, (*ctrl & ~E1000_CTRL_MDC));
	E1000_WRITE_FLUSH();
	udelay(10);
}

/**
 * e1000_shift_out_mdi_bits - Shifts data bits out to the PHY
 * @hw: Struct containing variables accessed by shared code
 * @data: Data to send out to the PHY
 * @count: Number of bits to shift out
 *
 * Bits are shifted out in MSB to LSB order.
 */
static void e1000_shift_out_mdi_bits(struct e1000_hw *hw, u32 data, u16 count)
{
	u32 ctrl;
	u32 mask;

	/* We need to shift "count" number of bits out to the PHY. So, the value
	 * in the "data" parameter will be shifted out to the PHY one bit at a
	 * time. In order to do this, "data" must be broken down into bits.
	 */
	mask = 0x01;
	mask <<= (count - 1);

	ctrl = er32(CTRL);

	/* Set MDIO_DIR and MDC_DIR direction bits to be used as output pins. */
	ctrl |= (E1000_CTRL_MDIO_DIR | E1000_CTRL_MDC_DIR);

	while (mask) {
		/* A "1" is shifted out to the PHY by setting the MDIO bit to "1" and
		 * then raising and lowering the Management Data Clock. A "0" is
		 * shifted out to the PHY by setting the MDIO bit to "0" and then
		 * raising and lowering the clock.
		 */
		if (data & mask)
			ctrl |= E1000_CTRL_MDIO;
		else
			ctrl &= ~E1000_CTRL_MDIO;

		ew32(CTRL, ctrl);
		E1000_WRITE_FLUSH();

		udelay(10);

		e1000_raise_mdi_clk(hw, &ctrl);
		e1000_lower_mdi_clk(hw, &ctrl);

		mask = mask >> 1;
	}
}

/**
 * e1000_shift_in_mdi_bits - Shifts data bits in from the PHY
 * @hw: Struct containing variables accessed by shared code
 *
 * Bits are shifted in in MSB to LSB order.
 */
static u16 e1000_shift_in_mdi_bits(struct e1000_hw *hw)
{
	u32 ctrl;
	u16 data = 0;
	u8 i;

	/* In order to read a register from the PHY, we need to shift in a total
	 * of 18 bits from the PHY. The first two bit (turnaround) times are used
	 * to avoid contention on the MDIO pin when a read operation is performed.
	 * These two bits are ignored by us and thrown away. Bits are "shifted in"
	 * by raising the input to the Management Data Clock (setting the MDC bit),
	 * and then reading the value of the MDIO bit.
	 */
	ctrl = er32(CTRL);

	/* Clear MDIO_DIR (SWDPIO1) to indicate this bit is to be used as input. */
	ctrl &= ~E1000_CTRL_MDIO_DIR;
	ctrl &= ~E1000_CTRL_MDIO;

	ew32(CTRL, ctrl);
	E1000_WRITE_FLUSH();

	/* Raise and Lower the clock before reading in the data. This accounts for
	 * the turnaround bits. The first clock occurred when we clocked out the
	 * last bit of the Register Address.
	 */
	e1000_raise_mdi_clk(hw, &ctrl);
	e1000_lower_mdi_clk(hw, &ctrl);

	for (data = 0, i = 0; i < 16; i++) {
		data = data << 1;
		e1000_raise_mdi_clk(hw, &ctrl);
		ctrl = er32(CTRL);
		/* Check to see if we shifted in a "1". */
		if (ctrl & E1000_CTRL_MDIO)
			data |= 1;
		e1000_lower_mdi_clk(hw, &ctrl);
	}

	e1000_raise_mdi_clk(hw, &ctrl);
	e1000_lower_mdi_clk(hw, &ctrl);

	return data;
}


/**
 * e1000_read_phy_reg - read a phy register
 * @hw: Struct containing variables accessed by shared code
 * @reg_addr: address of the PHY register to read
 *
 * Reads the value from a PHY register, if the value is on a specific non zero
 * page, sets the page first.
 */
s32 e1000_read_phy_reg(struct e1000_hw *hw, u32 reg_addr, u16 *phy_data)
{
	u32 ret_val;

	e_dbg("e1000_read_phy_reg");

	if ((hw->phy_type == e1000_phy_igp) &&
	    (reg_addr > MAX_PHY_MULTI_PAGE_REG)) {
		ret_val = e1000_write_phy_reg_ex(hw, IGP01E1000_PHY_PAGE_SELECT,
						 (u16) reg_addr);
		if (ret_val)
			return ret_val;
	}

	ret_val = e1000_read_phy_reg_ex(hw, MAX_PHY_REG_ADDRESS & reg_addr,
					phy_data);

	return ret_val;
}

static s32 e1000_read_phy_reg_ex(struct e1000_hw *hw, u32 reg_addr,
				 u16 *phy_data)
{
	u32 i;
	u32 mdic = 0;
	const u32 phy_addr = (hw->mac_type == e1000_ce4100) ? hw->phy_addr : 1;

	e_dbg("e1000_read_phy_reg_ex");

	if (reg_addr > MAX_PHY_REG_ADDRESS) {
		e_dbg("PHY Address %d is out of range\n", reg_addr);
		return -E1000_ERR_PARAM;
	}

	if (hw->mac_type > e1000_82543) {
		/* Set up Op-code, Phy Address, and register address in the MDI
		 * Control register.  The MAC will take care of interfacing with the
		 * PHY to retrieve the desired data.
		 */
		if (hw->mac_type == e1000_ce4100) {
			mdic = ((reg_addr << E1000_MDIC_REG_SHIFT) |
				(phy_addr << E1000_MDIC_PHY_SHIFT) |
				(INTEL_CE_GBE_MDIC_OP_READ) |
				(INTEL_CE_GBE_MDIC_GO));

			writel(mdic, E1000_MDIO_CMD);

			/* Poll the ready bit to see if the MDI read
			 * completed
			 */
			for (i = 0; i < 64; i++) {
				udelay(50);
				mdic = readl(E1000_MDIO_CMD);
				if (!(mdic & INTEL_CE_GBE_MDIC_GO))
					break;
			}

			if (mdic & INTEL_CE_GBE_MDIC_GO) {
				e_dbg("MDI Read did not complete\n");
				return -E1000_ERR_PHY;
			}

			mdic = readl(E1000_MDIO_STS);
			if (mdic & INTEL_CE_GBE_MDIC_READ_ERROR) {
				e_dbg("MDI Read Error\n");
				return -E1000_ERR_PHY;
			}
			*phy_data = (u16) mdic;
		} else {
			mdic = ((reg_addr << E1000_MDIC_REG_SHIFT) |
				(phy_addr << E1000_MDIC_PHY_SHIFT) |
				(E1000_MDIC_OP_READ));

			ew32(MDIC, mdic);

			/* Poll the ready bit to see if the MDI read
			 * completed
			 */
			for (i = 0; i < 64; i++) {
				udelay(50);
				mdic = er32(MDIC);
				if (mdic & E1000_MDIC_READY)
					break;
			}
			if (!(mdic & E1000_MDIC_READY)) {
				e_dbg("MDI Read did not complete\n");
				return -E1000_ERR_PHY;
			}
			if (mdic & E1000_MDIC_ERROR) {
				e_dbg("MDI Error\n");
				return -E1000_ERR_PHY;
			}
			*phy_data = (u16) mdic;
		}
	} else {
		/* We must first send a preamble through the MDIO pin to signal the
		 * beginning of an MII instruction.  This is done by sending 32
		 * consecutive "1" bits.
		 */
		e1000_shift_out_mdi_bits(hw, PHY_PREAMBLE, PHY_PREAMBLE_SIZE);

		/* Now combine the next few fields that are required for a read
		 * operation.  We use this method instead of calling the
		 * e1000_shift_out_mdi_bits routine five different times. The format of
		 * a MII read instruction consists of a shift out of 14 bits and is
		 * defined as follows:
		 *    <Preamble><SOF><Op Code><Phy Addr><Reg Addr>
		 * followed by a shift in of 18 bits.  This first two bits shifted in
		 * are TurnAround bits used to avoid contention on the MDIO pin when a
		 * READ operation is performed.  These two bits are thrown away
		 * followed by a shift in of 16 bits which contains the desired data.
		 */
		mdic = ((reg_addr) | (phy_addr << 5) |
			(PHY_OP_READ << 10) | (PHY_SOF << 12));

		e1000_shift_out_mdi_bits(hw, mdic, 14);

		/* Now that we've shifted out the read command to the MII, we need to
		 * "shift in" the 16-bit value (18 total bits) of the requested PHY
		 * register address.
		 */
		*phy_data = e1000_shift_in_mdi_bits(hw);
	}
	return E1000_SUCCESS;
}

/**
 * e1000_write_phy_reg - write a phy register
 *
 * @hw: Struct containing variables accessed by shared code
 * @reg_addr: address of the PHY register to write
 * @data: data to write to the PHY

 * Writes a value to a PHY register
 */
s32 e1000_write_phy_reg(struct e1000_hw *hw, u32 reg_addr, u16 phy_data)
{
	u32 ret_val;

	e_dbg("e1000_write_phy_reg");

	if ((hw->phy_type == e1000_phy_igp) &&
	    (reg_addr > MAX_PHY_MULTI_PAGE_REG)) {
		ret_val = e1000_write_phy_reg_ex(hw, IGP01E1000_PHY_PAGE_SELECT,
						 (u16) reg_addr);
		if (ret_val)
			return ret_val;
	}

	ret_val = e1000_write_phy_reg_ex(hw, MAX_PHY_REG_ADDRESS & reg_addr,
					 phy_data);

	return ret_val;
}

static s32 e1000_write_phy_reg_ex(struct e1000_hw *hw, u32 reg_addr,
				  u16 phy_data)
{
	u32 i;
	u32 mdic = 0;
	const u32 phy_addr = (hw->mac_type == e1000_ce4100) ? hw->phy_addr : 1;

	e_dbg("e1000_write_phy_reg_ex");

	if (reg_addr > MAX_PHY_REG_ADDRESS) {
		e_dbg("PHY Address %d is out of range\n", reg_addr);
		return -E1000_ERR_PARAM;
	}

	if (hw->mac_type > e1000_82543) {
		/* Set up Op-code, Phy Address, register address, and data
		 * intended for the PHY register in the MDI Control register.
		 * The MAC will take care of interfacing with the PHY to send
		 * the desired data.
		 */
		if (hw->mac_type == e1000_ce4100) {
			mdic = (((u32) phy_data) |
				(reg_addr << E1000_MDIC_REG_SHIFT) |
				(phy_addr << E1000_MDIC_PHY_SHIFT) |
				(INTEL_CE_GBE_MDIC_OP_WRITE) |
				(INTEL_CE_GBE_MDIC_GO));

			writel(mdic, E1000_MDIO_CMD);

			/* Poll the ready bit to see if the MDI read
			 * completed
			 */
			for (i = 0; i < 640; i++) {
				udelay(5);
				mdic = readl(E1000_MDIO_CMD);
				if (!(mdic & INTEL_CE_GBE_MDIC_GO))
					break;
			}
			if (mdic & INTEL_CE_GBE_MDIC_GO) {
				e_dbg("MDI Write did not complete\n");
				return -E1000_ERR_PHY;
			}
		} else {
			mdic = (((u32) phy_data) |
				(reg_addr << E1000_MDIC_REG_SHIFT) |
				(phy_addr << E1000_MDIC_PHY_SHIFT) |
				(E1000_MDIC_OP_WRITE));

			ew32(MDIC, mdic);

			/* Poll the ready bit to see if the MDI read
			 * completed
			 */
			for (i = 0; i < 641; i++) {
				udelay(5);
				mdic = er32(MDIC);
				if (mdic & E1000_MDIC_READY)
					break;
			}
			if (!(mdic & E1000_MDIC_READY)) {
				e_dbg("MDI Write did not complete\n");
				return -E1000_ERR_PHY;
			}
		}
	} else {
		/* We'll need to use the SW defined pins to shift the write command
		 * out to the PHY. We first send a preamble to the PHY to signal the
		 * beginning of the MII instruction.  This is done by sending 32
		 * consecutive "1" bits.
		 */
		e1000_shift_out_mdi_bits(hw, PHY_PREAMBLE, PHY_PREAMBLE_SIZE);

		/* Now combine the remaining required fields that will indicate a
		 * write operation. We use this method instead of calling the
		 * e1000_shift_out_mdi_bits routine for each field in the command. The
		 * format of a MII write instruction is as follows:
		 * <Preamble><SOF><Op Code><Phy Addr><Reg Addr><Turnaround><Data>.
		 */
		mdic = ((PHY_TURNAROUND) | (reg_addr << 2) | (phy_addr << 7) |
			(PHY_OP_WRITE << 12) | (PHY_SOF << 14));
		mdic <<= 16;
		mdic |= (u32) phy_data;

		e1000_shift_out_mdi_bits(hw, mdic, 32);
	}

	return E1000_SUCCESS;
}

/**
 * e1000_phy_hw_reset - reset the phy, hardware style
 * @hw: Struct containing variables accessed by shared code
 *
 * Returns the PHY to the power-on reset state
 */
s32 e1000_phy_hw_reset(struct e1000_hw *hw)
{
	u32 ctrl, ctrl_ext;
	u32 led_ctrl;
	s32 ret_val;

	e_dbg("e1000_phy_hw_reset");

	e_dbg("Resetting Phy...\n");

	if (hw->mac_type > e1000_82543) {
		/* Read the device control register and assert the E1000_CTRL_PHY_RST
		 * bit. Then, take it out of reset.
		 * For e1000 hardware, we delay for 10ms between the assert
		 * and deassert.
		 */
		ctrl = er32(CTRL);
		ew32(CTRL, ctrl | E1000_CTRL_PHY_RST);
		E1000_WRITE_FLUSH();

		msleep(10);

		ew32(CTRL, ctrl);
		E1000_WRITE_FLUSH();

	} else {
		/* Read the Extended Device Control Register, assert the PHY_RESET_DIR
		 * bit to put the PHY into reset. Then, take it out of reset.
		 */
		ctrl_ext = er32(CTRL_EXT);
		ctrl_ext |= E1000_CTRL_EXT_SDP4_DIR;
		ctrl_ext &= ~E1000_CTRL_EXT_SDP4_DATA;
		ew32(CTRL_EXT, ctrl_ext);
		E1000_WRITE_FLUSH();
		msleep(10);
		ctrl_ext |= E1000_CTRL_EXT_SDP4_DATA;
		ew32(CTRL_EXT, ctrl_ext);
		E1000_WRITE_FLUSH();
	}
	udelay(150);

	if ((hw->mac_type == e1000_82541) || (hw->mac_type == e1000_82547)) {
		/* Configure activity LED after PHY reset */
		led_ctrl = er32(LEDCTL);
		led_ctrl &= IGP_ACTIVITY_LED_MASK;
		led_ctrl |= (IGP_ACTIVITY_LED_ENABLE | IGP_LED3_MODE);
		ew32(LEDCTL, led_ctrl);
	}

	/* Wait for FW to finish PHY configuration. */
	ret_val = e1000_get_phy_cfg_done(hw);
	if (ret_val != E1000_SUCCESS)
		return ret_val;

	return ret_val;
}

/**
 * e1000_phy_reset - reset the phy to commit settings
 * @hw: Struct containing variables accessed by shared code
 *
 * Resets the PHY
 * Sets bit 15 of the MII Control register
 */
s32 e1000_phy_reset(struct e1000_hw *hw)
{
	s32 ret_val;
	u16 phy_data;

	e_dbg("e1000_phy_reset");

	switch (hw->phy_type) {
	case e1000_phy_igp:
		ret_val = e1000_phy_hw_reset(hw);
		if (ret_val)
			return ret_val;
		break;
	default:
		ret_val = e1000_read_phy_reg(hw, PHY_CTRL, &phy_data);
		if (ret_val)
			return ret_val;

		phy_data |= MII_CR_RESET;
		ret_val = e1000_write_phy_reg(hw, PHY_CTRL, phy_data);
		if (ret_val)
			return ret_val;

		udelay(1);
		break;
	}

	if (hw->phy_type == e1000_phy_igp)
		e1000_phy_init_script(hw);

	return E1000_SUCCESS;
}

/**
 * e1000_detect_gig_phy - check the phy type
 * @hw: Struct containing variables accessed by shared code
 *
 * Probes the expected PHY address for known PHY IDs
 */
static s32 e1000_detect_gig_phy(struct e1000_hw *hw)
{
	s32 phy_init_status, ret_val;
	u16 phy_id_high, phy_id_low;
	bool match = false;

	e_dbg("e1000_detect_gig_phy");

	if (hw->phy_id != 0)
		return E1000_SUCCESS;

	/* Read the PHY ID Registers to identify which PHY is onboard. */
	ret_val = e1000_read_phy_reg(hw, PHY_ID1, &phy_id_high);
	if (ret_val)
		return ret_val;

	hw->phy_id = (u32) (phy_id_high << 16);
	udelay(20);
	ret_val = e1000_read_phy_reg(hw, PHY_ID2, &phy_id_low);
	if (ret_val)
		return ret_val;

	hw->phy_id |= (u32) (phy_id_low & PHY_REVISION_MASK);
	hw->phy_revision = (u32) phy_id_low & ~PHY_REVISION_MASK;

	switch (hw->mac_type) {
	case e1000_82543:
		if (hw->phy_id == M88E1000_E_PHY_ID)
			match = true;
		break;
	case e1000_82544:
		if (hw->phy_id == M88E1000_I_PHY_ID)
			match = true;
		break;
	case e1000_82540:
	case e1000_82545:
	case e1000_82545_rev_3:
	case e1000_82546:
	case e1000_82546_rev_3:
		if (hw->phy_id == M88E1011_I_PHY_ID)
			match = true;
		break;
	case e1000_ce4100:
		if ((hw->phy_id == RTL8211B_PHY_ID) ||
<<<<<<< HEAD
		    (hw->phy_id == RTL8201N_PHY_ID))
=======
		    (hw->phy_id == RTL8201N_PHY_ID) ||
		    (hw->phy_id == M88E1118_E_PHY_ID))
>>>>>>> 47ae63e0
			match = true;
		break;
	case e1000_82541:
	case e1000_82541_rev_2:
	case e1000_82547:
	case e1000_82547_rev_2:
		if (hw->phy_id == IGP01E1000_I_PHY_ID)
			match = true;
		break;
	default:
		e_dbg("Invalid MAC type %d\n", hw->mac_type);
		return -E1000_ERR_CONFIG;
	}
	phy_init_status = e1000_set_phy_type(hw);

	if ((match) && (phy_init_status == E1000_SUCCESS)) {
		e_dbg("PHY ID 0x%X detected\n", hw->phy_id);
		return E1000_SUCCESS;
	}
	e_dbg("Invalid PHY ID 0x%X\n", hw->phy_id);
	return -E1000_ERR_PHY;
}

/**
 * e1000_phy_reset_dsp - reset DSP
 * @hw: Struct containing variables accessed by shared code
 *
 * Resets the PHY's DSP
 */
static s32 e1000_phy_reset_dsp(struct e1000_hw *hw)
{
	s32 ret_val;
	e_dbg("e1000_phy_reset_dsp");

	do {
		ret_val = e1000_write_phy_reg(hw, 29, 0x001d);
		if (ret_val)
			break;
		ret_val = e1000_write_phy_reg(hw, 30, 0x00c1);
		if (ret_val)
			break;
		ret_val = e1000_write_phy_reg(hw, 30, 0x0000);
		if (ret_val)
			break;
		ret_val = E1000_SUCCESS;
	} while (0);

	return ret_val;
}

/**
 * e1000_phy_igp_get_info - get igp specific registers
 * @hw: Struct containing variables accessed by shared code
 * @phy_info: PHY information structure
 *
 * Get PHY information from various PHY registers for igp PHY only.
 */
static s32 e1000_phy_igp_get_info(struct e1000_hw *hw,
				  struct e1000_phy_info *phy_info)
{
	s32 ret_val;
	u16 phy_data, min_length, max_length, average;
	e1000_rev_polarity polarity;

	e_dbg("e1000_phy_igp_get_info");

	/* The downshift status is checked only once, after link is established,
	 * and it stored in the hw->speed_downgraded parameter. */
	phy_info->downshift = (e1000_downshift) hw->speed_downgraded;

	/* IGP01E1000 does not need to support it. */
	phy_info->extended_10bt_distance = e1000_10bt_ext_dist_enable_normal;

	/* IGP01E1000 always correct polarity reversal */
	phy_info->polarity_correction = e1000_polarity_reversal_enabled;

	/* Check polarity status */
	ret_val = e1000_check_polarity(hw, &polarity);
	if (ret_val)
		return ret_val;

	phy_info->cable_polarity = polarity;

	ret_val = e1000_read_phy_reg(hw, IGP01E1000_PHY_PORT_STATUS, &phy_data);
	if (ret_val)
		return ret_val;

	phy_info->mdix_mode =
	    (e1000_auto_x_mode) ((phy_data & IGP01E1000_PSSR_MDIX) >>
				 IGP01E1000_PSSR_MDIX_SHIFT);

	if ((phy_data & IGP01E1000_PSSR_SPEED_MASK) ==
	    IGP01E1000_PSSR_SPEED_1000MBPS) {
		/* Local/Remote Receiver Information are only valid at 1000 Mbps */
		ret_val = e1000_read_phy_reg(hw, PHY_1000T_STATUS, &phy_data);
		if (ret_val)
			return ret_val;

		phy_info->local_rx = ((phy_data & SR_1000T_LOCAL_RX_STATUS) >>
				      SR_1000T_LOCAL_RX_STATUS_SHIFT) ?
		    e1000_1000t_rx_status_ok : e1000_1000t_rx_status_not_ok;
		phy_info->remote_rx = ((phy_data & SR_1000T_REMOTE_RX_STATUS) >>
				       SR_1000T_REMOTE_RX_STATUS_SHIFT) ?
		    e1000_1000t_rx_status_ok : e1000_1000t_rx_status_not_ok;

		/* Get cable length */
		ret_val = e1000_get_cable_length(hw, &min_length, &max_length);
		if (ret_val)
			return ret_val;

		/* Translate to old method */
		average = (max_length + min_length) / 2;

		if (average <= e1000_igp_cable_length_50)
			phy_info->cable_length = e1000_cable_length_50;
		else if (average <= e1000_igp_cable_length_80)
			phy_info->cable_length = e1000_cable_length_50_80;
		else if (average <= e1000_igp_cable_length_110)
			phy_info->cable_length = e1000_cable_length_80_110;
		else if (average <= e1000_igp_cable_length_140)
			phy_info->cable_length = e1000_cable_length_110_140;
		else
			phy_info->cable_length = e1000_cable_length_140;
	}

	return E1000_SUCCESS;
}

/**
 * e1000_phy_m88_get_info - get m88 specific registers
 * @hw: Struct containing variables accessed by shared code
 * @phy_info: PHY information structure
 *
 * Get PHY information from various PHY registers for m88 PHY only.
 */
static s32 e1000_phy_m88_get_info(struct e1000_hw *hw,
				  struct e1000_phy_info *phy_info)
{
	s32 ret_val;
	u16 phy_data;
	e1000_rev_polarity polarity;

	e_dbg("e1000_phy_m88_get_info");

	/* The downshift status is checked only once, after link is established,
	 * and it stored in the hw->speed_downgraded parameter. */
	phy_info->downshift = (e1000_downshift) hw->speed_downgraded;

	ret_val = e1000_read_phy_reg(hw, M88E1000_PHY_SPEC_CTRL, &phy_data);
	if (ret_val)
		return ret_val;

	phy_info->extended_10bt_distance =
	    ((phy_data & M88E1000_PSCR_10BT_EXT_DIST_ENABLE) >>
	     M88E1000_PSCR_10BT_EXT_DIST_ENABLE_SHIFT) ?
	    e1000_10bt_ext_dist_enable_lower :
	    e1000_10bt_ext_dist_enable_normal;

	phy_info->polarity_correction =
	    ((phy_data & M88E1000_PSCR_POLARITY_REVERSAL) >>
	     M88E1000_PSCR_POLARITY_REVERSAL_SHIFT) ?
	    e1000_polarity_reversal_disabled : e1000_polarity_reversal_enabled;

	/* Check polarity status */
	ret_val = e1000_check_polarity(hw, &polarity);
	if (ret_val)
		return ret_val;
	phy_info->cable_polarity = polarity;

	ret_val = e1000_read_phy_reg(hw, M88E1000_PHY_SPEC_STATUS, &phy_data);
	if (ret_val)
		return ret_val;

	phy_info->mdix_mode =
	    (e1000_auto_x_mode) ((phy_data & M88E1000_PSSR_MDIX) >>
				 M88E1000_PSSR_MDIX_SHIFT);

	if ((phy_data & M88E1000_PSSR_SPEED) == M88E1000_PSSR_1000MBS) {
		/* Cable Length Estimation and Local/Remote Receiver Information
		 * are only valid at 1000 Mbps.
		 */
		phy_info->cable_length =
		    (e1000_cable_length) ((phy_data &
					   M88E1000_PSSR_CABLE_LENGTH) >>
					  M88E1000_PSSR_CABLE_LENGTH_SHIFT);

		ret_val = e1000_read_phy_reg(hw, PHY_1000T_STATUS, &phy_data);
		if (ret_val)
			return ret_val;

		phy_info->local_rx = ((phy_data & SR_1000T_LOCAL_RX_STATUS) >>
				      SR_1000T_LOCAL_RX_STATUS_SHIFT) ?
		    e1000_1000t_rx_status_ok : e1000_1000t_rx_status_not_ok;
		phy_info->remote_rx = ((phy_data & SR_1000T_REMOTE_RX_STATUS) >>
				       SR_1000T_REMOTE_RX_STATUS_SHIFT) ?
		    e1000_1000t_rx_status_ok : e1000_1000t_rx_status_not_ok;

	}

	return E1000_SUCCESS;
}

/**
 * e1000_phy_get_info - request phy info
 * @hw: Struct containing variables accessed by shared code
 * @phy_info: PHY information structure
 *
 * Get PHY information from various PHY registers
 */
s32 e1000_phy_get_info(struct e1000_hw *hw, struct e1000_phy_info *phy_info)
{
	s32 ret_val;
	u16 phy_data;

	e_dbg("e1000_phy_get_info");

	phy_info->cable_length = e1000_cable_length_undefined;
	phy_info->extended_10bt_distance = e1000_10bt_ext_dist_enable_undefined;
	phy_info->cable_polarity = e1000_rev_polarity_undefined;
	phy_info->downshift = e1000_downshift_undefined;
	phy_info->polarity_correction = e1000_polarity_reversal_undefined;
	phy_info->mdix_mode = e1000_auto_x_mode_undefined;
	phy_info->local_rx = e1000_1000t_rx_status_undefined;
	phy_info->remote_rx = e1000_1000t_rx_status_undefined;

	if (hw->media_type != e1000_media_type_copper) {
		e_dbg("PHY info is only valid for copper media\n");
		return -E1000_ERR_CONFIG;
	}

	ret_val = e1000_read_phy_reg(hw, PHY_STATUS, &phy_data);
	if (ret_val)
		return ret_val;

	ret_val = e1000_read_phy_reg(hw, PHY_STATUS, &phy_data);
	if (ret_val)
		return ret_val;

	if ((phy_data & MII_SR_LINK_STATUS) != MII_SR_LINK_STATUS) {
		e_dbg("PHY info is only valid if link is up\n");
		return -E1000_ERR_CONFIG;
	}

	if (hw->phy_type == e1000_phy_igp)
		return e1000_phy_igp_get_info(hw, phy_info);
	else if ((hw->phy_type == e1000_phy_8211) ||
	         (hw->phy_type == e1000_phy_8201))
		return E1000_SUCCESS;
	else
		return e1000_phy_m88_get_info(hw, phy_info);
}

s32 e1000_validate_mdi_setting(struct e1000_hw *hw)
{
	e_dbg("e1000_validate_mdi_settings");

	if (!hw->autoneg && (hw->mdix == 0 || hw->mdix == 3)) {
		e_dbg("Invalid MDI setting detected\n");
		hw->mdix = 1;
		return -E1000_ERR_CONFIG;
	}
	return E1000_SUCCESS;
}

/**
 * e1000_init_eeprom_params - initialize sw eeprom vars
 * @hw: Struct containing variables accessed by shared code
 *
 * Sets up eeprom variables in the hw struct.  Must be called after mac_type
 * is configured.
 */
s32 e1000_init_eeprom_params(struct e1000_hw *hw)
{
	struct e1000_eeprom_info *eeprom = &hw->eeprom;
	u32 eecd = er32(EECD);
	s32 ret_val = E1000_SUCCESS;
	u16 eeprom_size;

	e_dbg("e1000_init_eeprom_params");

	switch (hw->mac_type) {
	case e1000_82542_rev2_0:
	case e1000_82542_rev2_1:
	case e1000_82543:
	case e1000_82544:
		eeprom->type = e1000_eeprom_microwire;
		eeprom->word_size = 64;
		eeprom->opcode_bits = 3;
		eeprom->address_bits = 6;
		eeprom->delay_usec = 50;
		break;
	case e1000_82540:
	case e1000_82545:
	case e1000_82545_rev_3:
	case e1000_82546:
	case e1000_82546_rev_3:
		eeprom->type = e1000_eeprom_microwire;
		eeprom->opcode_bits = 3;
		eeprom->delay_usec = 50;
		if (eecd & E1000_EECD_SIZE) {
			eeprom->word_size = 256;
			eeprom->address_bits = 8;
		} else {
			eeprom->word_size = 64;
			eeprom->address_bits = 6;
		}
		break;
	case e1000_82541:
	case e1000_82541_rev_2:
	case e1000_82547:
	case e1000_82547_rev_2:
		if (eecd & E1000_EECD_TYPE) {
			eeprom->type = e1000_eeprom_spi;
			eeprom->opcode_bits = 8;
			eeprom->delay_usec = 1;
			if (eecd & E1000_EECD_ADDR_BITS) {
				eeprom->page_size = 32;
				eeprom->address_bits = 16;
			} else {
				eeprom->page_size = 8;
				eeprom->address_bits = 8;
			}
		} else {
			eeprom->type = e1000_eeprom_microwire;
			eeprom->opcode_bits = 3;
			eeprom->delay_usec = 50;
			if (eecd & E1000_EECD_ADDR_BITS) {
				eeprom->word_size = 256;
				eeprom->address_bits = 8;
			} else {
				eeprom->word_size = 64;
				eeprom->address_bits = 6;
			}
		}
		break;
	default:
		break;
	}

	if (eeprom->type == e1000_eeprom_spi) {
		/* eeprom_size will be an enum [0..8] that maps to eeprom sizes 128B to
		 * 32KB (incremented by powers of 2).
		 */
		/* Set to default value for initial eeprom read. */
		eeprom->word_size = 64;
		ret_val = e1000_read_eeprom(hw, EEPROM_CFG, 1, &eeprom_size);
		if (ret_val)
			return ret_val;
		eeprom_size =
		    (eeprom_size & EEPROM_SIZE_MASK) >> EEPROM_SIZE_SHIFT;
		/* 256B eeprom size was not supported in earlier hardware, so we
		 * bump eeprom_size up one to ensure that "1" (which maps to 256B)
		 * is never the result used in the shifting logic below. */
		if (eeprom_size)
			eeprom_size++;

		eeprom->word_size = 1 << (eeprom_size + EEPROM_WORD_SIZE_SHIFT);
	}
	return ret_val;
}

/**
 * e1000_raise_ee_clk - Raises the EEPROM's clock input.
 * @hw: Struct containing variables accessed by shared code
 * @eecd: EECD's current value
 */
static void e1000_raise_ee_clk(struct e1000_hw *hw, u32 *eecd)
{
	/* Raise the clock input to the EEPROM (by setting the SK bit), and then
	 * wait <delay> microseconds.
	 */
	*eecd = *eecd | E1000_EECD_SK;
	ew32(EECD, *eecd);
	E1000_WRITE_FLUSH();
	udelay(hw->eeprom.delay_usec);
}

/**
 * e1000_lower_ee_clk - Lowers the EEPROM's clock input.
 * @hw: Struct containing variables accessed by shared code
 * @eecd: EECD's current value
 */
static void e1000_lower_ee_clk(struct e1000_hw *hw, u32 *eecd)
{
	/* Lower the clock input to the EEPROM (by clearing the SK bit), and then
	 * wait 50 microseconds.
	 */
	*eecd = *eecd & ~E1000_EECD_SK;
	ew32(EECD, *eecd);
	E1000_WRITE_FLUSH();
	udelay(hw->eeprom.delay_usec);
}

/**
 * e1000_shift_out_ee_bits - Shift data bits out to the EEPROM.
 * @hw: Struct containing variables accessed by shared code
 * @data: data to send to the EEPROM
 * @count: number of bits to shift out
 */
static void e1000_shift_out_ee_bits(struct e1000_hw *hw, u16 data, u16 count)
{
	struct e1000_eeprom_info *eeprom = &hw->eeprom;
	u32 eecd;
	u32 mask;

	/* We need to shift "count" bits out to the EEPROM. So, value in the
	 * "data" parameter will be shifted out to the EEPROM one bit at a time.
	 * In order to do this, "data" must be broken down into bits.
	 */
	mask = 0x01 << (count - 1);
	eecd = er32(EECD);
	if (eeprom->type == e1000_eeprom_microwire) {
		eecd &= ~E1000_EECD_DO;
	} else if (eeprom->type == e1000_eeprom_spi) {
		eecd |= E1000_EECD_DO;
	}
	do {
		/* A "1" is shifted out to the EEPROM by setting bit "DI" to a "1",
		 * and then raising and then lowering the clock (the SK bit controls
		 * the clock input to the EEPROM).  A "0" is shifted out to the EEPROM
		 * by setting "DI" to "0" and then raising and then lowering the clock.
		 */
		eecd &= ~E1000_EECD_DI;

		if (data & mask)
			eecd |= E1000_EECD_DI;

		ew32(EECD, eecd);
		E1000_WRITE_FLUSH();

		udelay(eeprom->delay_usec);

		e1000_raise_ee_clk(hw, &eecd);
		e1000_lower_ee_clk(hw, &eecd);

		mask = mask >> 1;

	} while (mask);

	/* We leave the "DI" bit set to "0" when we leave this routine. */
	eecd &= ~E1000_EECD_DI;
	ew32(EECD, eecd);
}

/**
 * e1000_shift_in_ee_bits - Shift data bits in from the EEPROM
 * @hw: Struct containing variables accessed by shared code
 * @count: number of bits to shift in
 */
static u16 e1000_shift_in_ee_bits(struct e1000_hw *hw, u16 count)
{
	u32 eecd;
	u32 i;
	u16 data;

	/* In order to read a register from the EEPROM, we need to shift 'count'
	 * bits in from the EEPROM. Bits are "shifted in" by raising the clock
	 * input to the EEPROM (setting the SK bit), and then reading the value of
	 * the "DO" bit.  During this "shifting in" process the "DI" bit should
	 * always be clear.
	 */

	eecd = er32(EECD);

	eecd &= ~(E1000_EECD_DO | E1000_EECD_DI);
	data = 0;

	for (i = 0; i < count; i++) {
		data = data << 1;
		e1000_raise_ee_clk(hw, &eecd);

		eecd = er32(EECD);

		eecd &= ~(E1000_EECD_DI);
		if (eecd & E1000_EECD_DO)
			data |= 1;

		e1000_lower_ee_clk(hw, &eecd);
	}

	return data;
}

/**
 * e1000_acquire_eeprom - Prepares EEPROM for access
 * @hw: Struct containing variables accessed by shared code
 *
 * Lowers EEPROM clock. Clears input pin. Sets the chip select pin. This
 * function should be called before issuing a command to the EEPROM.
 */
static s32 e1000_acquire_eeprom(struct e1000_hw *hw)
{
	struct e1000_eeprom_info *eeprom = &hw->eeprom;
	u32 eecd, i = 0;

	e_dbg("e1000_acquire_eeprom");

	eecd = er32(EECD);

	/* Request EEPROM Access */
	if (hw->mac_type > e1000_82544) {
		eecd |= E1000_EECD_REQ;
		ew32(EECD, eecd);
		eecd = er32(EECD);
		while ((!(eecd & E1000_EECD_GNT)) &&
		       (i < E1000_EEPROM_GRANT_ATTEMPTS)) {
			i++;
			udelay(5);
			eecd = er32(EECD);
		}
		if (!(eecd & E1000_EECD_GNT)) {
			eecd &= ~E1000_EECD_REQ;
			ew32(EECD, eecd);
			e_dbg("Could not acquire EEPROM grant\n");
			return -E1000_ERR_EEPROM;
		}
	}

	/* Setup EEPROM for Read/Write */

	if (eeprom->type == e1000_eeprom_microwire) {
		/* Clear SK and DI */
		eecd &= ~(E1000_EECD_DI | E1000_EECD_SK);
		ew32(EECD, eecd);

		/* Set CS */
		eecd |= E1000_EECD_CS;
		ew32(EECD, eecd);
	} else if (eeprom->type == e1000_eeprom_spi) {
		/* Clear SK and CS */
		eecd &= ~(E1000_EECD_CS | E1000_EECD_SK);
		ew32(EECD, eecd);
		udelay(1);
	}

	return E1000_SUCCESS;
}

/**
 * e1000_standby_eeprom - Returns EEPROM to a "standby" state
 * @hw: Struct containing variables accessed by shared code
 */
static void e1000_standby_eeprom(struct e1000_hw *hw)
{
	struct e1000_eeprom_info *eeprom = &hw->eeprom;
	u32 eecd;

	eecd = er32(EECD);

	if (eeprom->type == e1000_eeprom_microwire) {
		eecd &= ~(E1000_EECD_CS | E1000_EECD_SK);
		ew32(EECD, eecd);
		E1000_WRITE_FLUSH();
		udelay(eeprom->delay_usec);

		/* Clock high */
		eecd |= E1000_EECD_SK;
		ew32(EECD, eecd);
		E1000_WRITE_FLUSH();
		udelay(eeprom->delay_usec);

		/* Select EEPROM */
		eecd |= E1000_EECD_CS;
		ew32(EECD, eecd);
		E1000_WRITE_FLUSH();
		udelay(eeprom->delay_usec);

		/* Clock low */
		eecd &= ~E1000_EECD_SK;
		ew32(EECD, eecd);
		E1000_WRITE_FLUSH();
		udelay(eeprom->delay_usec);
	} else if (eeprom->type == e1000_eeprom_spi) {
		/* Toggle CS to flush commands */
		eecd |= E1000_EECD_CS;
		ew32(EECD, eecd);
		E1000_WRITE_FLUSH();
		udelay(eeprom->delay_usec);
		eecd &= ~E1000_EECD_CS;
		ew32(EECD, eecd);
		E1000_WRITE_FLUSH();
		udelay(eeprom->delay_usec);
	}
}

/**
 * e1000_release_eeprom - drop chip select
 * @hw: Struct containing variables accessed by shared code
 *
 * Terminates a command by inverting the EEPROM's chip select pin
 */
static void e1000_release_eeprom(struct e1000_hw *hw)
{
	u32 eecd;

	e_dbg("e1000_release_eeprom");

	eecd = er32(EECD);

	if (hw->eeprom.type == e1000_eeprom_spi) {
		eecd |= E1000_EECD_CS;	/* Pull CS high */
		eecd &= ~E1000_EECD_SK;	/* Lower SCK */

		ew32(EECD, eecd);

		udelay(hw->eeprom.delay_usec);
	} else if (hw->eeprom.type == e1000_eeprom_microwire) {
		/* cleanup eeprom */

		/* CS on Microwire is active-high */
		eecd &= ~(E1000_EECD_CS | E1000_EECD_DI);

		ew32(EECD, eecd);

		/* Rising edge of clock */
		eecd |= E1000_EECD_SK;
		ew32(EECD, eecd);
		E1000_WRITE_FLUSH();
		udelay(hw->eeprom.delay_usec);

		/* Falling edge of clock */
		eecd &= ~E1000_EECD_SK;
		ew32(EECD, eecd);
		E1000_WRITE_FLUSH();
		udelay(hw->eeprom.delay_usec);
	}

	/* Stop requesting EEPROM access */
	if (hw->mac_type > e1000_82544) {
		eecd &= ~E1000_EECD_REQ;
		ew32(EECD, eecd);
	}
}

/**
 * e1000_spi_eeprom_ready - Reads a 16 bit word from the EEPROM.
 * @hw: Struct containing variables accessed by shared code
 */
static s32 e1000_spi_eeprom_ready(struct e1000_hw *hw)
{
	u16 retry_count = 0;
	u8 spi_stat_reg;

	e_dbg("e1000_spi_eeprom_ready");

	/* Read "Status Register" repeatedly until the LSB is cleared.  The
	 * EEPROM will signal that the command has been completed by clearing
	 * bit 0 of the internal status register.  If it's not cleared within
	 * 5 milliseconds, then error out.
	 */
	retry_count = 0;
	do {
		e1000_shift_out_ee_bits(hw, EEPROM_RDSR_OPCODE_SPI,
					hw->eeprom.opcode_bits);
		spi_stat_reg = (u8) e1000_shift_in_ee_bits(hw, 8);
		if (!(spi_stat_reg & EEPROM_STATUS_RDY_SPI))
			break;

		udelay(5);
		retry_count += 5;

		e1000_standby_eeprom(hw);
	} while (retry_count < EEPROM_MAX_RETRY_SPI);

	/* ATMEL SPI write time could vary from 0-20mSec on 3.3V devices (and
	 * only 0-5mSec on 5V devices)
	 */
	if (retry_count >= EEPROM_MAX_RETRY_SPI) {
		e_dbg("SPI EEPROM Status error\n");
		return -E1000_ERR_EEPROM;
	}

	return E1000_SUCCESS;
}

/**
 * e1000_read_eeprom - Reads a 16 bit word from the EEPROM.
 * @hw: Struct containing variables accessed by shared code
 * @offset: offset of  word in the EEPROM to read
 * @data: word read from the EEPROM
 * @words: number of words to read
 */
s32 e1000_read_eeprom(struct e1000_hw *hw, u16 offset, u16 words, u16 *data)
{
	s32 ret;
	spin_lock(&e1000_eeprom_lock);
	ret = e1000_do_read_eeprom(hw, offset, words, data);
	spin_unlock(&e1000_eeprom_lock);
	return ret;
}

static s32 e1000_do_read_eeprom(struct e1000_hw *hw, u16 offset, u16 words,
				u16 *data)
{
	struct e1000_eeprom_info *eeprom = &hw->eeprom;
	u32 i = 0;

	e_dbg("e1000_read_eeprom");

	if (hw->mac_type == e1000_ce4100) {
		GBE_CONFIG_FLASH_READ(GBE_CONFIG_BASE_VIRT, offset, words,
		                      data);
		return E1000_SUCCESS;
	}

	/* If eeprom is not yet detected, do so now */
	if (eeprom->word_size == 0)
		e1000_init_eeprom_params(hw);

	/* A check for invalid values:  offset too large, too many words, and not
	 * enough words.
	 */
	if ((offset >= eeprom->word_size)
	    || (words > eeprom->word_size - offset) || (words == 0)) {
		e_dbg("\"words\" parameter out of bounds. Words = %d,"
		      "size = %d\n", offset, eeprom->word_size);
		return -E1000_ERR_EEPROM;
	}

	/* EEPROM's that don't use EERD to read require us to bit-bang the SPI
	 * directly. In this case, we need to acquire the EEPROM so that
	 * FW or other port software does not interrupt.
	 */
	/* Prepare the EEPROM for bit-bang reading */
	if (e1000_acquire_eeprom(hw) != E1000_SUCCESS)
		return -E1000_ERR_EEPROM;

	/* Set up the SPI or Microwire EEPROM for bit-bang reading.  We have
	 * acquired the EEPROM at this point, so any returns should release it */
	if (eeprom->type == e1000_eeprom_spi) {
		u16 word_in;
		u8 read_opcode = EEPROM_READ_OPCODE_SPI;

		if (e1000_spi_eeprom_ready(hw)) {
			e1000_release_eeprom(hw);
			return -E1000_ERR_EEPROM;
		}

		e1000_standby_eeprom(hw);

		/* Some SPI eeproms use the 8th address bit embedded in the opcode */
		if ((eeprom->address_bits == 8) && (offset >= 128))
			read_opcode |= EEPROM_A8_OPCODE_SPI;

		/* Send the READ command (opcode + addr)  */
		e1000_shift_out_ee_bits(hw, read_opcode, eeprom->opcode_bits);
		e1000_shift_out_ee_bits(hw, (u16) (offset * 2),
					eeprom->address_bits);

		/* Read the data.  The address of the eeprom internally increments with
		 * each byte (spi) being read, saving on the overhead of eeprom setup
		 * and tear-down.  The address counter will roll over if reading beyond
		 * the size of the eeprom, thus allowing the entire memory to be read
		 * starting from any offset. */
		for (i = 0; i < words; i++) {
			word_in = e1000_shift_in_ee_bits(hw, 16);
			data[i] = (word_in >> 8) | (word_in << 8);
		}
	} else if (eeprom->type == e1000_eeprom_microwire) {
		for (i = 0; i < words; i++) {
			/* Send the READ command (opcode + addr)  */
			e1000_shift_out_ee_bits(hw,
						EEPROM_READ_OPCODE_MICROWIRE,
						eeprom->opcode_bits);
			e1000_shift_out_ee_bits(hw, (u16) (offset + i),
						eeprom->address_bits);

			/* Read the data.  For microwire, each word requires the overhead
			 * of eeprom setup and tear-down. */
			data[i] = e1000_shift_in_ee_bits(hw, 16);
			e1000_standby_eeprom(hw);
		}
	}

	/* End this read operation */
	e1000_release_eeprom(hw);

	return E1000_SUCCESS;
}

/**
 * e1000_validate_eeprom_checksum - Verifies that the EEPROM has a valid checksum
 * @hw: Struct containing variables accessed by shared code
 *
 * Reads the first 64 16 bit words of the EEPROM and sums the values read.
 * If the the sum of the 64 16 bit words is 0xBABA, the EEPROM's checksum is
 * valid.
 */
s32 e1000_validate_eeprom_checksum(struct e1000_hw *hw)
{
	u16 checksum = 0;
	u16 i, eeprom_data;

	e_dbg("e1000_validate_eeprom_checksum");

	for (i = 0; i < (EEPROM_CHECKSUM_REG + 1); i++) {
		if (e1000_read_eeprom(hw, i, 1, &eeprom_data) < 0) {
			e_dbg("EEPROM Read Error\n");
			return -E1000_ERR_EEPROM;
		}
		checksum += eeprom_data;
	}

	if (checksum == (u16) EEPROM_SUM)
		return E1000_SUCCESS;
	else {
		e_dbg("EEPROM Checksum Invalid\n");
		return -E1000_ERR_EEPROM;
	}
}

/**
 * e1000_update_eeprom_checksum - Calculates/writes the EEPROM checksum
 * @hw: Struct containing variables accessed by shared code
 *
 * Sums the first 63 16 bit words of the EEPROM. Subtracts the sum from 0xBABA.
 * Writes the difference to word offset 63 of the EEPROM.
 */
s32 e1000_update_eeprom_checksum(struct e1000_hw *hw)
{
	u16 checksum = 0;
	u16 i, eeprom_data;

	e_dbg("e1000_update_eeprom_checksum");

	for (i = 0; i < EEPROM_CHECKSUM_REG; i++) {
		if (e1000_read_eeprom(hw, i, 1, &eeprom_data) < 0) {
			e_dbg("EEPROM Read Error\n");
			return -E1000_ERR_EEPROM;
		}
		checksum += eeprom_data;
	}
	checksum = (u16) EEPROM_SUM - checksum;
	if (e1000_write_eeprom(hw, EEPROM_CHECKSUM_REG, 1, &checksum) < 0) {
		e_dbg("EEPROM Write Error\n");
		return -E1000_ERR_EEPROM;
	}
	return E1000_SUCCESS;
}

/**
 * e1000_write_eeprom - write words to the different EEPROM types.
 * @hw: Struct containing variables accessed by shared code
 * @offset: offset within the EEPROM to be written to
 * @words: number of words to write
 * @data: 16 bit word to be written to the EEPROM
 *
 * If e1000_update_eeprom_checksum is not called after this function, the
 * EEPROM will most likely contain an invalid checksum.
 */
s32 e1000_write_eeprom(struct e1000_hw *hw, u16 offset, u16 words, u16 *data)
{
	s32 ret;
	spin_lock(&e1000_eeprom_lock);
	ret = e1000_do_write_eeprom(hw, offset, words, data);
	spin_unlock(&e1000_eeprom_lock);
	return ret;
}

static s32 e1000_do_write_eeprom(struct e1000_hw *hw, u16 offset, u16 words,
				 u16 *data)
{
	struct e1000_eeprom_info *eeprom = &hw->eeprom;
	s32 status = 0;

	e_dbg("e1000_write_eeprom");

	if (hw->mac_type == e1000_ce4100) {
		GBE_CONFIG_FLASH_WRITE(GBE_CONFIG_BASE_VIRT, offset, words,
		                       data);
		return E1000_SUCCESS;
	}

	/* If eeprom is not yet detected, do so now */
	if (eeprom->word_size == 0)
		e1000_init_eeprom_params(hw);

	/* A check for invalid values:  offset too large, too many words, and not
	 * enough words.
	 */
	if ((offset >= eeprom->word_size)
	    || (words > eeprom->word_size - offset) || (words == 0)) {
		e_dbg("\"words\" parameter out of bounds\n");
		return -E1000_ERR_EEPROM;
	}

	/* Prepare the EEPROM for writing  */
	if (e1000_acquire_eeprom(hw) != E1000_SUCCESS)
		return -E1000_ERR_EEPROM;

	if (eeprom->type == e1000_eeprom_microwire) {
		status = e1000_write_eeprom_microwire(hw, offset, words, data);
	} else {
		status = e1000_write_eeprom_spi(hw, offset, words, data);
		msleep(10);
	}

	/* Done with writing */
	e1000_release_eeprom(hw);

	return status;
}

/**
 * e1000_write_eeprom_spi - Writes a 16 bit word to a given offset in an SPI EEPROM.
 * @hw: Struct containing variables accessed by shared code
 * @offset: offset within the EEPROM to be written to
 * @words: number of words to write
 * @data: pointer to array of 8 bit words to be written to the EEPROM
 */
static s32 e1000_write_eeprom_spi(struct e1000_hw *hw, u16 offset, u16 words,
				  u16 *data)
{
	struct e1000_eeprom_info *eeprom = &hw->eeprom;
	u16 widx = 0;

	e_dbg("e1000_write_eeprom_spi");

	while (widx < words) {
		u8 write_opcode = EEPROM_WRITE_OPCODE_SPI;

		if (e1000_spi_eeprom_ready(hw))
			return -E1000_ERR_EEPROM;

		e1000_standby_eeprom(hw);

		/*  Send the WRITE ENABLE command (8 bit opcode )  */
		e1000_shift_out_ee_bits(hw, EEPROM_WREN_OPCODE_SPI,
					eeprom->opcode_bits);

		e1000_standby_eeprom(hw);

		/* Some SPI eeproms use the 8th address bit embedded in the opcode */
		if ((eeprom->address_bits == 8) && (offset >= 128))
			write_opcode |= EEPROM_A8_OPCODE_SPI;

		/* Send the Write command (8-bit opcode + addr) */
		e1000_shift_out_ee_bits(hw, write_opcode, eeprom->opcode_bits);

		e1000_shift_out_ee_bits(hw, (u16) ((offset + widx) * 2),
					eeprom->address_bits);

		/* Send the data */

		/* Loop to allow for up to whole page write (32 bytes) of eeprom */
		while (widx < words) {
			u16 word_out = data[widx];
			word_out = (word_out >> 8) | (word_out << 8);
			e1000_shift_out_ee_bits(hw, word_out, 16);
			widx++;

			/* Some larger eeprom sizes are capable of a 32-byte PAGE WRITE
			 * operation, while the smaller eeproms are capable of an 8-byte
			 * PAGE WRITE operation.  Break the inner loop to pass new address
			 */
			if ((((offset + widx) * 2) % eeprom->page_size) == 0) {
				e1000_standby_eeprom(hw);
				break;
			}
		}
	}

	return E1000_SUCCESS;
}

/**
 * e1000_write_eeprom_microwire - Writes a 16 bit word to a given offset in a Microwire EEPROM.
 * @hw: Struct containing variables accessed by shared code
 * @offset: offset within the EEPROM to be written to
 * @words: number of words to write
 * @data: pointer to array of 8 bit words to be written to the EEPROM
 */
static s32 e1000_write_eeprom_microwire(struct e1000_hw *hw, u16 offset,
					u16 words, u16 *data)
{
	struct e1000_eeprom_info *eeprom = &hw->eeprom;
	u32 eecd;
	u16 words_written = 0;
	u16 i = 0;

	e_dbg("e1000_write_eeprom_microwire");

	/* Send the write enable command to the EEPROM (3-bit opcode plus
	 * 6/8-bit dummy address beginning with 11).  It's less work to include
	 * the 11 of the dummy address as part of the opcode than it is to shift
	 * it over the correct number of bits for the address.  This puts the
	 * EEPROM into write/erase mode.
	 */
	e1000_shift_out_ee_bits(hw, EEPROM_EWEN_OPCODE_MICROWIRE,
				(u16) (eeprom->opcode_bits + 2));

	e1000_shift_out_ee_bits(hw, 0, (u16) (eeprom->address_bits - 2));

	/* Prepare the EEPROM */
	e1000_standby_eeprom(hw);

	while (words_written < words) {
		/* Send the Write command (3-bit opcode + addr) */
		e1000_shift_out_ee_bits(hw, EEPROM_WRITE_OPCODE_MICROWIRE,
					eeprom->opcode_bits);

		e1000_shift_out_ee_bits(hw, (u16) (offset + words_written),
					eeprom->address_bits);

		/* Send the data */
		e1000_shift_out_ee_bits(hw, data[words_written], 16);

		/* Toggle the CS line.  This in effect tells the EEPROM to execute
		 * the previous command.
		 */
		e1000_standby_eeprom(hw);

		/* Read DO repeatedly until it is high (equal to '1').  The EEPROM will
		 * signal that the command has been completed by raising the DO signal.
		 * If DO does not go high in 10 milliseconds, then error out.
		 */
		for (i = 0; i < 200; i++) {
			eecd = er32(EECD);
			if (eecd & E1000_EECD_DO)
				break;
			udelay(50);
		}
		if (i == 200) {
			e_dbg("EEPROM Write did not complete\n");
			return -E1000_ERR_EEPROM;
		}

		/* Recover from write */
		e1000_standby_eeprom(hw);

		words_written++;
	}

	/* Send the write disable command to the EEPROM (3-bit opcode plus
	 * 6/8-bit dummy address beginning with 10).  It's less work to include
	 * the 10 of the dummy address as part of the opcode than it is to shift
	 * it over the correct number of bits for the address.  This takes the
	 * EEPROM out of write/erase mode.
	 */
	e1000_shift_out_ee_bits(hw, EEPROM_EWDS_OPCODE_MICROWIRE,
				(u16) (eeprom->opcode_bits + 2));

	e1000_shift_out_ee_bits(hw, 0, (u16) (eeprom->address_bits - 2));

	return E1000_SUCCESS;
}

/**
 * e1000_read_mac_addr - read the adapters MAC from eeprom
 * @hw: Struct containing variables accessed by shared code
 *
 * Reads the adapter's MAC address from the EEPROM and inverts the LSB for the
 * second function of dual function devices
 */
s32 e1000_read_mac_addr(struct e1000_hw *hw)
{
	u16 offset;
	u16 eeprom_data, i;

	e_dbg("e1000_read_mac_addr");

	for (i = 0; i < NODE_ADDRESS_SIZE; i += 2) {
		offset = i >> 1;
		if (e1000_read_eeprom(hw, offset, 1, &eeprom_data) < 0) {
			e_dbg("EEPROM Read Error\n");
			return -E1000_ERR_EEPROM;
		}
		hw->perm_mac_addr[i] = (u8) (eeprom_data & 0x00FF);
		hw->perm_mac_addr[i + 1] = (u8) (eeprom_data >> 8);
	}

	switch (hw->mac_type) {
	default:
		break;
	case e1000_82546:
	case e1000_82546_rev_3:
		if (er32(STATUS) & E1000_STATUS_FUNC_1)
			hw->perm_mac_addr[5] ^= 0x01;
		break;
	}

	for (i = 0; i < NODE_ADDRESS_SIZE; i++)
		hw->mac_addr[i] = hw->perm_mac_addr[i];
	return E1000_SUCCESS;
}

/**
 * e1000_init_rx_addrs - Initializes receive address filters.
 * @hw: Struct containing variables accessed by shared code
 *
 * Places the MAC address in receive address register 0 and clears the rest
 * of the receive address registers. Clears the multicast table. Assumes
 * the receiver is in reset when the routine is called.
 */
static void e1000_init_rx_addrs(struct e1000_hw *hw)
{
	u32 i;
	u32 rar_num;

	e_dbg("e1000_init_rx_addrs");

	/* Setup the receive address. */
	e_dbg("Programming MAC Address into RAR[0]\n");

	e1000_rar_set(hw, hw->mac_addr, 0);

	rar_num = E1000_RAR_ENTRIES;

	/* Zero out the other 15 receive addresses. */
	e_dbg("Clearing RAR[1-15]\n");
	for (i = 1; i < rar_num; i++) {
		E1000_WRITE_REG_ARRAY(hw, RA, (i << 1), 0);
		E1000_WRITE_FLUSH();
		E1000_WRITE_REG_ARRAY(hw, RA, ((i << 1) + 1), 0);
		E1000_WRITE_FLUSH();
	}
}

/**
 * e1000_hash_mc_addr - Hashes an address to determine its location in the multicast table
 * @hw: Struct containing variables accessed by shared code
 * @mc_addr: the multicast address to hash
 */
u32 e1000_hash_mc_addr(struct e1000_hw *hw, u8 *mc_addr)
{
	u32 hash_value = 0;

	/* The portion of the address that is used for the hash table is
	 * determined by the mc_filter_type setting.
	 */
	switch (hw->mc_filter_type) {
		/* [0] [1] [2] [3] [4] [5]
		 * 01  AA  00  12  34  56
		 * LSB                 MSB
		 */
	case 0:
		/* [47:36] i.e. 0x563 for above example address */
		hash_value = ((mc_addr[4] >> 4) | (((u16) mc_addr[5]) << 4));
		break;
	case 1:
		/* [46:35] i.e. 0xAC6 for above example address */
		hash_value = ((mc_addr[4] >> 3) | (((u16) mc_addr[5]) << 5));
		break;
	case 2:
		/* [45:34] i.e. 0x5D8 for above example address */
		hash_value = ((mc_addr[4] >> 2) | (((u16) mc_addr[5]) << 6));
		break;
	case 3:
		/* [43:32] i.e. 0x634 for above example address */
		hash_value = ((mc_addr[4]) | (((u16) mc_addr[5]) << 8));
		break;
	}

	hash_value &= 0xFFF;
	return hash_value;
}

/**
 * e1000_rar_set - Puts an ethernet address into a receive address register.
 * @hw: Struct containing variables accessed by shared code
 * @addr: Address to put into receive address register
 * @index: Receive address register to write
 */
void e1000_rar_set(struct e1000_hw *hw, u8 *addr, u32 index)
{
	u32 rar_low, rar_high;

	/* HW expects these in little endian so we reverse the byte order
	 * from network order (big endian) to little endian
	 */
	rar_low = ((u32) addr[0] | ((u32) addr[1] << 8) |
		   ((u32) addr[2] << 16) | ((u32) addr[3] << 24));
	rar_high = ((u32) addr[4] | ((u32) addr[5] << 8));

	/* Disable Rx and flush all Rx frames before enabling RSS to avoid Rx
	 * unit hang.
	 *
	 * Description:
	 * If there are any Rx frames queued up or otherwise present in the HW
	 * before RSS is enabled, and then we enable RSS, the HW Rx unit will
	 * hang.  To work around this issue, we have to disable receives and
	 * flush out all Rx frames before we enable RSS. To do so, we modify we
	 * redirect all Rx traffic to manageability and then reset the HW.
	 * This flushes away Rx frames, and (since the redirections to
	 * manageability persists across resets) keeps new ones from coming in
	 * while we work.  Then, we clear the Address Valid AV bit for all MAC
	 * addresses and undo the re-direction to manageability.
	 * Now, frames are coming in again, but the MAC won't accept them, so
	 * far so good.  We now proceed to initialize RSS (if necessary) and
	 * configure the Rx unit.  Last, we re-enable the AV bits and continue
	 * on our merry way.
	 */
	switch (hw->mac_type) {
	default:
		/* Indicate to hardware the Address is Valid. */
		rar_high |= E1000_RAH_AV;
		break;
	}

	E1000_WRITE_REG_ARRAY(hw, RA, (index << 1), rar_low);
	E1000_WRITE_FLUSH();
	E1000_WRITE_REG_ARRAY(hw, RA, ((index << 1) + 1), rar_high);
	E1000_WRITE_FLUSH();
}

/**
 * e1000_write_vfta - Writes a value to the specified offset in the VLAN filter table.
 * @hw: Struct containing variables accessed by shared code
 * @offset: Offset in VLAN filer table to write
 * @value: Value to write into VLAN filter table
 */
void e1000_write_vfta(struct e1000_hw *hw, u32 offset, u32 value)
{
	u32 temp;

	if ((hw->mac_type == e1000_82544) && ((offset & 0x1) == 1)) {
		temp = E1000_READ_REG_ARRAY(hw, VFTA, (offset - 1));
		E1000_WRITE_REG_ARRAY(hw, VFTA, offset, value);
		E1000_WRITE_FLUSH();
		E1000_WRITE_REG_ARRAY(hw, VFTA, (offset - 1), temp);
		E1000_WRITE_FLUSH();
	} else {
		E1000_WRITE_REG_ARRAY(hw, VFTA, offset, value);
		E1000_WRITE_FLUSH();
	}
}

/**
 * e1000_clear_vfta - Clears the VLAN filer table
 * @hw: Struct containing variables accessed by shared code
 */
static void e1000_clear_vfta(struct e1000_hw *hw)
{
	u32 offset;
	u32 vfta_value = 0;
	u32 vfta_offset = 0;
	u32 vfta_bit_in_reg = 0;

	for (offset = 0; offset < E1000_VLAN_FILTER_TBL_SIZE; offset++) {
		/* If the offset we want to clear is the same offset of the
		 * manageability VLAN ID, then clear all bits except that of the
		 * manageability unit */
		vfta_value = (offset == vfta_offset) ? vfta_bit_in_reg : 0;
		E1000_WRITE_REG_ARRAY(hw, VFTA, offset, vfta_value);
		E1000_WRITE_FLUSH();
	}
}

static s32 e1000_id_led_init(struct e1000_hw *hw)
{
	u32 ledctl;
	const u32 ledctl_mask = 0x000000FF;
	const u32 ledctl_on = E1000_LEDCTL_MODE_LED_ON;
	const u32 ledctl_off = E1000_LEDCTL_MODE_LED_OFF;
	u16 eeprom_data, i, temp;
	const u16 led_mask = 0x0F;

	e_dbg("e1000_id_led_init");

	if (hw->mac_type < e1000_82540) {
		/* Nothing to do */
		return E1000_SUCCESS;
	}

	ledctl = er32(LEDCTL);
	hw->ledctl_default = ledctl;
	hw->ledctl_mode1 = hw->ledctl_default;
	hw->ledctl_mode2 = hw->ledctl_default;

	if (e1000_read_eeprom(hw, EEPROM_ID_LED_SETTINGS, 1, &eeprom_data) < 0) {
		e_dbg("EEPROM Read Error\n");
		return -E1000_ERR_EEPROM;
	}

	if ((eeprom_data == ID_LED_RESERVED_0000) ||
	    (eeprom_data == ID_LED_RESERVED_FFFF)) {
		eeprom_data = ID_LED_DEFAULT;
	}

	for (i = 0; i < 4; i++) {
		temp = (eeprom_data >> (i << 2)) & led_mask;
		switch (temp) {
		case ID_LED_ON1_DEF2:
		case ID_LED_ON1_ON2:
		case ID_LED_ON1_OFF2:
			hw->ledctl_mode1 &= ~(ledctl_mask << (i << 3));
			hw->ledctl_mode1 |= ledctl_on << (i << 3);
			break;
		case ID_LED_OFF1_DEF2:
		case ID_LED_OFF1_ON2:
		case ID_LED_OFF1_OFF2:
			hw->ledctl_mode1 &= ~(ledctl_mask << (i << 3));
			hw->ledctl_mode1 |= ledctl_off << (i << 3);
			break;
		default:
			/* Do nothing */
			break;
		}
		switch (temp) {
		case ID_LED_DEF1_ON2:
		case ID_LED_ON1_ON2:
		case ID_LED_OFF1_ON2:
			hw->ledctl_mode2 &= ~(ledctl_mask << (i << 3));
			hw->ledctl_mode2 |= ledctl_on << (i << 3);
			break;
		case ID_LED_DEF1_OFF2:
		case ID_LED_ON1_OFF2:
		case ID_LED_OFF1_OFF2:
			hw->ledctl_mode2 &= ~(ledctl_mask << (i << 3));
			hw->ledctl_mode2 |= ledctl_off << (i << 3);
			break;
		default:
			/* Do nothing */
			break;
		}
	}
	return E1000_SUCCESS;
}

/**
 * e1000_setup_led
 * @hw: Struct containing variables accessed by shared code
 *
 * Prepares SW controlable LED for use and saves the current state of the LED.
 */
s32 e1000_setup_led(struct e1000_hw *hw)
{
	u32 ledctl;
	s32 ret_val = E1000_SUCCESS;

	e_dbg("e1000_setup_led");

	switch (hw->mac_type) {
	case e1000_82542_rev2_0:
	case e1000_82542_rev2_1:
	case e1000_82543:
	case e1000_82544:
		/* No setup necessary */
		break;
	case e1000_82541:
	case e1000_82547:
	case e1000_82541_rev_2:
	case e1000_82547_rev_2:
		/* Turn off PHY Smart Power Down (if enabled) */
		ret_val = e1000_read_phy_reg(hw, IGP01E1000_GMII_FIFO,
					     &hw->phy_spd_default);
		if (ret_val)
			return ret_val;
		ret_val = e1000_write_phy_reg(hw, IGP01E1000_GMII_FIFO,
					      (u16) (hw->phy_spd_default &
						     ~IGP01E1000_GMII_SPD));
		if (ret_val)
			return ret_val;
		/* Fall Through */
	default:
		if (hw->media_type == e1000_media_type_fiber) {
			ledctl = er32(LEDCTL);
			/* Save current LEDCTL settings */
			hw->ledctl_default = ledctl;
			/* Turn off LED0 */
			ledctl &= ~(E1000_LEDCTL_LED0_IVRT |
				    E1000_LEDCTL_LED0_BLINK |
				    E1000_LEDCTL_LED0_MODE_MASK);
			ledctl |= (E1000_LEDCTL_MODE_LED_OFF <<
				   E1000_LEDCTL_LED0_MODE_SHIFT);
			ew32(LEDCTL, ledctl);
		} else if (hw->media_type == e1000_media_type_copper)
			ew32(LEDCTL, hw->ledctl_mode1);
		break;
	}

	return E1000_SUCCESS;
}

/**
 * e1000_cleanup_led - Restores the saved state of the SW controlable LED.
 * @hw: Struct containing variables accessed by shared code
 */
s32 e1000_cleanup_led(struct e1000_hw *hw)
{
	s32 ret_val = E1000_SUCCESS;

	e_dbg("e1000_cleanup_led");

	switch (hw->mac_type) {
	case e1000_82542_rev2_0:
	case e1000_82542_rev2_1:
	case e1000_82543:
	case e1000_82544:
		/* No cleanup necessary */
		break;
	case e1000_82541:
	case e1000_82547:
	case e1000_82541_rev_2:
	case e1000_82547_rev_2:
		/* Turn on PHY Smart Power Down (if previously enabled) */
		ret_val = e1000_write_phy_reg(hw, IGP01E1000_GMII_FIFO,
					      hw->phy_spd_default);
		if (ret_val)
			return ret_val;
		/* Fall Through */
	default:
		/* Restore LEDCTL settings */
		ew32(LEDCTL, hw->ledctl_default);
		break;
	}

	return E1000_SUCCESS;
}

/**
 * e1000_led_on - Turns on the software controllable LED
 * @hw: Struct containing variables accessed by shared code
 */
s32 e1000_led_on(struct e1000_hw *hw)
{
	u32 ctrl = er32(CTRL);

	e_dbg("e1000_led_on");

	switch (hw->mac_type) {
	case e1000_82542_rev2_0:
	case e1000_82542_rev2_1:
	case e1000_82543:
		/* Set SW Defineable Pin 0 to turn on the LED */
		ctrl |= E1000_CTRL_SWDPIN0;
		ctrl |= E1000_CTRL_SWDPIO0;
		break;
	case e1000_82544:
		if (hw->media_type == e1000_media_type_fiber) {
			/* Set SW Defineable Pin 0 to turn on the LED */
			ctrl |= E1000_CTRL_SWDPIN0;
			ctrl |= E1000_CTRL_SWDPIO0;
		} else {
			/* Clear SW Defineable Pin 0 to turn on the LED */
			ctrl &= ~E1000_CTRL_SWDPIN0;
			ctrl |= E1000_CTRL_SWDPIO0;
		}
		break;
	default:
		if (hw->media_type == e1000_media_type_fiber) {
			/* Clear SW Defineable Pin 0 to turn on the LED */
			ctrl &= ~E1000_CTRL_SWDPIN0;
			ctrl |= E1000_CTRL_SWDPIO0;
		} else if (hw->media_type == e1000_media_type_copper) {
			ew32(LEDCTL, hw->ledctl_mode2);
			return E1000_SUCCESS;
		}
		break;
	}

	ew32(CTRL, ctrl);

	return E1000_SUCCESS;
}

/**
 * e1000_led_off - Turns off the software controllable LED
 * @hw: Struct containing variables accessed by shared code
 */
s32 e1000_led_off(struct e1000_hw *hw)
{
	u32 ctrl = er32(CTRL);

	e_dbg("e1000_led_off");

	switch (hw->mac_type) {
	case e1000_82542_rev2_0:
	case e1000_82542_rev2_1:
	case e1000_82543:
		/* Clear SW Defineable Pin 0 to turn off the LED */
		ctrl &= ~E1000_CTRL_SWDPIN0;
		ctrl |= E1000_CTRL_SWDPIO0;
		break;
	case e1000_82544:
		if (hw->media_type == e1000_media_type_fiber) {
			/* Clear SW Defineable Pin 0 to turn off the LED */
			ctrl &= ~E1000_CTRL_SWDPIN0;
			ctrl |= E1000_CTRL_SWDPIO0;
		} else {
			/* Set SW Defineable Pin 0 to turn off the LED */
			ctrl |= E1000_CTRL_SWDPIN0;
			ctrl |= E1000_CTRL_SWDPIO0;
		}
		break;
	default:
		if (hw->media_type == e1000_media_type_fiber) {
			/* Set SW Defineable Pin 0 to turn off the LED */
			ctrl |= E1000_CTRL_SWDPIN0;
			ctrl |= E1000_CTRL_SWDPIO0;
		} else if (hw->media_type == e1000_media_type_copper) {
			ew32(LEDCTL, hw->ledctl_mode1);
			return E1000_SUCCESS;
		}
		break;
	}

	ew32(CTRL, ctrl);

	return E1000_SUCCESS;
}

/**
 * e1000_clear_hw_cntrs - Clears all hardware statistics counters.
 * @hw: Struct containing variables accessed by shared code
 */
static void e1000_clear_hw_cntrs(struct e1000_hw *hw)
{
	volatile u32 temp;

	temp = er32(CRCERRS);
	temp = er32(SYMERRS);
	temp = er32(MPC);
	temp = er32(SCC);
	temp = er32(ECOL);
	temp = er32(MCC);
	temp = er32(LATECOL);
	temp = er32(COLC);
	temp = er32(DC);
	temp = er32(SEC);
	temp = er32(RLEC);
	temp = er32(XONRXC);
	temp = er32(XONTXC);
	temp = er32(XOFFRXC);
	temp = er32(XOFFTXC);
	temp = er32(FCRUC);

	temp = er32(PRC64);
	temp = er32(PRC127);
	temp = er32(PRC255);
	temp = er32(PRC511);
	temp = er32(PRC1023);
	temp = er32(PRC1522);

	temp = er32(GPRC);
	temp = er32(BPRC);
	temp = er32(MPRC);
	temp = er32(GPTC);
	temp = er32(GORCL);
	temp = er32(GORCH);
	temp = er32(GOTCL);
	temp = er32(GOTCH);
	temp = er32(RNBC);
	temp = er32(RUC);
	temp = er32(RFC);
	temp = er32(ROC);
	temp = er32(RJC);
	temp = er32(TORL);
	temp = er32(TORH);
	temp = er32(TOTL);
	temp = er32(TOTH);
	temp = er32(TPR);
	temp = er32(TPT);

	temp = er32(PTC64);
	temp = er32(PTC127);
	temp = er32(PTC255);
	temp = er32(PTC511);
	temp = er32(PTC1023);
	temp = er32(PTC1522);

	temp = er32(MPTC);
	temp = er32(BPTC);

	if (hw->mac_type < e1000_82543)
		return;

	temp = er32(ALGNERRC);
	temp = er32(RXERRC);
	temp = er32(TNCRS);
	temp = er32(CEXTERR);
	temp = er32(TSCTC);
	temp = er32(TSCTFC);

	if (hw->mac_type <= e1000_82544)
		return;

	temp = er32(MGTPRC);
	temp = er32(MGTPDC);
	temp = er32(MGTPTC);
}

/**
 * e1000_reset_adaptive - Resets Adaptive IFS to its default state.
 * @hw: Struct containing variables accessed by shared code
 *
 * Call this after e1000_init_hw. You may override the IFS defaults by setting
 * hw->ifs_params_forced to true. However, you must initialize hw->
 * current_ifs_val, ifs_min_val, ifs_max_val, ifs_step_size, and ifs_ratio
 * before calling this function.
 */
void e1000_reset_adaptive(struct e1000_hw *hw)
{
	e_dbg("e1000_reset_adaptive");

	if (hw->adaptive_ifs) {
		if (!hw->ifs_params_forced) {
			hw->current_ifs_val = 0;
			hw->ifs_min_val = IFS_MIN;
			hw->ifs_max_val = IFS_MAX;
			hw->ifs_step_size = IFS_STEP;
			hw->ifs_ratio = IFS_RATIO;
		}
		hw->in_ifs_mode = false;
		ew32(AIT, 0);
	} else {
		e_dbg("Not in Adaptive IFS mode!\n");
	}
}

/**
 * e1000_update_adaptive - update adaptive IFS
 * @hw: Struct containing variables accessed by shared code
 * @tx_packets: Number of transmits since last callback
 * @total_collisions: Number of collisions since last callback
 *
 * Called during the callback/watchdog routine to update IFS value based on
 * the ratio of transmits to collisions.
 */
void e1000_update_adaptive(struct e1000_hw *hw)
{
	e_dbg("e1000_update_adaptive");

	if (hw->adaptive_ifs) {
		if ((hw->collision_delta *hw->ifs_ratio) > hw->tx_packet_delta) {
			if (hw->tx_packet_delta > MIN_NUM_XMITS) {
				hw->in_ifs_mode = true;
				if (hw->current_ifs_val < hw->ifs_max_val) {
					if (hw->current_ifs_val == 0)
						hw->current_ifs_val =
						    hw->ifs_min_val;
					else
						hw->current_ifs_val +=
						    hw->ifs_step_size;
					ew32(AIT, hw->current_ifs_val);
				}
			}
		} else {
			if (hw->in_ifs_mode
			    && (hw->tx_packet_delta <= MIN_NUM_XMITS)) {
				hw->current_ifs_val = 0;
				hw->in_ifs_mode = false;
				ew32(AIT, 0);
			}
		}
	} else {
		e_dbg("Not in Adaptive IFS mode!\n");
	}
}

/**
 * e1000_tbi_adjust_stats
 * @hw: Struct containing variables accessed by shared code
 * @frame_len: The length of the frame in question
 * @mac_addr: The Ethernet destination address of the frame in question
 *
 * Adjusts the statistic counters when a frame is accepted by TBI_ACCEPT
 */
void e1000_tbi_adjust_stats(struct e1000_hw *hw, struct e1000_hw_stats *stats,
			    u32 frame_len, u8 *mac_addr)
{
	u64 carry_bit;

	/* First adjust the frame length. */
	frame_len--;
	/* We need to adjust the statistics counters, since the hardware
	 * counters overcount this packet as a CRC error and undercount
	 * the packet as a good packet
	 */
	/* This packet should not be counted as a CRC error.    */
	stats->crcerrs--;
	/* This packet does count as a Good Packet Received.    */
	stats->gprc++;

	/* Adjust the Good Octets received counters             */
	carry_bit = 0x80000000 & stats->gorcl;
	stats->gorcl += frame_len;
	/* If the high bit of Gorcl (the low 32 bits of the Good Octets
	 * Received Count) was one before the addition,
	 * AND it is zero after, then we lost the carry out,
	 * need to add one to Gorch (Good Octets Received Count High).
	 * This could be simplified if all environments supported
	 * 64-bit integers.
	 */
	if (carry_bit && ((stats->gorcl & 0x80000000) == 0))
		stats->gorch++;
	/* Is this a broadcast or multicast?  Check broadcast first,
	 * since the test for a multicast frame will test positive on
	 * a broadcast frame.
	 */
	if ((mac_addr[0] == (u8) 0xff) && (mac_addr[1] == (u8) 0xff))
		/* Broadcast packet */
		stats->bprc++;
	else if (*mac_addr & 0x01)
		/* Multicast packet */
		stats->mprc++;

	if (frame_len == hw->max_frame_size) {
		/* In this case, the hardware has overcounted the number of
		 * oversize frames.
		 */
		if (stats->roc > 0)
			stats->roc--;
	}

	/* Adjust the bin counters when the extra byte put the frame in the
	 * wrong bin. Remember that the frame_len was adjusted above.
	 */
	if (frame_len == 64) {
		stats->prc64++;
		stats->prc127--;
	} else if (frame_len == 127) {
		stats->prc127++;
		stats->prc255--;
	} else if (frame_len == 255) {
		stats->prc255++;
		stats->prc511--;
	} else if (frame_len == 511) {
		stats->prc511++;
		stats->prc1023--;
	} else if (frame_len == 1023) {
		stats->prc1023++;
		stats->prc1522--;
	} else if (frame_len == 1522) {
		stats->prc1522++;
	}
}

/**
 * e1000_get_bus_info
 * @hw: Struct containing variables accessed by shared code
 *
 * Gets the current PCI bus type, speed, and width of the hardware
 */
void e1000_get_bus_info(struct e1000_hw *hw)
{
	u32 status;

	switch (hw->mac_type) {
	case e1000_82542_rev2_0:
	case e1000_82542_rev2_1:
		hw->bus_type = e1000_bus_type_pci;
		hw->bus_speed = e1000_bus_speed_unknown;
		hw->bus_width = e1000_bus_width_unknown;
		break;
	default:
		status = er32(STATUS);
		hw->bus_type = (status & E1000_STATUS_PCIX_MODE) ?
		    e1000_bus_type_pcix : e1000_bus_type_pci;

		if (hw->device_id == E1000_DEV_ID_82546EB_QUAD_COPPER) {
			hw->bus_speed = (hw->bus_type == e1000_bus_type_pci) ?
			    e1000_bus_speed_66 : e1000_bus_speed_120;
		} else if (hw->bus_type == e1000_bus_type_pci) {
			hw->bus_speed = (status & E1000_STATUS_PCI66) ?
			    e1000_bus_speed_66 : e1000_bus_speed_33;
		} else {
			switch (status & E1000_STATUS_PCIX_SPEED) {
			case E1000_STATUS_PCIX_SPEED_66:
				hw->bus_speed = e1000_bus_speed_66;
				break;
			case E1000_STATUS_PCIX_SPEED_100:
				hw->bus_speed = e1000_bus_speed_100;
				break;
			case E1000_STATUS_PCIX_SPEED_133:
				hw->bus_speed = e1000_bus_speed_133;
				break;
			default:
				hw->bus_speed = e1000_bus_speed_reserved;
				break;
			}
		}
		hw->bus_width = (status & E1000_STATUS_BUS64) ?
		    e1000_bus_width_64 : e1000_bus_width_32;
		break;
	}
}

/**
 * e1000_write_reg_io
 * @hw: Struct containing variables accessed by shared code
 * @offset: offset to write to
 * @value: value to write
 *
 * Writes a value to one of the devices registers using port I/O (as opposed to
 * memory mapped I/O). Only 82544 and newer devices support port I/O.
 */
static void e1000_write_reg_io(struct e1000_hw *hw, u32 offset, u32 value)
{
	unsigned long io_addr = hw->io_base;
	unsigned long io_data = hw->io_base + 4;

	e1000_io_write(hw, io_addr, offset);
	e1000_io_write(hw, io_data, value);
}

/**
 * e1000_get_cable_length - Estimates the cable length.
 * @hw: Struct containing variables accessed by shared code
 * @min_length: The estimated minimum length
 * @max_length: The estimated maximum length
 *
 * returns: - E1000_ERR_XXX
 *            E1000_SUCCESS
 *
 * This function always returns a ranged length (minimum & maximum).
 * So for M88 phy's, this function interprets the one value returned from the
 * register to the minimum and maximum range.
 * For IGP phy's, the function calculates the range by the AGC registers.
 */
static s32 e1000_get_cable_length(struct e1000_hw *hw, u16 *min_length,
				  u16 *max_length)
{
	s32 ret_val;
	u16 agc_value = 0;
	u16 i, phy_data;
	u16 cable_length;

	e_dbg("e1000_get_cable_length");

	*min_length = *max_length = 0;

	/* Use old method for Phy older than IGP */
	if (hw->phy_type == e1000_phy_m88) {

		ret_val = e1000_read_phy_reg(hw, M88E1000_PHY_SPEC_STATUS,
					     &phy_data);
		if (ret_val)
			return ret_val;
		cable_length = (phy_data & M88E1000_PSSR_CABLE_LENGTH) >>
		    M88E1000_PSSR_CABLE_LENGTH_SHIFT;

		/* Convert the enum value to ranged values */
		switch (cable_length) {
		case e1000_cable_length_50:
			*min_length = 0;
			*max_length = e1000_igp_cable_length_50;
			break;
		case e1000_cable_length_50_80:
			*min_length = e1000_igp_cable_length_50;
			*max_length = e1000_igp_cable_length_80;
			break;
		case e1000_cable_length_80_110:
			*min_length = e1000_igp_cable_length_80;
			*max_length = e1000_igp_cable_length_110;
			break;
		case e1000_cable_length_110_140:
			*min_length = e1000_igp_cable_length_110;
			*max_length = e1000_igp_cable_length_140;
			break;
		case e1000_cable_length_140:
			*min_length = e1000_igp_cable_length_140;
			*max_length = e1000_igp_cable_length_170;
			break;
		default:
			return -E1000_ERR_PHY;
			break;
		}
	} else if (hw->phy_type == e1000_phy_igp) {	/* For IGP PHY */
		u16 cur_agc_value;
		u16 min_agc_value = IGP01E1000_AGC_LENGTH_TABLE_SIZE;
		static const u16 agc_reg_array[IGP01E1000_PHY_CHANNEL_NUM] = {
		       IGP01E1000_PHY_AGC_A,
		       IGP01E1000_PHY_AGC_B,
		       IGP01E1000_PHY_AGC_C,
		       IGP01E1000_PHY_AGC_D
		};
		/* Read the AGC registers for all channels */
		for (i = 0; i < IGP01E1000_PHY_CHANNEL_NUM; i++) {

			ret_val =
			    e1000_read_phy_reg(hw, agc_reg_array[i], &phy_data);
			if (ret_val)
				return ret_val;

			cur_agc_value = phy_data >> IGP01E1000_AGC_LENGTH_SHIFT;

			/* Value bound check. */
			if ((cur_agc_value >=
			     IGP01E1000_AGC_LENGTH_TABLE_SIZE - 1)
			    || (cur_agc_value == 0))
				return -E1000_ERR_PHY;

			agc_value += cur_agc_value;

			/* Update minimal AGC value. */
			if (min_agc_value > cur_agc_value)
				min_agc_value = cur_agc_value;
		}

		/* Remove the minimal AGC result for length < 50m */
		if (agc_value <
		    IGP01E1000_PHY_CHANNEL_NUM * e1000_igp_cable_length_50) {
			agc_value -= min_agc_value;

			/* Get the average length of the remaining 3 channels */
			agc_value /= (IGP01E1000_PHY_CHANNEL_NUM - 1);
		} else {
			/* Get the average length of all the 4 channels. */
			agc_value /= IGP01E1000_PHY_CHANNEL_NUM;
		}

		/* Set the range of the calculated length. */
		*min_length = ((e1000_igp_cable_length_table[agc_value] -
				IGP01E1000_AGC_RANGE) > 0) ?
		    (e1000_igp_cable_length_table[agc_value] -
		     IGP01E1000_AGC_RANGE) : 0;
		*max_length = e1000_igp_cable_length_table[agc_value] +
		    IGP01E1000_AGC_RANGE;
	}

	return E1000_SUCCESS;
}

/**
 * e1000_check_polarity - Check the cable polarity
 * @hw: Struct containing variables accessed by shared code
 * @polarity: output parameter : 0 - Polarity is not reversed
 *                               1 - Polarity is reversed.
 *
 * returns: - E1000_ERR_XXX
 *            E1000_SUCCESS
 *
 * For phy's older than IGP, this function simply reads the polarity bit in the
 * Phy Status register.  For IGP phy's, this bit is valid only if link speed is
 * 10 Mbps.  If the link speed is 100 Mbps there is no polarity so this bit will
 * return 0.  If the link speed is 1000 Mbps the polarity status is in the
 * IGP01E1000_PHY_PCS_INIT_REG.
 */
static s32 e1000_check_polarity(struct e1000_hw *hw,
				e1000_rev_polarity *polarity)
{
	s32 ret_val;
	u16 phy_data;

	e_dbg("e1000_check_polarity");

	if (hw->phy_type == e1000_phy_m88) {
		/* return the Polarity bit in the Status register. */
		ret_val = e1000_read_phy_reg(hw, M88E1000_PHY_SPEC_STATUS,
					     &phy_data);
		if (ret_val)
			return ret_val;
		*polarity = ((phy_data & M88E1000_PSSR_REV_POLARITY) >>
			     M88E1000_PSSR_REV_POLARITY_SHIFT) ?
		    e1000_rev_polarity_reversed : e1000_rev_polarity_normal;

	} else if (hw->phy_type == e1000_phy_igp) {
		/* Read the Status register to check the speed */
		ret_val = e1000_read_phy_reg(hw, IGP01E1000_PHY_PORT_STATUS,
					     &phy_data);
		if (ret_val)
			return ret_val;

		/* If speed is 1000 Mbps, must read the IGP01E1000_PHY_PCS_INIT_REG to
		 * find the polarity status */
		if ((phy_data & IGP01E1000_PSSR_SPEED_MASK) ==
		    IGP01E1000_PSSR_SPEED_1000MBPS) {

			/* Read the GIG initialization PCS register (0x00B4) */
			ret_val =
			    e1000_read_phy_reg(hw, IGP01E1000_PHY_PCS_INIT_REG,
					       &phy_data);
			if (ret_val)
				return ret_val;

			/* Check the polarity bits */
			*polarity = (phy_data & IGP01E1000_PHY_POLARITY_MASK) ?
			    e1000_rev_polarity_reversed :
			    e1000_rev_polarity_normal;
		} else {
			/* For 10 Mbps, read the polarity bit in the status register. (for
			 * 100 Mbps this bit is always 0) */
			*polarity =
			    (phy_data & IGP01E1000_PSSR_POLARITY_REVERSED) ?
			    e1000_rev_polarity_reversed :
			    e1000_rev_polarity_normal;
		}
	}
	return E1000_SUCCESS;
}

/**
 * e1000_check_downshift - Check if Downshift occurred
 * @hw: Struct containing variables accessed by shared code
 * @downshift: output parameter : 0 - No Downshift occurred.
 *                                1 - Downshift occurred.
 *
 * returns: - E1000_ERR_XXX
 *            E1000_SUCCESS
 *
 * For phy's older than IGP, this function reads the Downshift bit in the Phy
 * Specific Status register.  For IGP phy's, it reads the Downgrade bit in the
 * Link Health register.  In IGP this bit is latched high, so the driver must
 * read it immediately after link is established.
 */
static s32 e1000_check_downshift(struct e1000_hw *hw)
{
	s32 ret_val;
	u16 phy_data;

	e_dbg("e1000_check_downshift");

	if (hw->phy_type == e1000_phy_igp) {
		ret_val = e1000_read_phy_reg(hw, IGP01E1000_PHY_LINK_HEALTH,
					     &phy_data);
		if (ret_val)
			return ret_val;

		hw->speed_downgraded =
		    (phy_data & IGP01E1000_PLHR_SS_DOWNGRADE) ? 1 : 0;
	} else if (hw->phy_type == e1000_phy_m88) {
		ret_val = e1000_read_phy_reg(hw, M88E1000_PHY_SPEC_STATUS,
					     &phy_data);
		if (ret_val)
			return ret_val;

		hw->speed_downgraded = (phy_data & M88E1000_PSSR_DOWNSHIFT) >>
		    M88E1000_PSSR_DOWNSHIFT_SHIFT;
	}

	return E1000_SUCCESS;
}

/**
 * e1000_config_dsp_after_link_change
 * @hw: Struct containing variables accessed by shared code
 * @link_up: was link up at the time this was called
 *
 * returns: - E1000_ERR_PHY if fail to read/write the PHY
 *            E1000_SUCCESS at any other case.
 *
 * 82541_rev_2 & 82547_rev_2 have the capability to configure the DSP when a
 * gigabit link is achieved to improve link quality.
 */

static s32 e1000_config_dsp_after_link_change(struct e1000_hw *hw, bool link_up)
{
	s32 ret_val;
	u16 phy_data, phy_saved_data, speed, duplex, i;
	static const u16 dsp_reg_array[IGP01E1000_PHY_CHANNEL_NUM] = {
	       IGP01E1000_PHY_AGC_PARAM_A,
	       IGP01E1000_PHY_AGC_PARAM_B,
	       IGP01E1000_PHY_AGC_PARAM_C,
	       IGP01E1000_PHY_AGC_PARAM_D
	};
	u16 min_length, max_length;

	e_dbg("e1000_config_dsp_after_link_change");

	if (hw->phy_type != e1000_phy_igp)
		return E1000_SUCCESS;

	if (link_up) {
		ret_val = e1000_get_speed_and_duplex(hw, &speed, &duplex);
		if (ret_val) {
			e_dbg("Error getting link speed and duplex\n");
			return ret_val;
		}

		if (speed == SPEED_1000) {

			ret_val =
			    e1000_get_cable_length(hw, &min_length,
						   &max_length);
			if (ret_val)
				return ret_val;

			if ((hw->dsp_config_state == e1000_dsp_config_enabled)
			    && min_length >= e1000_igp_cable_length_50) {

				for (i = 0; i < IGP01E1000_PHY_CHANNEL_NUM; i++) {
					ret_val =
					    e1000_read_phy_reg(hw,
							       dsp_reg_array[i],
							       &phy_data);
					if (ret_val)
						return ret_val;

					phy_data &=
					    ~IGP01E1000_PHY_EDAC_MU_INDEX;

					ret_val =
					    e1000_write_phy_reg(hw,
								dsp_reg_array
								[i], phy_data);
					if (ret_val)
						return ret_val;
				}
				hw->dsp_config_state =
				    e1000_dsp_config_activated;
			}

			if ((hw->ffe_config_state == e1000_ffe_config_enabled)
			    && (min_length < e1000_igp_cable_length_50)) {

				u16 ffe_idle_err_timeout =
				    FFE_IDLE_ERR_COUNT_TIMEOUT_20;
				u32 idle_errs = 0;

				/* clear previous idle error counts */
				ret_val =
				    e1000_read_phy_reg(hw, PHY_1000T_STATUS,
						       &phy_data);
				if (ret_val)
					return ret_val;

				for (i = 0; i < ffe_idle_err_timeout; i++) {
					udelay(1000);
					ret_val =
					    e1000_read_phy_reg(hw,
							       PHY_1000T_STATUS,
							       &phy_data);
					if (ret_val)
						return ret_val;

					idle_errs +=
					    (phy_data &
					     SR_1000T_IDLE_ERROR_CNT);
					if (idle_errs >
					    SR_1000T_PHY_EXCESSIVE_IDLE_ERR_COUNT)
					{
						hw->ffe_config_state =
						    e1000_ffe_config_active;

						ret_val =
						    e1000_write_phy_reg(hw,
									IGP01E1000_PHY_DSP_FFE,
									IGP01E1000_PHY_DSP_FFE_CM_CP);
						if (ret_val)
							return ret_val;
						break;
					}

					if (idle_errs)
						ffe_idle_err_timeout =
						    FFE_IDLE_ERR_COUNT_TIMEOUT_100;
				}
			}
		}
	} else {
		if (hw->dsp_config_state == e1000_dsp_config_activated) {
			/* Save off the current value of register 0x2F5B to be restored at
			 * the end of the routines. */
			ret_val =
			    e1000_read_phy_reg(hw, 0x2F5B, &phy_saved_data);

			if (ret_val)
				return ret_val;

			/* Disable the PHY transmitter */
			ret_val = e1000_write_phy_reg(hw, 0x2F5B, 0x0003);

			if (ret_val)
				return ret_val;

			mdelay(20);

			ret_val = e1000_write_phy_reg(hw, 0x0000,
						      IGP01E1000_IEEE_FORCE_GIGA);
			if (ret_val)
				return ret_val;
			for (i = 0; i < IGP01E1000_PHY_CHANNEL_NUM; i++) {
				ret_val =
				    e1000_read_phy_reg(hw, dsp_reg_array[i],
						       &phy_data);
				if (ret_val)
					return ret_val;

				phy_data &= ~IGP01E1000_PHY_EDAC_MU_INDEX;
				phy_data |= IGP01E1000_PHY_EDAC_SIGN_EXT_9_BITS;

				ret_val =
				    e1000_write_phy_reg(hw, dsp_reg_array[i],
							phy_data);
				if (ret_val)
					return ret_val;
			}

			ret_val = e1000_write_phy_reg(hw, 0x0000,
						      IGP01E1000_IEEE_RESTART_AUTONEG);
			if (ret_val)
				return ret_val;

			mdelay(20);

			/* Now enable the transmitter */
			ret_val =
			    e1000_write_phy_reg(hw, 0x2F5B, phy_saved_data);

			if (ret_val)
				return ret_val;

			hw->dsp_config_state = e1000_dsp_config_enabled;
		}

		if (hw->ffe_config_state == e1000_ffe_config_active) {
			/* Save off the current value of register 0x2F5B to be restored at
			 * the end of the routines. */
			ret_val =
			    e1000_read_phy_reg(hw, 0x2F5B, &phy_saved_data);

			if (ret_val)
				return ret_val;

			/* Disable the PHY transmitter */
			ret_val = e1000_write_phy_reg(hw, 0x2F5B, 0x0003);

			if (ret_val)
				return ret_val;

			mdelay(20);

			ret_val = e1000_write_phy_reg(hw, 0x0000,
						      IGP01E1000_IEEE_FORCE_GIGA);
			if (ret_val)
				return ret_val;
			ret_val =
			    e1000_write_phy_reg(hw, IGP01E1000_PHY_DSP_FFE,
						IGP01E1000_PHY_DSP_FFE_DEFAULT);
			if (ret_val)
				return ret_val;

			ret_val = e1000_write_phy_reg(hw, 0x0000,
						      IGP01E1000_IEEE_RESTART_AUTONEG);
			if (ret_val)
				return ret_val;

			mdelay(20);

			/* Now enable the transmitter */
			ret_val =
			    e1000_write_phy_reg(hw, 0x2F5B, phy_saved_data);

			if (ret_val)
				return ret_val;

			hw->ffe_config_state = e1000_ffe_config_enabled;
		}
	}
	return E1000_SUCCESS;
}

/**
 * e1000_set_phy_mode - Set PHY to class A mode
 * @hw: Struct containing variables accessed by shared code
 *
 * Assumes the following operations will follow to enable the new class mode.
 *  1. Do a PHY soft reset
 *  2. Restart auto-negotiation or force link.
 */
static s32 e1000_set_phy_mode(struct e1000_hw *hw)
{
	s32 ret_val;
	u16 eeprom_data;

	e_dbg("e1000_set_phy_mode");

	if ((hw->mac_type == e1000_82545_rev_3) &&
	    (hw->media_type == e1000_media_type_copper)) {
		ret_val =
		    e1000_read_eeprom(hw, EEPROM_PHY_CLASS_WORD, 1,
				      &eeprom_data);
		if (ret_val) {
			return ret_val;
		}

		if ((eeprom_data != EEPROM_RESERVED_WORD) &&
		    (eeprom_data & EEPROM_PHY_CLASS_A)) {
			ret_val =
			    e1000_write_phy_reg(hw, M88E1000_PHY_PAGE_SELECT,
						0x000B);
			if (ret_val)
				return ret_val;
			ret_val =
			    e1000_write_phy_reg(hw, M88E1000_PHY_GEN_CONTROL,
						0x8104);
			if (ret_val)
				return ret_val;

			hw->phy_reset_disable = false;
		}
	}

	return E1000_SUCCESS;
}

/**
 * e1000_set_d3_lplu_state - set d3 link power state
 * @hw: Struct containing variables accessed by shared code
 * @active: true to enable lplu false to disable lplu.
 *
 * This function sets the lplu state according to the active flag.  When
 * activating lplu this function also disables smart speed and vise versa.
 * lplu will not be activated unless the device autonegotiation advertisement
 * meets standards of either 10 or 10/100 or 10/100/1000 at all duplexes.
 *
 * returns: - E1000_ERR_PHY if fail to read/write the PHY
 *            E1000_SUCCESS at any other case.
 */
static s32 e1000_set_d3_lplu_state(struct e1000_hw *hw, bool active)
{
	s32 ret_val;
	u16 phy_data;
	e_dbg("e1000_set_d3_lplu_state");

	if (hw->phy_type != e1000_phy_igp)
		return E1000_SUCCESS;

	/* During driver activity LPLU should not be used or it will attain link
	 * from the lowest speeds starting from 10Mbps. The capability is used for
	 * Dx transitions and states */
	if (hw->mac_type == e1000_82541_rev_2
	    || hw->mac_type == e1000_82547_rev_2) {
		ret_val =
		    e1000_read_phy_reg(hw, IGP01E1000_GMII_FIFO, &phy_data);
		if (ret_val)
			return ret_val;
	}

	if (!active) {
		if (hw->mac_type == e1000_82541_rev_2 ||
		    hw->mac_type == e1000_82547_rev_2) {
			phy_data &= ~IGP01E1000_GMII_FLEX_SPD;
			ret_val =
			    e1000_write_phy_reg(hw, IGP01E1000_GMII_FIFO,
						phy_data);
			if (ret_val)
				return ret_val;
		}

		/* LPLU and SmartSpeed are mutually exclusive.  LPLU is used during
		 * Dx states where the power conservation is most important.  During
		 * driver activity we should enable SmartSpeed, so performance is
		 * maintained. */
		if (hw->smart_speed == e1000_smart_speed_on) {
			ret_val =
			    e1000_read_phy_reg(hw, IGP01E1000_PHY_PORT_CONFIG,
					       &phy_data);
			if (ret_val)
				return ret_val;

			phy_data |= IGP01E1000_PSCFR_SMART_SPEED;
			ret_val =
			    e1000_write_phy_reg(hw, IGP01E1000_PHY_PORT_CONFIG,
						phy_data);
			if (ret_val)
				return ret_val;
		} else if (hw->smart_speed == e1000_smart_speed_off) {
			ret_val =
			    e1000_read_phy_reg(hw, IGP01E1000_PHY_PORT_CONFIG,
					       &phy_data);
			if (ret_val)
				return ret_val;

			phy_data &= ~IGP01E1000_PSCFR_SMART_SPEED;
			ret_val =
			    e1000_write_phy_reg(hw, IGP01E1000_PHY_PORT_CONFIG,
						phy_data);
			if (ret_val)
				return ret_val;
		}
	} else if ((hw->autoneg_advertised == AUTONEG_ADVERTISE_SPEED_DEFAULT)
		   || (hw->autoneg_advertised == AUTONEG_ADVERTISE_10_ALL)
		   || (hw->autoneg_advertised ==
		       AUTONEG_ADVERTISE_10_100_ALL)) {

		if (hw->mac_type == e1000_82541_rev_2 ||
		    hw->mac_type == e1000_82547_rev_2) {
			phy_data |= IGP01E1000_GMII_FLEX_SPD;
			ret_val =
			    e1000_write_phy_reg(hw, IGP01E1000_GMII_FIFO,
						phy_data);
			if (ret_val)
				return ret_val;
		}

		/* When LPLU is enabled we should disable SmartSpeed */
		ret_val =
		    e1000_read_phy_reg(hw, IGP01E1000_PHY_PORT_CONFIG,
				       &phy_data);
		if (ret_val)
			return ret_val;

		phy_data &= ~IGP01E1000_PSCFR_SMART_SPEED;
		ret_val =
		    e1000_write_phy_reg(hw, IGP01E1000_PHY_PORT_CONFIG,
					phy_data);
		if (ret_val)
			return ret_val;

	}
	return E1000_SUCCESS;
}

/**
 * e1000_set_vco_speed
 * @hw: Struct containing variables accessed by shared code
 *
 * Change VCO speed register to improve Bit Error Rate performance of SERDES.
 */
static s32 e1000_set_vco_speed(struct e1000_hw *hw)
{
	s32 ret_val;
	u16 default_page = 0;
	u16 phy_data;

	e_dbg("e1000_set_vco_speed");

	switch (hw->mac_type) {
	case e1000_82545_rev_3:
	case e1000_82546_rev_3:
		break;
	default:
		return E1000_SUCCESS;
	}

	/* Set PHY register 30, page 5, bit 8 to 0 */

	ret_val =
	    e1000_read_phy_reg(hw, M88E1000_PHY_PAGE_SELECT, &default_page);
	if (ret_val)
		return ret_val;

	ret_val = e1000_write_phy_reg(hw, M88E1000_PHY_PAGE_SELECT, 0x0005);
	if (ret_val)
		return ret_val;

	ret_val = e1000_read_phy_reg(hw, M88E1000_PHY_GEN_CONTROL, &phy_data);
	if (ret_val)
		return ret_val;

	phy_data &= ~M88E1000_PHY_VCO_REG_BIT8;
	ret_val = e1000_write_phy_reg(hw, M88E1000_PHY_GEN_CONTROL, phy_data);
	if (ret_val)
		return ret_val;

	/* Set PHY register 30, page 4, bit 11 to 1 */

	ret_val = e1000_write_phy_reg(hw, M88E1000_PHY_PAGE_SELECT, 0x0004);
	if (ret_val)
		return ret_val;

	ret_val = e1000_read_phy_reg(hw, M88E1000_PHY_GEN_CONTROL, &phy_data);
	if (ret_val)
		return ret_val;

	phy_data |= M88E1000_PHY_VCO_REG_BIT11;
	ret_val = e1000_write_phy_reg(hw, M88E1000_PHY_GEN_CONTROL, phy_data);
	if (ret_val)
		return ret_val;

	ret_val =
	    e1000_write_phy_reg(hw, M88E1000_PHY_PAGE_SELECT, default_page);
	if (ret_val)
		return ret_val;

	return E1000_SUCCESS;
}


/**
 * e1000_enable_mng_pass_thru - check for bmc pass through
 * @hw: Struct containing variables accessed by shared code
 *
 * Verifies the hardware needs to allow ARPs to be processed by the host
 * returns: - true/false
 */
u32 e1000_enable_mng_pass_thru(struct e1000_hw *hw)
{
	u32 manc;

	if (hw->asf_firmware_present) {
		manc = er32(MANC);

		if (!(manc & E1000_MANC_RCV_TCO_EN) ||
		    !(manc & E1000_MANC_EN_MAC_ADDR_FILTER))
			return false;
		if ((manc & E1000_MANC_SMBUS_EN) && !(manc & E1000_MANC_ASF_EN))
			return true;
	}
	return false;
}

static s32 e1000_polarity_reversal_workaround(struct e1000_hw *hw)
{
	s32 ret_val;
	u16 mii_status_reg;
	u16 i;

	/* Polarity reversal workaround for forced 10F/10H links. */

	/* Disable the transmitter on the PHY */

	ret_val = e1000_write_phy_reg(hw, M88E1000_PHY_PAGE_SELECT, 0x0019);
	if (ret_val)
		return ret_val;
	ret_val = e1000_write_phy_reg(hw, M88E1000_PHY_GEN_CONTROL, 0xFFFF);
	if (ret_val)
		return ret_val;

	ret_val = e1000_write_phy_reg(hw, M88E1000_PHY_PAGE_SELECT, 0x0000);
	if (ret_val)
		return ret_val;

	/* This loop will early-out if the NO link condition has been met. */
	for (i = PHY_FORCE_TIME; i > 0; i--) {
		/* Read the MII Status Register and wait for Link Status bit
		 * to be clear.
		 */

		ret_val = e1000_read_phy_reg(hw, PHY_STATUS, &mii_status_reg);
		if (ret_val)
			return ret_val;

		ret_val = e1000_read_phy_reg(hw, PHY_STATUS, &mii_status_reg);
		if (ret_val)
			return ret_val;

		if ((mii_status_reg & ~MII_SR_LINK_STATUS) == 0)
			break;
		mdelay(100);
	}

	/* Recommended delay time after link has been lost */
	mdelay(1000);

	/* Now we will re-enable th transmitter on the PHY */

	ret_val = e1000_write_phy_reg(hw, M88E1000_PHY_PAGE_SELECT, 0x0019);
	if (ret_val)
		return ret_val;
	mdelay(50);
	ret_val = e1000_write_phy_reg(hw, M88E1000_PHY_GEN_CONTROL, 0xFFF0);
	if (ret_val)
		return ret_val;
	mdelay(50);
	ret_val = e1000_write_phy_reg(hw, M88E1000_PHY_GEN_CONTROL, 0xFF00);
	if (ret_val)
		return ret_val;
	mdelay(50);
	ret_val = e1000_write_phy_reg(hw, M88E1000_PHY_GEN_CONTROL, 0x0000);
	if (ret_val)
		return ret_val;

	ret_val = e1000_write_phy_reg(hw, M88E1000_PHY_PAGE_SELECT, 0x0000);
	if (ret_val)
		return ret_val;

	/* This loop will early-out if the link condition has been met. */
	for (i = PHY_FORCE_TIME; i > 0; i--) {
		/* Read the MII Status Register and wait for Link Status bit
		 * to be set.
		 */

		ret_val = e1000_read_phy_reg(hw, PHY_STATUS, &mii_status_reg);
		if (ret_val)
			return ret_val;

		ret_val = e1000_read_phy_reg(hw, PHY_STATUS, &mii_status_reg);
		if (ret_val)
			return ret_val;

		if (mii_status_reg & MII_SR_LINK_STATUS)
			break;
		mdelay(100);
	}
	return E1000_SUCCESS;
}

/**
 * e1000_get_auto_rd_done
 * @hw: Struct containing variables accessed by shared code
 *
 * Check for EEPROM Auto Read bit done.
 * returns: - E1000_ERR_RESET if fail to reset MAC
 *            E1000_SUCCESS at any other case.
 */
static s32 e1000_get_auto_rd_done(struct e1000_hw *hw)
{
	e_dbg("e1000_get_auto_rd_done");
	msleep(5);
	return E1000_SUCCESS;
}

/**
 * e1000_get_phy_cfg_done
 * @hw: Struct containing variables accessed by shared code
 *
 * Checks if the PHY configuration is done
 * returns: - E1000_ERR_RESET if fail to reset MAC
 *            E1000_SUCCESS at any other case.
 */
static s32 e1000_get_phy_cfg_done(struct e1000_hw *hw)
{
	e_dbg("e1000_get_phy_cfg_done");
	mdelay(10);
	return E1000_SUCCESS;
}<|MERGE_RESOLUTION|>--- conflicted
+++ resolved
@@ -3223,12 +3223,8 @@
 		break;
 	case e1000_ce4100:
 		if ((hw->phy_id == RTL8211B_PHY_ID) ||
-<<<<<<< HEAD
-		    (hw->phy_id == RTL8201N_PHY_ID))
-=======
 		    (hw->phy_id == RTL8201N_PHY_ID) ||
 		    (hw->phy_id == M88E1118_E_PHY_ID))
->>>>>>> 47ae63e0
 			match = true;
 		break;
 	case e1000_82541:
