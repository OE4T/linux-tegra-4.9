/*
 * sysctl.c: General linux system control interface
 *
 * Begun 24 March 1995, Stephen Tweedie
 * Added /proc support, Dec 1995
 * Added bdflush entry and intvec min/max checking, 2/23/96, Tom Dyas.
 * Added hooks for /proc/sys/net (minor, minor patch), 96/4/1, Mike Shaver.
 * Added kernel/java-{interpreter,appletviewer}, 96/5/10, Mike Shaver.
 * Dynamic registration fixes, Stephen Tweedie.
 * Added kswapd-interval, ctrl-alt-del, printk stuff, 1/8/97, Chris Horn.
 * Made sysctl support optional via CONFIG_SYSCTL, 1/10/97, Chris
 *  Horn.
 * Added proc_doulongvec_ms_jiffies_minmax, 09/08/99, Carlos H. Bauer.
 * Added proc_doulongvec_minmax, 09/08/99, Carlos H. Bauer.
 * Changed linked lists to use list.h instead of lists.h, 02/24/00, Bill
 *  Wendling.
 * The list_for_each() macro wasn't appropriate for the sysctl loop.
 *  Removed it and replaced it with older style, 03/23/00, Bill Wendling
 */

#include <linux/module.h>
#include <linux/aio.h>
#include <linux/mm.h>
#include <linux/swap.h>
#include <linux/slab.h>
#include <linux/sysctl.h>
#include <linux/bitmap.h>
#include <linux/signal.h>
#include <linux/printk.h>
#include <linux/proc_fs.h>
#include <linux/security.h>
#include <linux/ctype.h>
#include <linux/kmemcheck.h>
#include <linux/kmemleak.h>
#include <linux/fs.h>
#include <linux/init.h>
#include <linux/kernel.h>
#include <linux/kobject.h>
#include <linux/net.h>
#include <linux/sysrq.h>
#include <linux/highuid.h>
#include <linux/writeback.h>
#include <linux/ratelimit.h>
#include <linux/compaction.h>
#include <linux/hugetlb.h>
#include <linux/initrd.h>
#include <linux/key.h>
#include <linux/times.h>
#include <linux/limits.h>
#include <linux/dcache.h>
#include <linux/dnotify.h>
#include <linux/syscalls.h>
#include <linux/vmstat.h>
#include <linux/nfs_fs.h>
#include <linux/acpi.h>
#include <linux/reboot.h>
#include <linux/ftrace.h>
#include <linux/perf_event.h>
#include <linux/kprobes.h>
#include <linux/pipe_fs_i.h>
#include <linux/oom.h>
#include <linux/kmod.h>
#include <linux/capability.h>
#include <linux/binfmts.h>
#include <linux/sched/sysctl.h>
#include <linux/kexec.h>
#include <linux/bpf.h>
#include <linux/mount.h>

#include <asm/uaccess.h>
#include <asm/processor.h>

#ifdef CONFIG_X86
#include <asm/nmi.h>
#include <asm/stacktrace.h>
#include <asm/io.h>
#endif
#ifdef CONFIG_SPARC
#include <asm/setup.h>
#endif
#ifdef CONFIG_BSD_PROCESS_ACCT
#include <linux/acct.h>
#endif
#ifdef CONFIG_RT_MUTEXES
#include <linux/rtmutex.h>
#endif
#if defined(CONFIG_PROVE_LOCKING) || defined(CONFIG_LOCK_STAT)
#include <linux/lockdep.h>
#endif
#ifdef CONFIG_CHR_DEV_SG
#include <scsi/sg.h>
#endif

#ifdef CONFIG_LOCKUP_DETECTOR
#include <linux/nmi.h>
#endif

#if defined(CONFIG_SYSCTL)

/* External variables not in a header file. */
extern int sysctl_lazy_vfree_pages;
extern int sysctl_lazy_vfree_tlb_flush_all_threshold;
extern int suid_dumpable;
#ifdef CONFIG_COREDUMP
extern int core_uses_pid;
extern char core_pattern[];
extern unsigned int core_pipe_limit;
#endif
extern int pid_max;
extern int extra_free_kbytes;
extern int pid_max_min, pid_max_max;
extern int percpu_pagelist_fraction;
extern int latencytop_enabled;
extern unsigned int sysctl_nr_open_min, sysctl_nr_open_max;
#ifndef CONFIG_MMU
extern int sysctl_nr_trim_pages;
#endif

/* Constants used for minimum and  maximum */
#ifdef CONFIG_LOCKUP_DETECTOR
static int sixty = 60;
#endif

static int __maybe_unused neg_one = -1;

static int zero;
static int __maybe_unused one = 1;
static int __maybe_unused two = 2;
static int __maybe_unused four = 4;
static unsigned long one_ul = 1;
static int one_hundred = 100;
static int one_thousand = 1000;
#ifdef CONFIG_PRINTK
static int ten_thousand = 10000;
#endif
#ifdef CONFIG_PERF_EVENTS
static int six_hundred_forty_kb = 640 * 1024;
#endif

/* this is needed for the proc_doulongvec_minmax of vm_dirty_bytes */
static unsigned long dirty_bytes_min = 2 * PAGE_SIZE;

/* this is needed for the proc_dointvec_minmax for [fs_]overflow UID and GID */
static int maxolduid = 65535;
static int minolduid;

static int ngroups_max = NGROUPS_MAX;
static const int cap_last_cap = CAP_LAST_CAP;

/*this is needed for proc_doulongvec_minmax of sysctl_hung_task_timeout_secs */
#ifdef CONFIG_DETECT_HUNG_TASK
static unsigned long hung_task_timeout_max = (LONG_MAX/HZ);
#endif

#ifdef CONFIG_INOTIFY_USER
#include <linux/inotify.h>
#endif
#ifdef CONFIG_SPARC
#endif

#ifdef __hppa__
extern int pwrsw_enabled;
#endif

#ifdef CONFIG_SYSCTL_ARCH_UNALIGN_ALLOW
extern int unaligned_enabled;
#endif

#ifdef CONFIG_IA64
extern int unaligned_dump_stack;
#endif

#ifdef CONFIG_SYSCTL_ARCH_UNALIGN_NO_WARN
extern int no_unaligned_warning;
#endif

#ifdef CONFIG_PROC_SYSCTL

#define SYSCTL_WRITES_LEGACY	-1
#define SYSCTL_WRITES_WARN	 0
#define SYSCTL_WRITES_STRICT	 1

static int sysctl_writes_strict = SYSCTL_WRITES_STRICT;

static int proc_do_cad_pid(struct ctl_table *table, int write,
		  void __user *buffer, size_t *lenp, loff_t *ppos);
static int proc_taint(struct ctl_table *table, int write,
			       void __user *buffer, size_t *lenp, loff_t *ppos);
#endif

#ifdef CONFIG_PRINTK
static int proc_dointvec_minmax_sysadmin(struct ctl_table *table, int write,
				void __user *buffer, size_t *lenp, loff_t *ppos);
#endif

static int proc_dointvec_minmax_coredump(struct ctl_table *table, int write,
		void __user *buffer, size_t *lenp, loff_t *ppos);
#ifdef CONFIG_COREDUMP
static int proc_dostring_coredump(struct ctl_table *table, int write,
		void __user *buffer, size_t *lenp, loff_t *ppos);
#endif

#ifdef CONFIG_MAGIC_SYSRQ
/* Note: sysrq code uses it's own private copy */
static int __sysrq_enabled = CONFIG_MAGIC_SYSRQ_DEFAULT_ENABLE;

static int sysrq_sysctl_handler(struct ctl_table *table, int write,
				void __user *buffer, size_t *lenp,
				loff_t *ppos)
{
	int error;

	error = proc_dointvec(table, write, buffer, lenp, ppos);
	if (error)
		return error;

	if (write)
		sysrq_toggle_support(__sysrq_enabled);

	return 0;
}

#endif

static struct ctl_table kern_table[];
static struct ctl_table vm_table[];
static struct ctl_table fs_table[];
static struct ctl_table debug_table[];
static struct ctl_table dev_table[];
extern struct ctl_table random_table[];
#ifdef CONFIG_EPOLL
extern struct ctl_table epoll_table[];
#endif

#ifdef HAVE_ARCH_PICK_MMAP_LAYOUT
int sysctl_legacy_va_layout;
#endif

/* The default sysctl tables: */

static struct ctl_table sysctl_base_table[] = {
	{
		.procname	= "kernel",
		.mode		= 0555,
		.child		= kern_table,
	},
	{
		.procname	= "vm",
		.mode		= 0555,
		.child		= vm_table,
	},
	{
		.procname	= "fs",
		.mode		= 0555,
		.child		= fs_table,
	},
	{
		.procname	= "debug",
		.mode		= 0555,
		.child		= debug_table,
	},
	{
		.procname	= "dev",
		.mode		= 0555,
		.child		= dev_table,
	},
	{ }
};

#ifdef CONFIG_SCHED_DEBUG
static int min_sched_granularity_ns = 100000;		/* 100 usecs */
static int max_sched_granularity_ns = NSEC_PER_SEC;	/* 1 second */
static int min_wakeup_granularity_ns;			/* 0 usecs */
static int max_wakeup_granularity_ns = NSEC_PER_SEC;	/* 1 second */
#ifdef CONFIG_SMP
static int min_sched_tunable_scaling = SCHED_TUNABLESCALING_NONE;
static int max_sched_tunable_scaling = SCHED_TUNABLESCALING_END-1;
#endif /* CONFIG_SMP */
#endif /* CONFIG_SCHED_DEBUG */

#ifdef CONFIG_COMPACTION
static int min_extfrag_threshold;
static int max_extfrag_threshold = 1000;
#endif

static struct ctl_table kern_table[] = {
	{
		.procname	= "sched_child_runs_first",
		.data		= &sysctl_sched_child_runs_first,
		.maxlen		= sizeof(unsigned int),
		.mode		= 0644,
		.proc_handler	= proc_dointvec,
	},
#ifdef CONFIG_SCHED_DEBUG
	{
		.procname	= "sched_min_granularity_ns",
		.data		= &sysctl_sched_min_granularity,
		.maxlen		= sizeof(unsigned int),
		.mode		= 0644,
		.proc_handler	= sched_proc_update_handler,
		.extra1		= &min_sched_granularity_ns,
		.extra2		= &max_sched_granularity_ns,
	},
	{
		.procname	= "sched_latency_ns",
		.data		= &sysctl_sched_latency,
		.maxlen		= sizeof(unsigned int),
		.mode		= 0644,
		.proc_handler	= sched_proc_update_handler,
		.extra1		= &min_sched_granularity_ns,
		.extra2		= &max_sched_granularity_ns,
	},
	{
		.procname	= "sched_sync_hint_enable",
		.data		= &sysctl_sched_sync_hint_enable,
		.maxlen		= sizeof(unsigned int),
		.mode		= 0644,
		.proc_handler	= proc_dointvec,
	},
#ifdef CONFIG_SCHED_WALT
	{
		.procname	= "sched_use_walt_cpu_util",
		.data		= &sysctl_sched_use_walt_cpu_util,
		.maxlen		= sizeof(unsigned int),
		.mode		= 0644,
		.proc_handler	= proc_dointvec,
	},
	{
		.procname	= "sched_use_walt_task_util",
		.data		= &sysctl_sched_use_walt_task_util,
		.maxlen		= sizeof(unsigned int),
		.mode		= 0644,
		.proc_handler	= proc_dointvec,
	},
	{
		.procname	= "sched_walt_init_task_load_pct",
		.data		= &sysctl_sched_walt_init_task_load_pct,
		.maxlen		= sizeof(unsigned int),
		.mode		= 0644,
		.proc_handler	= proc_dointvec,
	},
	{
		.procname	= "sched_walt_cpu_high_irqload",
		.data		= &sysctl_sched_walt_cpu_high_irqload,
		.maxlen		= sizeof(unsigned int),
		.mode		= 0644,
		.proc_handler	= proc_dointvec,
	},
#endif
	{
<<<<<<< HEAD
		.procname	= "sched_initial_task_util",
		.data		= &sysctl_sched_initial_task_util,
		.maxlen		= sizeof(unsigned int),
		.mode		= 0644,
		.proc_handler	= proc_dointvec,
	},
	{
=======
>>>>>>> 3fd926a5
		.procname	= "sched_cstate_aware",
		.data		= &sysctl_sched_cstate_aware,
		.maxlen		= sizeof(unsigned int),
		.mode		= 0644,
		.proc_handler	= proc_dointvec,
	},
	{
		.procname	= "sched_wakeup_granularity_ns",
		.data		= &sysctl_sched_wakeup_granularity,
		.maxlen		= sizeof(unsigned int),
		.mode		= 0644,
		.proc_handler	= sched_proc_update_handler,
		.extra1		= &min_wakeup_granularity_ns,
		.extra2		= &max_wakeup_granularity_ns,
	},
#ifdef CONFIG_SMP
	{
		.procname	= "sched_tunable_scaling",
		.data		= &sysctl_sched_tunable_scaling,
		.maxlen		= sizeof(enum sched_tunable_scaling),
		.mode		= 0644,
		.proc_handler	= sched_proc_update_handler,
		.extra1		= &min_sched_tunable_scaling,
		.extra2		= &max_sched_tunable_scaling,
	},
	{
		.procname	= "sched_migration_cost_ns",
		.data		= &sysctl_sched_migration_cost,
		.maxlen		= sizeof(unsigned int),
		.mode		= 0644,
		.proc_handler	= proc_dointvec,
	},
	{
		.procname	= "sched_nr_migrate",
		.data		= &sysctl_sched_nr_migrate,
		.maxlen		= sizeof(unsigned int),
		.mode		= 0644,
		.proc_handler	= proc_dointvec,
	},
	{
		.procname	= "sched_time_avg_ms",
		.data		= &sysctl_sched_time_avg,
		.maxlen		= sizeof(unsigned int),
		.mode		= 0644,
		.proc_handler	= proc_dointvec_minmax,
		.extra1		= &one,
	},
	{
		.procname	= "sched_shares_window_ns",
		.data		= &sysctl_sched_shares_window,
		.maxlen		= sizeof(unsigned int),
		.mode		= 0644,
		.proc_handler	= proc_dointvec,
	},
#ifdef CONFIG_SCHEDSTATS
	{
		.procname	= "sched_schedstats",
		.data		= NULL,
		.maxlen		= sizeof(unsigned int),
		.mode		= 0644,
		.proc_handler	= sysctl_schedstats,
		.extra1		= &zero,
		.extra2		= &one,
	},
#endif /* CONFIG_SCHEDSTATS */
#endif /* CONFIG_SMP */
#ifdef CONFIG_NUMA_BALANCING
	{
		.procname	= "numa_balancing_scan_delay_ms",
		.data		= &sysctl_numa_balancing_scan_delay,
		.maxlen		= sizeof(unsigned int),
		.mode		= 0644,
		.proc_handler	= proc_dointvec,
	},
	{
		.procname	= "numa_balancing_scan_period_min_ms",
		.data		= &sysctl_numa_balancing_scan_period_min,
		.maxlen		= sizeof(unsigned int),
		.mode		= 0644,
		.proc_handler	= proc_dointvec,
	},
	{
		.procname	= "numa_balancing_scan_period_max_ms",
		.data		= &sysctl_numa_balancing_scan_period_max,
		.maxlen		= sizeof(unsigned int),
		.mode		= 0644,
		.proc_handler	= proc_dointvec,
	},
	{
		.procname	= "numa_balancing_scan_size_mb",
		.data		= &sysctl_numa_balancing_scan_size,
		.maxlen		= sizeof(unsigned int),
		.mode		= 0644,
		.proc_handler	= proc_dointvec_minmax,
		.extra1		= &one,
	},
	{
		.procname	= "numa_balancing",
		.data		= NULL, /* filled in by handler */
		.maxlen		= sizeof(unsigned int),
		.mode		= 0644,
		.proc_handler	= sysctl_numa_balancing,
		.extra1		= &zero,
		.extra2		= &one,
	},
#endif /* CONFIG_NUMA_BALANCING */
#endif /* CONFIG_SCHED_DEBUG */
	{
		.procname	= "sched_rt_period_us",
		.data		= &sysctl_sched_rt_period,
		.maxlen		= sizeof(unsigned int),
		.mode		= 0644,
		.proc_handler	= sched_rt_handler,
	},
	{
		.procname	= "sched_rt_runtime_us",
		.data		= &sysctl_sched_rt_runtime,
		.maxlen		= sizeof(int),
		.mode		= 0644,
		.proc_handler	= sched_rt_handler,
	},
	{
		.procname	= "sched_rr_timeslice_ms",
		.data		= &sched_rr_timeslice,
		.maxlen		= sizeof(int),
		.mode		= 0644,
		.proc_handler	= sched_rr_handler,
	},
#ifdef CONFIG_SCHED_AUTOGROUP
	{
		.procname	= "sched_autogroup_enabled",
		.data		= &sysctl_sched_autogroup_enabled,
		.maxlen		= sizeof(unsigned int),
		.mode		= 0644,
		.proc_handler	= proc_dointvec_minmax,
		.extra1		= &zero,
		.extra2		= &one,
	},
#endif
#ifdef CONFIG_CFS_BANDWIDTH
	{
		.procname	= "sched_cfs_bandwidth_slice_us",
		.data		= &sysctl_sched_cfs_bandwidth_slice,
		.maxlen		= sizeof(unsigned int),
		.mode		= 0644,
		.proc_handler	= proc_dointvec_minmax,
		.extra1		= &one,
	},
#endif
#ifdef CONFIG_SCHED_TUNE
	{
		.procname	= "sched_cfs_boost",
		.data		= &sysctl_sched_cfs_boost,
		.maxlen		= sizeof(sysctl_sched_cfs_boost),
#ifdef CONFIG_CGROUP_SCHEDTUNE
		.mode		= 0444,
#else
		.mode		= 0644,
#endif
		.proc_handler	= &sysctl_sched_cfs_boost_handler,
		.extra1		= &zero,
		.extra2		= &one_hundred,
	},
#endif
#ifdef CONFIG_PROVE_LOCKING
	{
		.procname	= "prove_locking",
		.data		= &prove_locking,
		.maxlen		= sizeof(int),
		.mode		= 0644,
		.proc_handler	= proc_dointvec,
	},
#endif
#ifdef CONFIG_LOCK_STAT
	{
		.procname	= "lock_stat",
		.data		= &lock_stat,
		.maxlen		= sizeof(int),
		.mode		= 0644,
		.proc_handler	= proc_dointvec,
	},
#endif
	{
		.procname	= "panic",
		.data		= &panic_timeout,
		.maxlen		= sizeof(int),
		.mode		= 0644,
		.proc_handler	= proc_dointvec,
	},
#ifdef CONFIG_COREDUMP
	{
		.procname	= "core_uses_pid",
		.data		= &core_uses_pid,
		.maxlen		= sizeof(int),
		.mode		= 0644,
		.proc_handler	= proc_dointvec,
	},
	{
		.procname	= "core_pattern",
		.data		= core_pattern,
		.maxlen		= CORENAME_MAX_SIZE,
		.mode		= 0644,
		.proc_handler	= proc_dostring_coredump,
	},
	{
		.procname	= "core_pipe_limit",
		.data		= &core_pipe_limit,
		.maxlen		= sizeof(unsigned int),
		.mode		= 0644,
		.proc_handler	= proc_dointvec,
	},
#endif
#ifdef CONFIG_PROC_SYSCTL
	{
		.procname	= "tainted",
		.maxlen 	= sizeof(long),
		.mode		= 0644,
		.proc_handler	= proc_taint,
	},
	{
		.procname	= "sysctl_writes_strict",
		.data		= &sysctl_writes_strict,
		.maxlen		= sizeof(int),
		.mode		= 0644,
		.proc_handler	= proc_dointvec_minmax,
		.extra1		= &neg_one,
		.extra2		= &one,
	},
#endif
#ifdef CONFIG_LATENCYTOP
	{
		.procname	= "latencytop",
		.data		= &latencytop_enabled,
		.maxlen		= sizeof(int),
		.mode		= 0644,
		.proc_handler	= sysctl_latencytop,
	},
#endif
#ifdef CONFIG_BLK_DEV_INITRD
	{
		.procname	= "real-root-dev",
		.data		= &real_root_dev,
		.maxlen		= sizeof(int),
		.mode		= 0644,
		.proc_handler	= proc_dointvec,
	},
#endif
	{
		.procname	= "print-fatal-signals",
		.data		= &print_fatal_signals,
		.maxlen		= sizeof(int),
		.mode		= 0644,
		.proc_handler	= proc_dointvec,
	},
#ifdef CONFIG_SPARC
	{
		.procname	= "reboot-cmd",
		.data		= reboot_command,
		.maxlen		= 256,
		.mode		= 0644,
		.proc_handler	= proc_dostring,
	},
	{
		.procname	= "stop-a",
		.data		= &stop_a_enabled,
		.maxlen		= sizeof (int),
		.mode		= 0644,
		.proc_handler	= proc_dointvec,
	},
	{
		.procname	= "scons-poweroff",
		.data		= &scons_pwroff,
		.maxlen		= sizeof (int),
		.mode		= 0644,
		.proc_handler	= proc_dointvec,
	},
#endif
#ifdef CONFIG_SPARC64
	{
		.procname	= "tsb-ratio",
		.data		= &sysctl_tsb_ratio,
		.maxlen		= sizeof (int),
		.mode		= 0644,
		.proc_handler	= proc_dointvec,
	},
#endif
#ifdef __hppa__
	{
		.procname	= "soft-power",
		.data		= &pwrsw_enabled,
		.maxlen		= sizeof (int),
	 	.mode		= 0644,
		.proc_handler	= proc_dointvec,
	},
#endif
#ifdef CONFIG_SYSCTL_ARCH_UNALIGN_ALLOW
	{
		.procname	= "unaligned-trap",
		.data		= &unaligned_enabled,
		.maxlen		= sizeof (int),
		.mode		= 0644,
		.proc_handler	= proc_dointvec,
	},
#endif
	{
		.procname	= "ctrl-alt-del",
		.data		= &C_A_D,
		.maxlen		= sizeof(int),
		.mode		= 0644,
		.proc_handler	= proc_dointvec,
	},
#ifdef CONFIG_FUNCTION_TRACER
	{
		.procname	= "ftrace_enabled",
		.data		= &ftrace_enabled,
		.maxlen		= sizeof(int),
		.mode		= 0644,
		.proc_handler	= ftrace_enable_sysctl,
	},
#endif
#ifdef CONFIG_STACK_TRACER
	{
		.procname	= "stack_tracer_enabled",
		.data		= &stack_tracer_enabled,
		.maxlen		= sizeof(int),
		.mode		= 0644,
		.proc_handler	= stack_trace_sysctl,
	},
#endif
#ifdef CONFIG_TRACING
	{
		.procname	= "ftrace_dump_on_oops",
		.data		= &ftrace_dump_on_oops,
		.maxlen		= sizeof(int),
		.mode		= 0644,
		.proc_handler	= proc_dointvec,
	},
	{
		.procname	= "traceoff_on_warning",
		.data		= &__disable_trace_on_warning,
		.maxlen		= sizeof(__disable_trace_on_warning),
		.mode		= 0644,
		.proc_handler	= proc_dointvec,
	},
	{
		.procname	= "tracepoint_printk",
		.data		= &tracepoint_printk,
		.maxlen		= sizeof(tracepoint_printk),
		.mode		= 0644,
		.proc_handler	= proc_dointvec,
	},
#endif
#ifdef CONFIG_KEXEC_CORE
	{
		.procname	= "kexec_load_disabled",
		.data		= &kexec_load_disabled,
		.maxlen		= sizeof(int),
		.mode		= 0644,
		/* only handle a transition from default "0" to "1" */
		.proc_handler	= proc_dointvec_minmax,
		.extra1		= &one,
		.extra2		= &one,
	},
#endif
#ifdef CONFIG_MODULES
	{
		.procname	= "modprobe",
		.data		= &modprobe_path,
		.maxlen		= KMOD_PATH_LEN,
		.mode		= 0644,
		.proc_handler	= proc_dostring,
	},
	{
		.procname	= "modules_disabled",
		.data		= &modules_disabled,
		.maxlen		= sizeof(int),
		.mode		= 0644,
		/* only handle a transition from default "0" to "1" */
		.proc_handler	= proc_dointvec_minmax,
		.extra1		= &one,
		.extra2		= &one,
	},
#endif
#ifdef CONFIG_UEVENT_HELPER
	{
		.procname	= "hotplug",
		.data		= &uevent_helper,
		.maxlen		= UEVENT_HELPER_PATH_LEN,
		.mode		= 0644,
		.proc_handler	= proc_dostring,
	},
#endif
#ifdef CONFIG_CHR_DEV_SG
	{
		.procname	= "sg-big-buff",
		.data		= &sg_big_buff,
		.maxlen		= sizeof (int),
		.mode		= 0444,
		.proc_handler	= proc_dointvec,
	},
#endif
#ifdef CONFIG_BSD_PROCESS_ACCT
	{
		.procname	= "acct",
		.data		= &acct_parm,
		.maxlen		= 3*sizeof(int),
		.mode		= 0644,
		.proc_handler	= proc_dointvec,
	},
#endif
#ifdef CONFIG_MAGIC_SYSRQ
	{
		.procname	= "sysrq",
		.data		= &__sysrq_enabled,
		.maxlen		= sizeof (int),
		.mode		= 0644,
		.proc_handler	= sysrq_sysctl_handler,
	},
#endif
#ifdef CONFIG_PROC_SYSCTL
	{
		.procname	= "cad_pid",
		.data		= NULL,
		.maxlen		= sizeof (int),
		.mode		= 0600,
		.proc_handler	= proc_do_cad_pid,
	},
#endif
	{
		.procname	= "threads-max",
		.data		= NULL,
		.maxlen		= sizeof(int),
		.mode		= 0644,
		.proc_handler	= sysctl_max_threads,
	},
	{
		.procname	= "random",
		.mode		= 0555,
		.child		= random_table,
	},
	{
		.procname	= "usermodehelper",
		.mode		= 0555,
		.child		= usermodehelper_table,
	},
	{
		.procname	= "overflowuid",
		.data		= &overflowuid,
		.maxlen		= sizeof(int),
		.mode		= 0644,
		.proc_handler	= proc_dointvec_minmax,
		.extra1		= &minolduid,
		.extra2		= &maxolduid,
	},
	{
		.procname	= "overflowgid",
		.data		= &overflowgid,
		.maxlen		= sizeof(int),
		.mode		= 0644,
		.proc_handler	= proc_dointvec_minmax,
		.extra1		= &minolduid,
		.extra2		= &maxolduid,
	},
#ifdef CONFIG_S390
#ifdef CONFIG_MATHEMU
	{
		.procname	= "ieee_emulation_warnings",
		.data		= &sysctl_ieee_emulation_warnings,
		.maxlen		= sizeof(int),
		.mode		= 0644,
		.proc_handler	= proc_dointvec,
	},
#endif
	{
		.procname	= "userprocess_debug",
		.data		= &show_unhandled_signals,
		.maxlen		= sizeof(int),
		.mode		= 0644,
		.proc_handler	= proc_dointvec,
	},
#endif
	{
		.procname	= "pid_max",
		.data		= &pid_max,
		.maxlen		= sizeof (int),
		.mode		= 0644,
		.proc_handler	= proc_dointvec_minmax,
		.extra1		= &pid_max_min,
		.extra2		= &pid_max_max,
	},
	{
		.procname	= "panic_on_oops",
		.data		= &panic_on_oops,
		.maxlen		= sizeof(int),
		.mode		= 0644,
		.proc_handler	= proc_dointvec,
	},
#if defined CONFIG_PRINTK
	{
		.procname	= "printk",
		.data		= &console_loglevel,
		.maxlen		= 5*sizeof(int),
		.mode		= 0644,
		.proc_handler	= proc_dointvec,
	},
	{
		.procname	= "printk_ratelimit",
		.data		= &printk_ratelimit_state.interval,
		.maxlen		= sizeof(int),
		.mode		= 0644,
		.proc_handler	= proc_dointvec_jiffies,
	},
	{
		.procname	= "printk_ratelimit_burst",
		.data		= &printk_ratelimit_state.burst,
		.maxlen		= sizeof(int),
		.mode		= 0644,
		.proc_handler	= proc_dointvec,
	},
	{
		.procname	= "printk_delay",
		.data		= &printk_delay_msec,
		.maxlen		= sizeof(int),
		.mode		= 0644,
		.proc_handler	= proc_dointvec_minmax,
		.extra1		= &zero,
		.extra2		= &ten_thousand,
	},
	{
		.procname	= "printk_devkmsg",
		.data		= devkmsg_log_str,
		.maxlen		= DEVKMSG_STR_MAX_SIZE,
		.mode		= 0644,
		.proc_handler	= devkmsg_sysctl_set_loglvl,
	},
	{
		.procname	= "dmesg_restrict",
		.data		= &dmesg_restrict,
		.maxlen		= sizeof(int),
		.mode		= 0644,
		.proc_handler	= proc_dointvec_minmax_sysadmin,
		.extra1		= &zero,
		.extra2		= &one,
	},
	{
		.procname	= "kptr_restrict",
		.data		= &kptr_restrict,
		.maxlen		= sizeof(int),
		.mode		= 0644,
		.proc_handler	= proc_dointvec_minmax_sysadmin,
		.extra1		= &zero,
		.extra2		= &two,
	},
#endif
	{
		.procname	= "ngroups_max",
		.data		= &ngroups_max,
		.maxlen		= sizeof (int),
		.mode		= 0444,
		.proc_handler	= proc_dointvec,
	},
	{
		.procname	= "cap_last_cap",
		.data		= (void *)&cap_last_cap,
		.maxlen		= sizeof(int),
		.mode		= 0444,
		.proc_handler	= proc_dointvec,
	},
#if defined(CONFIG_LOCKUP_DETECTOR)
	{
		.procname       = "watchdog",
		.data           = &watchdog_user_enabled,
		.maxlen         = sizeof (int),
		.mode           = 0644,
		.proc_handler   = proc_watchdog,
		.extra1		= &zero,
		.extra2		= &one,
	},
	{
		.procname	= "watchdog_thresh",
		.data		= &watchdog_thresh,
		.maxlen		= sizeof(int),
		.mode		= 0644,
		.proc_handler	= proc_watchdog_thresh,
		.extra1		= &zero,
		.extra2		= &sixty,
	},
	{
		.procname       = "nmi_watchdog",
		.data           = &nmi_watchdog_enabled,
		.maxlen         = sizeof (int),
		.mode           = 0644,
		.proc_handler   = proc_nmi_watchdog,
		.extra1		= &zero,
#if defined(CONFIG_HAVE_NMI_WATCHDOG) || defined(CONFIG_HARDLOCKUP_DETECTOR)
		.extra2		= &one,
#else
		.extra2		= &zero,
#endif
	},
	{
		.procname       = "soft_watchdog",
		.data           = &soft_watchdog_enabled,
		.maxlen         = sizeof (int),
		.mode           = 0644,
		.proc_handler   = proc_soft_watchdog,
		.extra1		= &zero,
		.extra2		= &one,
	},
	{
		.procname	= "watchdog_cpumask",
		.data		= &watchdog_cpumask_bits,
		.maxlen		= NR_CPUS,
		.mode		= 0644,
		.proc_handler	= proc_watchdog_cpumask,
	},
	{
		.procname	= "softlockup_panic",
		.data		= &softlockup_panic,
		.maxlen		= sizeof(int),
		.mode		= 0644,
		.proc_handler	= proc_dointvec_minmax,
		.extra1		= &zero,
		.extra2		= &one,
	},
#ifdef CONFIG_HARDLOCKUP_DETECTOR
	{
		.procname	= "hardlockup_panic",
		.data		= &hardlockup_panic,
		.maxlen		= sizeof(int),
		.mode		= 0644,
		.proc_handler	= proc_dointvec_minmax,
		.extra1		= &zero,
		.extra2		= &one,
	},
#endif
#ifdef CONFIG_SMP
	{
		.procname	= "softlockup_all_cpu_backtrace",
		.data		= &sysctl_softlockup_all_cpu_backtrace,
		.maxlen		= sizeof(int),
		.mode		= 0644,
		.proc_handler	= proc_dointvec_minmax,
		.extra1		= &zero,
		.extra2		= &one,
	},
	{
		.procname	= "hardlockup_all_cpu_backtrace",
		.data		= &sysctl_hardlockup_all_cpu_backtrace,
		.maxlen		= sizeof(int),
		.mode		= 0644,
		.proc_handler	= proc_dointvec_minmax,
		.extra1		= &zero,
		.extra2		= &one,
	},
#endif /* CONFIG_SMP */
#endif
#if defined(CONFIG_X86_LOCAL_APIC) && defined(CONFIG_X86)
	{
		.procname       = "unknown_nmi_panic",
		.data           = &unknown_nmi_panic,
		.maxlen         = sizeof (int),
		.mode           = 0644,
		.proc_handler   = proc_dointvec,
	},
#endif
#if defined(CONFIG_X86)
	{
		.procname	= "panic_on_unrecovered_nmi",
		.data		= &panic_on_unrecovered_nmi,
		.maxlen		= sizeof(int),
		.mode		= 0644,
		.proc_handler	= proc_dointvec,
	},
	{
		.procname	= "panic_on_io_nmi",
		.data		= &panic_on_io_nmi,
		.maxlen		= sizeof(int),
		.mode		= 0644,
		.proc_handler	= proc_dointvec,
	},
#ifdef CONFIG_DEBUG_STACKOVERFLOW
	{
		.procname	= "panic_on_stackoverflow",
		.data		= &sysctl_panic_on_stackoverflow,
		.maxlen		= sizeof(int),
		.mode		= 0644,
		.proc_handler	= proc_dointvec,
	},
#endif
	{
		.procname	= "bootloader_type",
		.data		= &bootloader_type,
		.maxlen		= sizeof (int),
		.mode		= 0444,
		.proc_handler	= proc_dointvec,
	},
	{
		.procname	= "bootloader_version",
		.data		= &bootloader_version,
		.maxlen		= sizeof (int),
		.mode		= 0444,
		.proc_handler	= proc_dointvec,
	},
	{
		.procname	= "kstack_depth_to_print",
		.data		= &kstack_depth_to_print,
		.maxlen		= sizeof(int),
		.mode		= 0644,
		.proc_handler	= proc_dointvec,
	},
	{
		.procname	= "io_delay_type",
		.data		= &io_delay_type,
		.maxlen		= sizeof(int),
		.mode		= 0644,
		.proc_handler	= proc_dointvec,
	},
#endif
#if defined(CONFIG_MMU)
	{
		.procname	= "randomize_va_space",
		.data		= &randomize_va_space,
		.maxlen		= sizeof(int),
		.mode		= 0644,
		.proc_handler	= proc_dointvec,
	},
#endif
#if defined(CONFIG_S390) && defined(CONFIG_SMP)
	{
		.procname	= "spin_retry",
		.data		= &spin_retry,
		.maxlen		= sizeof (int),
		.mode		= 0644,
		.proc_handler	= proc_dointvec,
	},
#endif
#if	defined(CONFIG_ACPI_SLEEP) && defined(CONFIG_X86)
	{
		.procname	= "acpi_video_flags",
		.data		= &acpi_realmode_flags,
		.maxlen		= sizeof (unsigned long),
		.mode		= 0644,
		.proc_handler	= proc_doulongvec_minmax,
	},
#endif
#ifdef CONFIG_SYSCTL_ARCH_UNALIGN_NO_WARN
	{
		.procname	= "ignore-unaligned-usertrap",
		.data		= &no_unaligned_warning,
		.maxlen		= sizeof (int),
	 	.mode		= 0644,
		.proc_handler	= proc_dointvec,
	},
#endif
#ifdef CONFIG_IA64
	{
		.procname	= "unaligned-dump-stack",
		.data		= &unaligned_dump_stack,
		.maxlen		= sizeof (int),
		.mode		= 0644,
		.proc_handler	= proc_dointvec,
	},
#endif
#ifdef CONFIG_DETECT_HUNG_TASK
	{
		.procname	= "hung_task_panic",
		.data		= &sysctl_hung_task_panic,
		.maxlen		= sizeof(int),
		.mode		= 0644,
		.proc_handler	= proc_dointvec_minmax,
		.extra1		= &zero,
		.extra2		= &one,
	},
	{
		.procname	= "hung_task_check_count",
		.data		= &sysctl_hung_task_check_count,
		.maxlen		= sizeof(int),
		.mode		= 0644,
		.proc_handler	= proc_dointvec_minmax,
		.extra1		= &zero,
	},
	{
		.procname	= "hung_task_timeout_secs",
		.data		= &sysctl_hung_task_timeout_secs,
		.maxlen		= sizeof(unsigned long),
		.mode		= 0644,
		.proc_handler	= proc_dohung_task_timeout_secs,
		.extra2		= &hung_task_timeout_max,
	},
	{
		.procname	= "hung_task_warnings",
		.data		= &sysctl_hung_task_warnings,
		.maxlen		= sizeof(int),
		.mode		= 0644,
		.proc_handler	= proc_dointvec_minmax,
		.extra1		= &neg_one,
	},
#endif
#ifdef CONFIG_RT_MUTEXES
	{
		.procname	= "max_lock_depth",
		.data		= &max_lock_depth,
		.maxlen		= sizeof(int),
		.mode		= 0644,
		.proc_handler	= proc_dointvec,
	},
#endif
	{
		.procname	= "poweroff_cmd",
		.data		= &poweroff_cmd,
		.maxlen		= POWEROFF_CMD_PATH_LEN,
		.mode		= 0644,
		.proc_handler	= proc_dostring,
	},
#ifdef CONFIG_KEYS
	{
		.procname	= "keys",
		.mode		= 0555,
		.child		= key_sysctls,
	},
#endif
#ifdef CONFIG_PERF_EVENTS
	/*
	 * User-space scripts rely on the existence of this file
	 * as a feature check for perf_events being enabled.
	 *
	 * So it's an ABI, do not remove!
	 */
	{
		.procname	= "perf_event_paranoid",
		.data		= &sysctl_perf_event_paranoid,
		.maxlen		= sizeof(sysctl_perf_event_paranoid),
		.mode		= 0644,
		.proc_handler	= proc_dointvec,
	},
	{
		.procname	= "perf_event_mlock_kb",
		.data		= &sysctl_perf_event_mlock,
		.maxlen		= sizeof(sysctl_perf_event_mlock),
		.mode		= 0644,
		.proc_handler	= proc_dointvec,
	},
	{
		.procname	= "perf_event_max_sample_rate",
		.data		= &sysctl_perf_event_sample_rate,
		.maxlen		= sizeof(sysctl_perf_event_sample_rate),
		.mode		= 0644,
		.proc_handler	= perf_proc_update_handler,
		.extra1		= &one,
	},
	{
		.procname	= "perf_cpu_time_max_percent",
		.data		= &sysctl_perf_cpu_time_max_percent,
		.maxlen		= sizeof(sysctl_perf_cpu_time_max_percent),
		.mode		= 0644,
		.proc_handler	= perf_cpu_time_max_percent_handler,
		.extra1		= &zero,
		.extra2		= &one_hundred,
	},
	{
		.procname	= "perf_event_max_stack",
		.data		= &sysctl_perf_event_max_stack,
		.maxlen		= sizeof(sysctl_perf_event_max_stack),
		.mode		= 0644,
		.proc_handler	= perf_event_max_stack_handler,
		.extra1		= &zero,
		.extra2		= &six_hundred_forty_kb,
	},
	{
		.procname	= "perf_event_max_contexts_per_stack",
		.data		= &sysctl_perf_event_max_contexts_per_stack,
		.maxlen		= sizeof(sysctl_perf_event_max_contexts_per_stack),
		.mode		= 0644,
		.proc_handler	= perf_event_max_stack_handler,
		.extra1		= &zero,
		.extra2		= &one_thousand,
	},
#endif
#ifdef CONFIG_KMEMCHECK
	{
		.procname	= "kmemcheck",
		.data		= &kmemcheck_enabled,
		.maxlen		= sizeof(int),
		.mode		= 0644,
		.proc_handler	= proc_dointvec,
	},
#endif
	{
		.procname	= "panic_on_warn",
		.data		= &panic_on_warn,
		.maxlen		= sizeof(int),
		.mode		= 0644,
		.proc_handler	= proc_dointvec_minmax,
		.extra1		= &zero,
		.extra2		= &one,
	},
#if defined(CONFIG_SMP) && defined(CONFIG_NO_HZ_COMMON)
	{
		.procname	= "timer_migration",
		.data		= &sysctl_timer_migration,
		.maxlen		= sizeof(unsigned int),
		.mode		= 0644,
		.proc_handler	= timer_migration_handler,
		.extra1		= &zero,
		.extra2		= &one,
	},
#endif
#ifdef CONFIG_BPF_SYSCALL
	{
		.procname	= "unprivileged_bpf_disabled",
		.data		= &sysctl_unprivileged_bpf_disabled,
		.maxlen		= sizeof(sysctl_unprivileged_bpf_disabled),
		.mode		= 0644,
		/* only handle a transition from default "0" to "1" */
		.proc_handler	= proc_dointvec_minmax,
		.extra1		= &one,
		.extra2		= &one,
	},
#endif
#if defined(CONFIG_TREE_RCU) || defined(CONFIG_PREEMPT_RCU)
	{
		.procname	= "panic_on_rcu_stall",
		.data		= &sysctl_panic_on_rcu_stall,
		.maxlen		= sizeof(sysctl_panic_on_rcu_stall),
		.mode		= 0644,
		.proc_handler	= proc_dointvec_minmax,
		.extra1		= &zero,
		.extra2		= &one,
	},
#endif
	{ }
};

static struct ctl_table vm_table[] = {
	{
		.procname	= "lazy_vfree_pages",
		.data		= &sysctl_lazy_vfree_pages,
		.maxlen		= sizeof(sysctl_lazy_vfree_pages),
		.mode		= 0644,
		.proc_handler	= proc_dointvec,
	},
	{
		.procname	= "lazy_vfree_tlb_flush_all_threshold",
		.data		= &sysctl_lazy_vfree_tlb_flush_all_threshold,
		.maxlen		= sizeof(sysctl_lazy_vfree_tlb_flush_all_threshold),
		.mode		= 0644,
		.proc_handler	= proc_dointvec,
	},
	{
		.procname	= "overcommit_memory",
		.data		= &sysctl_overcommit_memory,
		.maxlen		= sizeof(sysctl_overcommit_memory),
		.mode		= 0644,
		.proc_handler	= proc_dointvec_minmax,
		.extra1		= &zero,
		.extra2		= &two,
	},
	{
		.procname	= "panic_on_oom",
		.data		= &sysctl_panic_on_oom,
		.maxlen		= sizeof(sysctl_panic_on_oom),
		.mode		= 0644,
		.proc_handler	= proc_dointvec_minmax,
		.extra1		= &zero,
		.extra2		= &two,
	},
	{
		.procname	= "oom_kill_allocating_task",
		.data		= &sysctl_oom_kill_allocating_task,
		.maxlen		= sizeof(sysctl_oom_kill_allocating_task),
		.mode		= 0644,
		.proc_handler	= proc_dointvec,
	},
	{
		.procname	= "oom_dump_tasks",
		.data		= &sysctl_oom_dump_tasks,
		.maxlen		= sizeof(sysctl_oom_dump_tasks),
		.mode		= 0644,
		.proc_handler	= proc_dointvec,
	},
	{
		.procname	= "overcommit_ratio",
		.data		= &sysctl_overcommit_ratio,
		.maxlen		= sizeof(sysctl_overcommit_ratio),
		.mode		= 0644,
		.proc_handler	= overcommit_ratio_handler,
	},
	{
		.procname	= "overcommit_kbytes",
		.data		= &sysctl_overcommit_kbytes,
		.maxlen		= sizeof(sysctl_overcommit_kbytes),
		.mode		= 0644,
		.proc_handler	= overcommit_kbytes_handler,
	},
	{
		.procname	= "page-cluster", 
		.data		= &page_cluster,
		.maxlen		= sizeof(int),
		.mode		= 0644,
		.proc_handler	= proc_dointvec_minmax,
		.extra1		= &zero,
	},
	{
		.procname	= "dirty_background_ratio",
		.data		= &dirty_background_ratio,
		.maxlen		= sizeof(dirty_background_ratio),
		.mode		= 0644,
		.proc_handler	= dirty_background_ratio_handler,
		.extra1		= &zero,
		.extra2		= &one_hundred,
	},
	{
		.procname	= "dirty_background_bytes",
		.data		= &dirty_background_bytes,
		.maxlen		= sizeof(dirty_background_bytes),
		.mode		= 0644,
		.proc_handler	= dirty_background_bytes_handler,
		.extra1		= &one_ul,
	},
	{
		.procname	= "dirty_ratio",
		.data		= &vm_dirty_ratio,
		.maxlen		= sizeof(vm_dirty_ratio),
		.mode		= 0644,
		.proc_handler	= dirty_ratio_handler,
		.extra1		= &zero,
		.extra2		= &one_hundred,
	},
	{
		.procname	= "dirty_bytes",
		.data		= &vm_dirty_bytes,
		.maxlen		= sizeof(vm_dirty_bytes),
		.mode		= 0644,
		.proc_handler	= dirty_bytes_handler,
		.extra1		= &dirty_bytes_min,
	},
	{
		.procname	= "dirty_writeback_centisecs",
		.data		= &dirty_writeback_interval,
		.maxlen		= sizeof(dirty_writeback_interval),
		.mode		= 0644,
		.proc_handler	= dirty_writeback_centisecs_handler,
	},
	{
		.procname	= "dirty_expire_centisecs",
		.data		= &dirty_expire_interval,
		.maxlen		= sizeof(dirty_expire_interval),
		.mode		= 0644,
		.proc_handler	= proc_dointvec_minmax,
		.extra1		= &zero,
	},
	{
		.procname	= "dirtytime_expire_seconds",
		.data		= &dirtytime_expire_interval,
		.maxlen		= sizeof(dirty_expire_interval),
		.mode		= 0644,
		.proc_handler	= dirtytime_interval_handler,
		.extra1		= &zero,
	},
	{
		.procname       = "nr_pdflush_threads",
		.mode           = 0444 /* read-only */,
		.proc_handler   = pdflush_proc_obsolete,
	},
	{
		.procname	= "swappiness",
		.data		= &vm_swappiness,
		.maxlen		= sizeof(vm_swappiness),
		.mode		= 0644,
		.proc_handler	= proc_dointvec_minmax,
		.extra1		= &zero,
		.extra2		= &one_hundred,
	},
#ifdef CONFIG_HUGETLB_PAGE
	{
		.procname	= "nr_hugepages",
		.data		= NULL,
		.maxlen		= sizeof(unsigned long),
		.mode		= 0644,
		.proc_handler	= hugetlb_sysctl_handler,
	},
#ifdef CONFIG_NUMA
	{
		.procname       = "nr_hugepages_mempolicy",
		.data           = NULL,
		.maxlen         = sizeof(unsigned long),
		.mode           = 0644,
		.proc_handler   = &hugetlb_mempolicy_sysctl_handler,
	},
#endif
	 {
		.procname	= "hugetlb_shm_group",
		.data		= &sysctl_hugetlb_shm_group,
		.maxlen		= sizeof(gid_t),
		.mode		= 0644,
		.proc_handler	= proc_dointvec,
	 },
	 {
		.procname	= "hugepages_treat_as_movable",
		.data		= &hugepages_treat_as_movable,
		.maxlen		= sizeof(int),
		.mode		= 0644,
		.proc_handler	= proc_dointvec,
	},
	{
		.procname	= "nr_overcommit_hugepages",
		.data		= NULL,
		.maxlen		= sizeof(unsigned long),
		.mode		= 0644,
		.proc_handler	= hugetlb_overcommit_handler,
	},
#endif
	{
		.procname	= "lowmem_reserve_ratio",
		.data		= &sysctl_lowmem_reserve_ratio,
		.maxlen		= sizeof(sysctl_lowmem_reserve_ratio),
		.mode		= 0644,
		.proc_handler	= lowmem_reserve_ratio_sysctl_handler,
	},
	{
		.procname	= "drop_caches",
		.data		= &sysctl_drop_caches,
		.maxlen		= sizeof(int),
		.mode		= 0644,
		.proc_handler	= drop_caches_sysctl_handler,
		.extra1		= &one,
		.extra2		= &four,
	},
#ifdef CONFIG_COMPACTION
	{
		.procname	= "compact_memory",
		.data		= &sysctl_compact_memory,
		.maxlen		= sizeof(int),
		.mode		= 0200,
		.proc_handler	= sysctl_compaction_handler,
	},
	{
		.procname	= "extfrag_threshold",
		.data		= &sysctl_extfrag_threshold,
		.maxlen		= sizeof(int),
		.mode		= 0644,
		.proc_handler	= sysctl_extfrag_handler,
		.extra1		= &min_extfrag_threshold,
		.extra2		= &max_extfrag_threshold,
	},
	{
		.procname	= "compact_unevictable_allowed",
		.data		= &sysctl_compact_unevictable_allowed,
		.maxlen		= sizeof(int),
		.mode		= 0644,
		.proc_handler	= proc_dointvec,
		.extra1		= &zero,
		.extra2		= &one,
	},

#endif /* CONFIG_COMPACTION */
	{
		.procname	= "min_free_kbytes",
		.data		= &min_free_kbytes,
		.maxlen		= sizeof(min_free_kbytes),
		.mode		= 0644,
		.proc_handler	= min_free_kbytes_sysctl_handler,
		.extra1		= &zero,
	},
	{
		.procname	= "watermark_scale_factor",
		.data		= &watermark_scale_factor,
		.maxlen		= sizeof(watermark_scale_factor),
		.mode		= 0644,
		.proc_handler	= watermark_scale_factor_sysctl_handler,
		.extra1		= &one,
		.extra2		= &one_thousand,
	},
	{
		.procname	= "extra_free_kbytes",
		.data		= &extra_free_kbytes,
		.maxlen		= sizeof(extra_free_kbytes),
		.mode		= 0644,
		.proc_handler	= min_free_kbytes_sysctl_handler,
		.extra1		= &zero,
	},
	{
		.procname	= "percpu_pagelist_fraction",
		.data		= &percpu_pagelist_fraction,
		.maxlen		= sizeof(percpu_pagelist_fraction),
		.mode		= 0644,
		.proc_handler	= percpu_pagelist_fraction_sysctl_handler,
		.extra1		= &zero,
	},
#ifdef CONFIG_MMU
	{
		.procname	= "max_map_count",
		.data		= &sysctl_max_map_count,
		.maxlen		= sizeof(sysctl_max_map_count),
		.mode		= 0644,
		.proc_handler	= proc_dointvec_minmax,
		.extra1		= &zero,
	},
#else
	{
		.procname	= "nr_trim_pages",
		.data		= &sysctl_nr_trim_pages,
		.maxlen		= sizeof(sysctl_nr_trim_pages),
		.mode		= 0644,
		.proc_handler	= proc_dointvec_minmax,
		.extra1		= &zero,
	},
#endif
	{
		.procname	= "laptop_mode",
		.data		= &laptop_mode,
		.maxlen		= sizeof(laptop_mode),
		.mode		= 0644,
		.proc_handler	= proc_dointvec_jiffies,
	},
	{
		.procname	= "block_dump",
		.data		= &block_dump,
		.maxlen		= sizeof(block_dump),
		.mode		= 0644,
		.proc_handler	= proc_dointvec,
		.extra1		= &zero,
	},
	{
		.procname	= "vfs_cache_pressure",
		.data		= &sysctl_vfs_cache_pressure,
		.maxlen		= sizeof(sysctl_vfs_cache_pressure),
		.mode		= 0644,
		.proc_handler	= proc_dointvec,
		.extra1		= &zero,
	},
#ifdef HAVE_ARCH_PICK_MMAP_LAYOUT
	{
		.procname	= "legacy_va_layout",
		.data		= &sysctl_legacy_va_layout,
		.maxlen		= sizeof(sysctl_legacy_va_layout),
		.mode		= 0644,
		.proc_handler	= proc_dointvec,
		.extra1		= &zero,
	},
#endif
#ifdef CONFIG_NUMA
	{
		.procname	= "zone_reclaim_mode",
		.data		= &node_reclaim_mode,
		.maxlen		= sizeof(node_reclaim_mode),
		.mode		= 0644,
		.proc_handler	= proc_dointvec,
		.extra1		= &zero,
	},
	{
		.procname	= "min_unmapped_ratio",
		.data		= &sysctl_min_unmapped_ratio,
		.maxlen		= sizeof(sysctl_min_unmapped_ratio),
		.mode		= 0644,
		.proc_handler	= sysctl_min_unmapped_ratio_sysctl_handler,
		.extra1		= &zero,
		.extra2		= &one_hundred,
	},
	{
		.procname	= "min_slab_ratio",
		.data		= &sysctl_min_slab_ratio,
		.maxlen		= sizeof(sysctl_min_slab_ratio),
		.mode		= 0644,
		.proc_handler	= sysctl_min_slab_ratio_sysctl_handler,
		.extra1		= &zero,
		.extra2		= &one_hundred,
	},
#endif
#ifdef CONFIG_SMP
	{
		.procname	= "stat_interval",
		.data		= &sysctl_stat_interval,
		.maxlen		= sizeof(sysctl_stat_interval),
		.mode		= 0644,
		.proc_handler	= proc_dointvec_jiffies,
	},
	{
		.procname	= "stat_refresh",
		.data		= NULL,
		.maxlen		= 0,
		.mode		= 0600,
		.proc_handler	= vmstat_refresh,
	},
#endif
#ifdef CONFIG_MMU
	{
		.procname	= "mmap_min_addr",
		.data		= &dac_mmap_min_addr,
		.maxlen		= sizeof(unsigned long),
		.mode		= 0644,
		.proc_handler	= mmap_min_addr_handler,
	},
#endif
#ifdef CONFIG_NUMA
	{
		.procname	= "numa_zonelist_order",
		.data		= &numa_zonelist_order,
		.maxlen		= NUMA_ZONELIST_ORDER_LEN,
		.mode		= 0644,
		.proc_handler	= numa_zonelist_order_handler,
	},
#endif
#if (defined(CONFIG_X86_32) && !defined(CONFIG_UML))|| \
   (defined(CONFIG_SUPERH) && defined(CONFIG_VSYSCALL))
	{
		.procname	= "vdso_enabled",
#ifdef CONFIG_X86_32
		.data		= &vdso32_enabled,
		.maxlen		= sizeof(vdso32_enabled),
#else
		.data		= &vdso_enabled,
		.maxlen		= sizeof(vdso_enabled),
#endif
		.mode		= 0644,
		.proc_handler	= proc_dointvec,
		.extra1		= &zero,
	},
#endif
#ifdef CONFIG_HIGHMEM
	{
		.procname	= "highmem_is_dirtyable",
		.data		= &vm_highmem_is_dirtyable,
		.maxlen		= sizeof(vm_highmem_is_dirtyable),
		.mode		= 0644,
		.proc_handler	= proc_dointvec_minmax,
		.extra1		= &zero,
		.extra2		= &one,
	},
#endif
#ifdef CONFIG_MEMORY_FAILURE
	{
		.procname	= "memory_failure_early_kill",
		.data		= &sysctl_memory_failure_early_kill,
		.maxlen		= sizeof(sysctl_memory_failure_early_kill),
		.mode		= 0644,
		.proc_handler	= proc_dointvec_minmax,
		.extra1		= &zero,
		.extra2		= &one,
	},
	{
		.procname	= "memory_failure_recovery",
		.data		= &sysctl_memory_failure_recovery,
		.maxlen		= sizeof(sysctl_memory_failure_recovery),
		.mode		= 0644,
		.proc_handler	= proc_dointvec_minmax,
		.extra1		= &zero,
		.extra2		= &one,
	},
#endif
	{
		.procname	= "user_reserve_kbytes",
		.data		= &sysctl_user_reserve_kbytes,
		.maxlen		= sizeof(sysctl_user_reserve_kbytes),
		.mode		= 0644,
		.proc_handler	= proc_doulongvec_minmax,
	},
	{
		.procname	= "admin_reserve_kbytes",
		.data		= &sysctl_admin_reserve_kbytes,
		.maxlen		= sizeof(sysctl_admin_reserve_kbytes),
		.mode		= 0644,
		.proc_handler	= proc_doulongvec_minmax,
	},
#ifdef CONFIG_HAVE_ARCH_MMAP_RND_BITS
	{
		.procname	= "mmap_rnd_bits",
		.data		= &mmap_rnd_bits,
		.maxlen		= sizeof(mmap_rnd_bits),
		.mode		= 0600,
		.proc_handler	= proc_dointvec_minmax,
		.extra1		= (void *)&mmap_rnd_bits_min,
		.extra2		= (void *)&mmap_rnd_bits_max,
	},
#endif
#ifdef CONFIG_HAVE_ARCH_MMAP_RND_COMPAT_BITS
	{
		.procname	= "mmap_rnd_compat_bits",
		.data		= &mmap_rnd_compat_bits,
		.maxlen		= sizeof(mmap_rnd_compat_bits),
		.mode		= 0600,
		.proc_handler	= proc_dointvec_minmax,
		.extra1		= (void *)&mmap_rnd_compat_bits_min,
		.extra2		= (void *)&mmap_rnd_compat_bits_max,
	},
#endif
	{ }
};

static struct ctl_table fs_table[] = {
	{
		.procname	= "inode-nr",
		.data		= &inodes_stat,
		.maxlen		= 2*sizeof(long),
		.mode		= 0444,
		.proc_handler	= proc_nr_inodes,
	},
	{
		.procname	= "inode-state",
		.data		= &inodes_stat,
		.maxlen		= 7*sizeof(long),
		.mode		= 0444,
		.proc_handler	= proc_nr_inodes,
	},
	{
		.procname	= "file-nr",
		.data		= &files_stat,
		.maxlen		= sizeof(files_stat),
		.mode		= 0444,
		.proc_handler	= proc_nr_files,
	},
	{
		.procname	= "file-max",
		.data		= &files_stat.max_files,
		.maxlen		= sizeof(files_stat.max_files),
		.mode		= 0644,
		.proc_handler	= proc_doulongvec_minmax,
	},
	{
		.procname	= "nr_open",
		.data		= &sysctl_nr_open,
		.maxlen		= sizeof(unsigned int),
		.mode		= 0644,
		.proc_handler	= proc_dointvec_minmax,
		.extra1		= &sysctl_nr_open_min,
		.extra2		= &sysctl_nr_open_max,
	},
	{
		.procname	= "dentry-state",
		.data		= &dentry_stat,
		.maxlen		= 6*sizeof(long),
		.mode		= 0444,
		.proc_handler	= proc_nr_dentry,
	},
	{
		.procname	= "overflowuid",
		.data		= &fs_overflowuid,
		.maxlen		= sizeof(int),
		.mode		= 0644,
		.proc_handler	= proc_dointvec_minmax,
		.extra1		= &minolduid,
		.extra2		= &maxolduid,
	},
	{
		.procname	= "overflowgid",
		.data		= &fs_overflowgid,
		.maxlen		= sizeof(int),
		.mode		= 0644,
		.proc_handler	= proc_dointvec_minmax,
		.extra1		= &minolduid,
		.extra2		= &maxolduid,
	},
#ifdef CONFIG_FILE_LOCKING
	{
		.procname	= "leases-enable",
		.data		= &leases_enable,
		.maxlen		= sizeof(int),
		.mode		= 0644,
		.proc_handler	= proc_dointvec,
	},
#endif
#ifdef CONFIG_DNOTIFY
	{
		.procname	= "dir-notify-enable",
		.data		= &dir_notify_enable,
		.maxlen		= sizeof(int),
		.mode		= 0644,
		.proc_handler	= proc_dointvec,
	},
#endif
#ifdef CONFIG_MMU
#ifdef CONFIG_FILE_LOCKING
	{
		.procname	= "lease-break-time",
		.data		= &lease_break_time,
		.maxlen		= sizeof(int),
		.mode		= 0644,
		.proc_handler	= proc_dointvec,
	},
#endif
#ifdef CONFIG_AIO
	{
		.procname	= "aio-nr",
		.data		= &aio_nr,
		.maxlen		= sizeof(aio_nr),
		.mode		= 0444,
		.proc_handler	= proc_doulongvec_minmax,
	},
	{
		.procname	= "aio-max-nr",
		.data		= &aio_max_nr,
		.maxlen		= sizeof(aio_max_nr),
		.mode		= 0644,
		.proc_handler	= proc_doulongvec_minmax,
	},
#endif /* CONFIG_AIO */
#ifdef CONFIG_INOTIFY_USER
	{
		.procname	= "inotify",
		.mode		= 0555,
		.child		= inotify_table,
	},
#endif	
#ifdef CONFIG_EPOLL
	{
		.procname	= "epoll",
		.mode		= 0555,
		.child		= epoll_table,
	},
#endif
#endif
	{
		.procname	= "protected_symlinks",
		.data		= &sysctl_protected_symlinks,
		.maxlen		= sizeof(int),
		.mode		= 0600,
		.proc_handler	= proc_dointvec_minmax,
		.extra1		= &zero,
		.extra2		= &one,
	},
	{
		.procname	= "protected_hardlinks",
		.data		= &sysctl_protected_hardlinks,
		.maxlen		= sizeof(int),
		.mode		= 0600,
		.proc_handler	= proc_dointvec_minmax,
		.extra1		= &zero,
		.extra2		= &one,
	},
	{
		.procname	= "suid_dumpable",
		.data		= &suid_dumpable,
		.maxlen		= sizeof(int),
		.mode		= 0644,
		.proc_handler	= proc_dointvec_minmax_coredump,
		.extra1		= &zero,
		.extra2		= &two,
	},
#if defined(CONFIG_BINFMT_MISC) || defined(CONFIG_BINFMT_MISC_MODULE)
	{
		.procname	= "binfmt_misc",
		.mode		= 0555,
		.child		= sysctl_mount_point,
	},
#endif
	{
		.procname	= "pipe-max-size",
		.data		= &pipe_max_size,
		.maxlen		= sizeof(int),
		.mode		= 0644,
		.proc_handler	= &pipe_proc_fn,
		.extra1		= &pipe_min_size,
	},
	{
		.procname	= "pipe-user-pages-hard",
		.data		= &pipe_user_pages_hard,
		.maxlen		= sizeof(pipe_user_pages_hard),
		.mode		= 0644,
		.proc_handler	= proc_doulongvec_minmax,
	},
	{
		.procname	= "pipe-user-pages-soft",
		.data		= &pipe_user_pages_soft,
		.maxlen		= sizeof(pipe_user_pages_soft),
		.mode		= 0644,
		.proc_handler	= proc_doulongvec_minmax,
	},
	{
		.procname	= "mount-max",
		.data		= &sysctl_mount_max,
		.maxlen		= sizeof(unsigned int),
		.mode		= 0644,
		.proc_handler	= proc_dointvec_minmax,
		.extra1		= &one,
	},
	{ }
};

static struct ctl_table debug_table[] = {
#ifdef CONFIG_SYSCTL_EXCEPTION_TRACE
	{
		.procname	= "exception-trace",
		.data		= &show_unhandled_signals,
		.maxlen		= sizeof(int),
		.mode		= 0644,
		.proc_handler	= proc_dointvec
	},
#endif
#if defined(CONFIG_OPTPROBES)
	{
		.procname	= "kprobes-optimization",
		.data		= &sysctl_kprobes_optimization,
		.maxlen		= sizeof(int),
		.mode		= 0644,
		.proc_handler	= proc_kprobes_optimization_handler,
		.extra1		= &zero,
		.extra2		= &one,
	},
#endif
	{ }
};

static struct ctl_table dev_table[] = {
	{ }
};

int __init sysctl_init(void)
{
	struct ctl_table_header *hdr;

	hdr = register_sysctl_table(sysctl_base_table);
	kmemleak_not_leak(hdr);
	return 0;
}

#endif /* CONFIG_SYSCTL */

/*
 * /proc/sys support
 */

#ifdef CONFIG_PROC_SYSCTL

static int _proc_do_string(char *data, int maxlen, int write,
			   char __user *buffer,
			   size_t *lenp, loff_t *ppos)
{
	size_t len;
	char __user *p;
	char c;

	if (!data || !maxlen || !*lenp) {
		*lenp = 0;
		return 0;
	}

	if (write) {
		if (sysctl_writes_strict == SYSCTL_WRITES_STRICT) {
			/* Only continue writes not past the end of buffer. */
			len = strlen(data);
			if (len > maxlen - 1)
				len = maxlen - 1;

			if (*ppos > len)
				return 0;
			len = *ppos;
		} else {
			/* Start writing from beginning of buffer. */
			len = 0;
		}

		*ppos += *lenp;
		p = buffer;
		while ((p - buffer) < *lenp && len < maxlen - 1) {
			if (get_user(c, p++))
				return -EFAULT;
			if (c == 0 || c == '\n')
				break;
			data[len++] = c;
		}
		data[len] = 0;
	} else {
		len = strlen(data);
		if (len > maxlen)
			len = maxlen;

		if (*ppos > len) {
			*lenp = 0;
			return 0;
		}

		data += *ppos;
		len  -= *ppos;

		if (len > *lenp)
			len = *lenp;
		if (len)
			if (copy_to_user(buffer, data, len))
				return -EFAULT;
		if (len < *lenp) {
			if (put_user('\n', buffer + len))
				return -EFAULT;
			len++;
		}
		*lenp = len;
		*ppos += len;
	}
	return 0;
}

static void warn_sysctl_write(struct ctl_table *table)
{
	pr_warn_once("%s wrote to %s when file position was not 0!\n"
		"This will not be supported in the future. To silence this\n"
		"warning, set kernel.sysctl_writes_strict = -1\n",
		current->comm, table->procname);
}

/**
 * proc_dostring - read a string sysctl
 * @table: the sysctl table
 * @write: %TRUE if this is a write to the sysctl file
 * @buffer: the user buffer
 * @lenp: the size of the user buffer
 * @ppos: file position
 *
 * Reads/writes a string from/to the user buffer. If the kernel
 * buffer provided is not large enough to hold the string, the
 * string is truncated. The copied string is %NULL-terminated.
 * If the string is being read by the user process, it is copied
 * and a newline '\n' is added. It is truncated if the buffer is
 * not large enough.
 *
 * Returns 0 on success.
 */
int proc_dostring(struct ctl_table *table, int write,
		  void __user *buffer, size_t *lenp, loff_t *ppos)
{
	if (write && *ppos && sysctl_writes_strict == SYSCTL_WRITES_WARN)
		warn_sysctl_write(table);

	return _proc_do_string((char *)(table->data), table->maxlen, write,
			       (char __user *)buffer, lenp, ppos);
}

static size_t proc_skip_spaces(char **buf)
{
	size_t ret;
	char *tmp = skip_spaces(*buf);
	ret = tmp - *buf;
	*buf = tmp;
	return ret;
}

static void proc_skip_char(char **buf, size_t *size, const char v)
{
	while (*size) {
		if (**buf != v)
			break;
		(*size)--;
		(*buf)++;
	}
}

#define TMPBUFLEN 22
/**
 * proc_get_long - reads an ASCII formatted integer from a user buffer
 *
 * @buf: a kernel buffer
 * @size: size of the kernel buffer
 * @val: this is where the number will be stored
 * @neg: set to %TRUE if number is negative
 * @perm_tr: a vector which contains the allowed trailers
 * @perm_tr_len: size of the perm_tr vector
 * @tr: pointer to store the trailer character
 *
 * In case of success %0 is returned and @buf and @size are updated with
 * the amount of bytes read. If @tr is non-NULL and a trailing
 * character exists (size is non-zero after returning from this
 * function), @tr is updated with the trailing character.
 */
static int proc_get_long(char **buf, size_t *size,
			  unsigned long *val, bool *neg,
			  const char *perm_tr, unsigned perm_tr_len, char *tr)
{
	int len;
	char *p, tmp[TMPBUFLEN];

	if (!*size)
		return -EINVAL;

	len = *size;
	if (len > TMPBUFLEN - 1)
		len = TMPBUFLEN - 1;

	memcpy(tmp, *buf, len);

	tmp[len] = 0;
	p = tmp;
	if (*p == '-' && *size > 1) {
		*neg = true;
		p++;
	} else
		*neg = false;
	if (!isdigit(*p))
		return -EINVAL;

	*val = simple_strtoul(p, &p, 0);

	len = p - tmp;

	/* We don't know if the next char is whitespace thus we may accept
	 * invalid integers (e.g. 1234...a) or two integers instead of one
	 * (e.g. 123...1). So lets not allow such large numbers. */
	if (len == TMPBUFLEN - 1)
		return -EINVAL;

	if (len < *size && perm_tr_len && !memchr(perm_tr, *p, perm_tr_len))
		return -EINVAL;

	if (tr && (len < *size))
		*tr = *p;

	*buf += len;
	*size -= len;

	return 0;
}

/**
 * proc_put_long - converts an integer to a decimal ASCII formatted string
 *
 * @buf: the user buffer
 * @size: the size of the user buffer
 * @val: the integer to be converted
 * @neg: sign of the number, %TRUE for negative
 *
 * In case of success %0 is returned and @buf and @size are updated with
 * the amount of bytes written.
 */
static int proc_put_long(void __user **buf, size_t *size, unsigned long val,
			  bool neg)
{
	int len;
	char tmp[TMPBUFLEN], *p = tmp;

	sprintf(p, "%s%lu", neg ? "-" : "", val);
	len = strlen(tmp);
	if (len > *size)
		len = *size;
	if (copy_to_user(*buf, tmp, len))
		return -EFAULT;
	*size -= len;
	*buf += len;
	return 0;
}
#undef TMPBUFLEN

static int proc_put_char(void __user **buf, size_t *size, char c)
{
	if (*size) {
		char __user **buffer = (char __user **)buf;
		if (put_user(c, *buffer))
			return -EFAULT;
		(*size)--, (*buffer)++;
		*buf = *buffer;
	}
	return 0;
}

static int do_proc_dointvec_conv(bool *negp, unsigned long *lvalp,
				 int *valp,
				 int write, void *data)
{
	if (write) {
		if (*negp) {
			if (*lvalp > (unsigned long) INT_MAX + 1)
				return -EINVAL;
			*valp = -*lvalp;
		} else {
			if (*lvalp > (unsigned long) INT_MAX)
				return -EINVAL;
			*valp = *lvalp;
		}
	} else {
		int val = *valp;
		if (val < 0) {
			*negp = true;
			*lvalp = -(unsigned long)val;
		} else {
			*negp = false;
			*lvalp = (unsigned long)val;
		}
	}
	return 0;
}

static int do_proc_douintvec_conv(bool *negp, unsigned long *lvalp,
				 int *valp,
				 int write, void *data)
{
	if (write) {
		if (*negp)
			return -EINVAL;
		if (*lvalp > UINT_MAX)
			return -EINVAL;
		*valp = *lvalp;
	} else {
		unsigned int val = *valp;
		*negp = false;
		*lvalp = (unsigned long)val;
	}
	return 0;
}

static const char proc_wspace_sep[] = { ' ', '\t', '\n' };

static int __do_proc_dointvec(void *tbl_data, struct ctl_table *table,
		  int write, void __user *buffer,
		  size_t *lenp, loff_t *ppos,
		  int (*conv)(bool *negp, unsigned long *lvalp, int *valp,
			      int write, void *data),
		  void *data)
{
	int *i, vleft, first = 1, err = 0;
	size_t left;
	char *kbuf = NULL, *p;
	
	if (!tbl_data || !table->maxlen || !*lenp || (*ppos && !write)) {
		*lenp = 0;
		return 0;
	}
	
	i = (int *) tbl_data;
	vleft = table->maxlen / sizeof(*i);
	left = *lenp;

	if (!conv)
		conv = do_proc_dointvec_conv;

	if (write) {
		if (*ppos) {
			switch (sysctl_writes_strict) {
			case SYSCTL_WRITES_STRICT:
				goto out;
			case SYSCTL_WRITES_WARN:
				warn_sysctl_write(table);
				break;
			default:
				break;
			}
		}

		if (left > PAGE_SIZE - 1)
			left = PAGE_SIZE - 1;
		p = kbuf = memdup_user_nul(buffer, left);
		if (IS_ERR(kbuf))
			return PTR_ERR(kbuf);
	}

	for (; left && vleft--; i++, first=0) {
		unsigned long lval;
		bool neg;

		if (write) {
			left -= proc_skip_spaces(&p);

			if (!left)
				break;
			err = proc_get_long(&p, &left, &lval, &neg,
					     proc_wspace_sep,
					     sizeof(proc_wspace_sep), NULL);
			if (err)
				break;
			if (conv(&neg, &lval, i, 1, data)) {
				err = -EINVAL;
				break;
			}
		} else {
			if (conv(&neg, &lval, i, 0, data)) {
				err = -EINVAL;
				break;
			}
			if (!first)
				err = proc_put_char(&buffer, &left, '\t');
			if (err)
				break;
			err = proc_put_long(&buffer, &left, lval, neg);
			if (err)
				break;
		}
	}

	if (!write && !first && left && !err)
		err = proc_put_char(&buffer, &left, '\n');
	if (write && !err && left)
		left -= proc_skip_spaces(&p);
	if (write) {
		kfree(kbuf);
		if (first)
			return err ? : -EINVAL;
	}
	*lenp -= left;
out:
	*ppos += *lenp;
	return err;
}

static int do_proc_dointvec(struct ctl_table *table, int write,
		  void __user *buffer, size_t *lenp, loff_t *ppos,
		  int (*conv)(bool *negp, unsigned long *lvalp, int *valp,
			      int write, void *data),
		  void *data)
{
	return __do_proc_dointvec(table->data, table, write,
			buffer, lenp, ppos, conv, data);
}

/**
 * proc_dointvec - read a vector of integers
 * @table: the sysctl table
 * @write: %TRUE if this is a write to the sysctl file
 * @buffer: the user buffer
 * @lenp: the size of the user buffer
 * @ppos: file position
 *
 * Reads/writes up to table->maxlen/sizeof(unsigned int) integer
 * values from/to the user buffer, treated as an ASCII string. 
 *
 * Returns 0 on success.
 */
int proc_dointvec(struct ctl_table *table, int write,
		     void __user *buffer, size_t *lenp, loff_t *ppos)
{
	return do_proc_dointvec(table, write, buffer, lenp, ppos, NULL, NULL);
}

/**
 * proc_douintvec - read a vector of unsigned integers
 * @table: the sysctl table
 * @write: %TRUE if this is a write to the sysctl file
 * @buffer: the user buffer
 * @lenp: the size of the user buffer
 * @ppos: file position
 *
 * Reads/writes up to table->maxlen/sizeof(unsigned int) unsigned integer
 * values from/to the user buffer, treated as an ASCII string.
 *
 * Returns 0 on success.
 */
int proc_douintvec(struct ctl_table *table, int write,
		     void __user *buffer, size_t *lenp, loff_t *ppos)
{
	return do_proc_dointvec(table, write, buffer, lenp, ppos,
				do_proc_douintvec_conv, NULL);
}

/*
 * Taint values can only be increased
 * This means we can safely use a temporary.
 */
static int proc_taint(struct ctl_table *table, int write,
			       void __user *buffer, size_t *lenp, loff_t *ppos)
{
	struct ctl_table t;
	unsigned long tmptaint = get_taint();
	int err;

	if (write && !capable(CAP_SYS_ADMIN))
		return -EPERM;

	t = *table;
	t.data = &tmptaint;
	err = proc_doulongvec_minmax(&t, write, buffer, lenp, ppos);
	if (err < 0)
		return err;

	if (write) {
		/*
		 * Poor man's atomic or. Not worth adding a primitive
		 * to everyone's atomic.h for this
		 */
		int i;
		for (i = 0; i < BITS_PER_LONG && tmptaint >> i; i++) {
			if ((tmptaint >> i) & 1)
				add_taint(i, LOCKDEP_STILL_OK);
		}
	}

	return err;
}

#ifdef CONFIG_PRINTK
static int proc_dointvec_minmax_sysadmin(struct ctl_table *table, int write,
				void __user *buffer, size_t *lenp, loff_t *ppos)
{
	if (write && !capable(CAP_SYS_ADMIN))
		return -EPERM;

	return proc_dointvec_minmax(table, write, buffer, lenp, ppos);
}
#endif

struct do_proc_dointvec_minmax_conv_param {
	int *min;
	int *max;
};

static int do_proc_dointvec_minmax_conv(bool *negp, unsigned long *lvalp,
					int *valp,
					int write, void *data)
{
	struct do_proc_dointvec_minmax_conv_param *param = data;
	if (write) {
		int val = *negp ? -*lvalp : *lvalp;
		if ((param->min && *param->min > val) ||
		    (param->max && *param->max < val))
			return -EINVAL;
		*valp = val;
	} else {
		int val = *valp;
		if (val < 0) {
			*negp = true;
			*lvalp = -(unsigned long)val;
		} else {
			*negp = false;
			*lvalp = (unsigned long)val;
		}
	}
	return 0;
}

/**
 * proc_dointvec_minmax - read a vector of integers with min/max values
 * @table: the sysctl table
 * @write: %TRUE if this is a write to the sysctl file
 * @buffer: the user buffer
 * @lenp: the size of the user buffer
 * @ppos: file position
 *
 * Reads/writes up to table->maxlen/sizeof(unsigned int) integer
 * values from/to the user buffer, treated as an ASCII string.
 *
 * This routine will ensure the values are within the range specified by
 * table->extra1 (min) and table->extra2 (max).
 *
 * Returns 0 on success.
 */
int proc_dointvec_minmax(struct ctl_table *table, int write,
		  void __user *buffer, size_t *lenp, loff_t *ppos)
{
	struct do_proc_dointvec_minmax_conv_param param = {
		.min = (int *) table->extra1,
		.max = (int *) table->extra2,
	};
	return do_proc_dointvec(table, write, buffer, lenp, ppos,
				do_proc_dointvec_minmax_conv, &param);
}

static void validate_coredump_safety(void)
{
#ifdef CONFIG_COREDUMP
	if (suid_dumpable == SUID_DUMP_ROOT &&
	    core_pattern[0] != '/' && core_pattern[0] != '|') {
		printk(KERN_WARNING "Unsafe core_pattern used with "\
			"suid_dumpable=2. Pipe handler or fully qualified "\
			"core dump path required.\n");
	}
#endif
}

static int proc_dointvec_minmax_coredump(struct ctl_table *table, int write,
		void __user *buffer, size_t *lenp, loff_t *ppos)
{
	int error = proc_dointvec_minmax(table, write, buffer, lenp, ppos);
	if (!error)
		validate_coredump_safety();
	return error;
}

#ifdef CONFIG_COREDUMP
static int proc_dostring_coredump(struct ctl_table *table, int write,
		  void __user *buffer, size_t *lenp, loff_t *ppos)
{
	int error = proc_dostring(table, write, buffer, lenp, ppos);
	if (!error)
		validate_coredump_safety();
	return error;
}
#endif

static int __do_proc_doulongvec_minmax(void *data, struct ctl_table *table, int write,
				     void __user *buffer,
				     size_t *lenp, loff_t *ppos,
				     unsigned long convmul,
				     unsigned long convdiv)
{
	unsigned long *i, *min, *max;
	int vleft, first = 1, err = 0;
	size_t left;
	char *kbuf = NULL, *p;

	if (!data || !table->maxlen || !*lenp || (*ppos && !write)) {
		*lenp = 0;
		return 0;
	}

	i = (unsigned long *) data;
	min = (unsigned long *) table->extra1;
	max = (unsigned long *) table->extra2;
	vleft = table->maxlen / sizeof(unsigned long);
	left = *lenp;

	if (write) {
		if (*ppos) {
			switch (sysctl_writes_strict) {
			case SYSCTL_WRITES_STRICT:
				goto out;
			case SYSCTL_WRITES_WARN:
				warn_sysctl_write(table);
				break;
			default:
				break;
			}
		}

		if (left > PAGE_SIZE - 1)
			left = PAGE_SIZE - 1;
		p = kbuf = memdup_user_nul(buffer, left);
		if (IS_ERR(kbuf))
			return PTR_ERR(kbuf);
	}

	for (; left && vleft--; i++, first = 0) {
		unsigned long val;

		if (write) {
			bool neg;

			left -= proc_skip_spaces(&p);

			err = proc_get_long(&p, &left, &val, &neg,
					     proc_wspace_sep,
					     sizeof(proc_wspace_sep), NULL);
			if (err)
				break;
			if (neg)
				continue;
			val = convmul * val / convdiv;
			if ((min && val < *min) || (max && val > *max))
				continue;
			*i = val;
		} else {
			val = convdiv * (*i) / convmul;
			if (!first) {
				err = proc_put_char(&buffer, &left, '\t');
				if (err)
					break;
			}
			err = proc_put_long(&buffer, &left, val, false);
			if (err)
				break;
		}
	}

	if (!write && !first && left && !err)
		err = proc_put_char(&buffer, &left, '\n');
	if (write && !err)
		left -= proc_skip_spaces(&p);
	if (write) {
		kfree(kbuf);
		if (first)
			return err ? : -EINVAL;
	}
	*lenp -= left;
out:
	*ppos += *lenp;
	return err;
}

static int do_proc_doulongvec_minmax(struct ctl_table *table, int write,
				     void __user *buffer,
				     size_t *lenp, loff_t *ppos,
				     unsigned long convmul,
				     unsigned long convdiv)
{
	return __do_proc_doulongvec_minmax(table->data, table, write,
			buffer, lenp, ppos, convmul, convdiv);
}

/**
 * proc_doulongvec_minmax - read a vector of long integers with min/max values
 * @table: the sysctl table
 * @write: %TRUE if this is a write to the sysctl file
 * @buffer: the user buffer
 * @lenp: the size of the user buffer
 * @ppos: file position
 *
 * Reads/writes up to table->maxlen/sizeof(unsigned long) unsigned long
 * values from/to the user buffer, treated as an ASCII string.
 *
 * This routine will ensure the values are within the range specified by
 * table->extra1 (min) and table->extra2 (max).
 *
 * Returns 0 on success.
 */
int proc_doulongvec_minmax(struct ctl_table *table, int write,
			   void __user *buffer, size_t *lenp, loff_t *ppos)
{
    return do_proc_doulongvec_minmax(table, write, buffer, lenp, ppos, 1l, 1l);
}

/**
 * proc_doulongvec_ms_jiffies_minmax - read a vector of millisecond values with min/max values
 * @table: the sysctl table
 * @write: %TRUE if this is a write to the sysctl file
 * @buffer: the user buffer
 * @lenp: the size of the user buffer
 * @ppos: file position
 *
 * Reads/writes up to table->maxlen/sizeof(unsigned long) unsigned long
 * values from/to the user buffer, treated as an ASCII string. The values
 * are treated as milliseconds, and converted to jiffies when they are stored.
 *
 * This routine will ensure the values are within the range specified by
 * table->extra1 (min) and table->extra2 (max).
 *
 * Returns 0 on success.
 */
int proc_doulongvec_ms_jiffies_minmax(struct ctl_table *table, int write,
				      void __user *buffer,
				      size_t *lenp, loff_t *ppos)
{
    return do_proc_doulongvec_minmax(table, write, buffer,
				     lenp, ppos, HZ, 1000l);
}


static int do_proc_dointvec_jiffies_conv(bool *negp, unsigned long *lvalp,
					 int *valp,
					 int write, void *data)
{
	if (write) {
		if (*lvalp > LONG_MAX / HZ)
			return 1;
		*valp = *negp ? -(*lvalp*HZ) : (*lvalp*HZ);
	} else {
		int val = *valp;
		unsigned long lval;
		if (val < 0) {
			*negp = true;
			lval = -(unsigned long)val;
		} else {
			*negp = false;
			lval = (unsigned long)val;
		}
		*lvalp = lval / HZ;
	}
	return 0;
}

static int do_proc_dointvec_userhz_jiffies_conv(bool *negp, unsigned long *lvalp,
						int *valp,
						int write, void *data)
{
	if (write) {
		if (USER_HZ < HZ && *lvalp > (LONG_MAX / HZ) * USER_HZ)
			return 1;
		*valp = clock_t_to_jiffies(*negp ? -*lvalp : *lvalp);
	} else {
		int val = *valp;
		unsigned long lval;
		if (val < 0) {
			*negp = true;
			lval = -(unsigned long)val;
		} else {
			*negp = false;
			lval = (unsigned long)val;
		}
		*lvalp = jiffies_to_clock_t(lval);
	}
	return 0;
}

static int do_proc_dointvec_ms_jiffies_conv(bool *negp, unsigned long *lvalp,
					    int *valp,
					    int write, void *data)
{
	if (write) {
		unsigned long jif = msecs_to_jiffies(*negp ? -*lvalp : *lvalp);

		if (jif > INT_MAX)
			return 1;
		*valp = (int)jif;
	} else {
		int val = *valp;
		unsigned long lval;
		if (val < 0) {
			*negp = true;
			lval = -(unsigned long)val;
		} else {
			*negp = false;
			lval = (unsigned long)val;
		}
		*lvalp = jiffies_to_msecs(lval);
	}
	return 0;
}

/**
 * proc_dointvec_jiffies - read a vector of integers as seconds
 * @table: the sysctl table
 * @write: %TRUE if this is a write to the sysctl file
 * @buffer: the user buffer
 * @lenp: the size of the user buffer
 * @ppos: file position
 *
 * Reads/writes up to table->maxlen/sizeof(unsigned int) integer
 * values from/to the user buffer, treated as an ASCII string. 
 * The values read are assumed to be in seconds, and are converted into
 * jiffies.
 *
 * Returns 0 on success.
 */
int proc_dointvec_jiffies(struct ctl_table *table, int write,
			  void __user *buffer, size_t *lenp, loff_t *ppos)
{
    return do_proc_dointvec(table,write,buffer,lenp,ppos,
		    	    do_proc_dointvec_jiffies_conv,NULL);
}

/**
 * proc_dointvec_userhz_jiffies - read a vector of integers as 1/USER_HZ seconds
 * @table: the sysctl table
 * @write: %TRUE if this is a write to the sysctl file
 * @buffer: the user buffer
 * @lenp: the size of the user buffer
 * @ppos: pointer to the file position
 *
 * Reads/writes up to table->maxlen/sizeof(unsigned int) integer
 * values from/to the user buffer, treated as an ASCII string. 
 * The values read are assumed to be in 1/USER_HZ seconds, and 
 * are converted into jiffies.
 *
 * Returns 0 on success.
 */
int proc_dointvec_userhz_jiffies(struct ctl_table *table, int write,
				 void __user *buffer, size_t *lenp, loff_t *ppos)
{
    return do_proc_dointvec(table,write,buffer,lenp,ppos,
		    	    do_proc_dointvec_userhz_jiffies_conv,NULL);
}

/**
 * proc_dointvec_ms_jiffies - read a vector of integers as 1 milliseconds
 * @table: the sysctl table
 * @write: %TRUE if this is a write to the sysctl file
 * @buffer: the user buffer
 * @lenp: the size of the user buffer
 * @ppos: file position
 * @ppos: the current position in the file
 *
 * Reads/writes up to table->maxlen/sizeof(unsigned int) integer
 * values from/to the user buffer, treated as an ASCII string. 
 * The values read are assumed to be in 1/1000 seconds, and 
 * are converted into jiffies.
 *
 * Returns 0 on success.
 */
int proc_dointvec_ms_jiffies(struct ctl_table *table, int write,
			     void __user *buffer, size_t *lenp, loff_t *ppos)
{
	return do_proc_dointvec(table, write, buffer, lenp, ppos,
				do_proc_dointvec_ms_jiffies_conv, NULL);
}

static int proc_do_cad_pid(struct ctl_table *table, int write,
			   void __user *buffer, size_t *lenp, loff_t *ppos)
{
	struct pid *new_pid;
	pid_t tmp;
	int r;

	tmp = pid_vnr(cad_pid);

	r = __do_proc_dointvec(&tmp, table, write, buffer,
			       lenp, ppos, NULL, NULL);
	if (r || !write)
		return r;

	new_pid = find_get_pid(tmp);
	if (!new_pid)
		return -ESRCH;

	put_pid(xchg(&cad_pid, new_pid));
	return 0;
}

/**
 * proc_do_large_bitmap - read/write from/to a large bitmap
 * @table: the sysctl table
 * @write: %TRUE if this is a write to the sysctl file
 * @buffer: the user buffer
 * @lenp: the size of the user buffer
 * @ppos: file position
 *
 * The bitmap is stored at table->data and the bitmap length (in bits)
 * in table->maxlen.
 *
 * We use a range comma separated format (e.g. 1,3-4,10-10) so that
 * large bitmaps may be represented in a compact manner. Writing into
 * the file will clear the bitmap then update it with the given input.
 *
 * Returns 0 on success.
 */
int proc_do_large_bitmap(struct ctl_table *table, int write,
			 void __user *buffer, size_t *lenp, loff_t *ppos)
{
	int err = 0;
	bool first = 1;
	size_t left = *lenp;
	unsigned long bitmap_len = table->maxlen;
	unsigned long *bitmap = *(unsigned long **) table->data;
	unsigned long *tmp_bitmap = NULL;
	char tr_a[] = { '-', ',', '\n' }, tr_b[] = { ',', '\n', 0 }, c;

	if (!bitmap || !bitmap_len || !left || (*ppos && !write)) {
		*lenp = 0;
		return 0;
	}

	if (write) {
		char *kbuf, *p;

		if (left > PAGE_SIZE - 1)
			left = PAGE_SIZE - 1;

		p = kbuf = memdup_user_nul(buffer, left);
		if (IS_ERR(kbuf))
			return PTR_ERR(kbuf);

		tmp_bitmap = kzalloc(BITS_TO_LONGS(bitmap_len) * sizeof(unsigned long),
				     GFP_KERNEL);
		if (!tmp_bitmap) {
			kfree(kbuf);
			return -ENOMEM;
		}
		proc_skip_char(&p, &left, '\n');
		while (!err && left) {
			unsigned long val_a, val_b;
			bool neg;

			err = proc_get_long(&p, &left, &val_a, &neg, tr_a,
					     sizeof(tr_a), &c);
			if (err)
				break;
			if (val_a >= bitmap_len || neg) {
				err = -EINVAL;
				break;
			}

			val_b = val_a;
			if (left) {
				p++;
				left--;
			}

			if (c == '-') {
				err = proc_get_long(&p, &left, &val_b,
						     &neg, tr_b, sizeof(tr_b),
						     &c);
				if (err)
					break;
				if (val_b >= bitmap_len || neg ||
				    val_a > val_b) {
					err = -EINVAL;
					break;
				}
				if (left) {
					p++;
					left--;
				}
			}

			bitmap_set(tmp_bitmap, val_a, val_b - val_a + 1);
			first = 0;
			proc_skip_char(&p, &left, '\n');
		}
		kfree(kbuf);
	} else {
		unsigned long bit_a, bit_b = 0;

		while (left) {
			bit_a = find_next_bit(bitmap, bitmap_len, bit_b);
			if (bit_a >= bitmap_len)
				break;
			bit_b = find_next_zero_bit(bitmap, bitmap_len,
						   bit_a + 1) - 1;

			if (!first) {
				err = proc_put_char(&buffer, &left, ',');
				if (err)
					break;
			}
			err = proc_put_long(&buffer, &left, bit_a, false);
			if (err)
				break;
			if (bit_a != bit_b) {
				err = proc_put_char(&buffer, &left, '-');
				if (err)
					break;
				err = proc_put_long(&buffer, &left, bit_b, false);
				if (err)
					break;
			}

			first = 0; bit_b++;
		}
		if (!err)
			err = proc_put_char(&buffer, &left, '\n');
	}

	if (!err) {
		if (write) {
			if (*ppos)
				bitmap_or(bitmap, bitmap, tmp_bitmap, bitmap_len);
			else
				bitmap_copy(bitmap, tmp_bitmap, bitmap_len);
		}
		kfree(tmp_bitmap);
		*lenp -= left;
		*ppos += *lenp;
		return 0;
	} else {
		kfree(tmp_bitmap);
		return err;
	}
}

#else /* CONFIG_PROC_SYSCTL */

int proc_dostring(struct ctl_table *table, int write,
		  void __user *buffer, size_t *lenp, loff_t *ppos)
{
	return -ENOSYS;
}

int proc_dointvec(struct ctl_table *table, int write,
		  void __user *buffer, size_t *lenp, loff_t *ppos)
{
	return -ENOSYS;
}

int proc_douintvec(struct ctl_table *table, int write,
		  void __user *buffer, size_t *lenp, loff_t *ppos)
{
	return -ENOSYS;
}

int proc_dointvec_minmax(struct ctl_table *table, int write,
		    void __user *buffer, size_t *lenp, loff_t *ppos)
{
	return -ENOSYS;
}

int proc_dointvec_jiffies(struct ctl_table *table, int write,
		    void __user *buffer, size_t *lenp, loff_t *ppos)
{
	return -ENOSYS;
}

int proc_dointvec_userhz_jiffies(struct ctl_table *table, int write,
		    void __user *buffer, size_t *lenp, loff_t *ppos)
{
	return -ENOSYS;
}

int proc_dointvec_ms_jiffies(struct ctl_table *table, int write,
			     void __user *buffer, size_t *lenp, loff_t *ppos)
{
	return -ENOSYS;
}

int proc_doulongvec_minmax(struct ctl_table *table, int write,
		    void __user *buffer, size_t *lenp, loff_t *ppos)
{
	return -ENOSYS;
}

int proc_doulongvec_ms_jiffies_minmax(struct ctl_table *table, int write,
				      void __user *buffer,
				      size_t *lenp, loff_t *ppos)
{
    return -ENOSYS;
}


#endif /* CONFIG_PROC_SYSCTL */

/*
 * No sense putting this after each symbol definition, twice,
 * exception granted :-)
 */
EXPORT_SYMBOL(proc_dointvec);
EXPORT_SYMBOL(proc_douintvec);
EXPORT_SYMBOL(proc_dointvec_jiffies);
EXPORT_SYMBOL(proc_dointvec_minmax);
EXPORT_SYMBOL(proc_dointvec_userhz_jiffies);
EXPORT_SYMBOL(proc_dointvec_ms_jiffies);
EXPORT_SYMBOL(proc_dostring);
EXPORT_SYMBOL(proc_doulongvec_minmax);
EXPORT_SYMBOL(proc_doulongvec_ms_jiffies_minmax);<|MERGE_RESOLUTION|>--- conflicted
+++ resolved
@@ -348,16 +348,6 @@
 	},
 #endif
 	{
-<<<<<<< HEAD
-		.procname	= "sched_initial_task_util",
-		.data		= &sysctl_sched_initial_task_util,
-		.maxlen		= sizeof(unsigned int),
-		.mode		= 0644,
-		.proc_handler	= proc_dointvec,
-	},
-	{
-=======
->>>>>>> 3fd926a5
 		.procname	= "sched_cstate_aware",
 		.data		= &sysctl_sched_cstate_aware,
 		.maxlen		= sizeof(unsigned int),
