/*
 * ring buffer based function tracer
 *
 * Copyright (C) 2007-2012 Steven Rostedt <srostedt@redhat.com>
 * Copyright (C) 2008 Ingo Molnar <mingo@redhat.com>
 *
 * Originally taken from the RT patch by:
 *    Arnaldo Carvalho de Melo <acme@redhat.com>
 *
 * Based on code from the latency_tracer, that is:
 *  Copyright (C) 2004-2006 Ingo Molnar
 *  Copyright (C) 2004 Nadia Yvette Chambers
 */
#include <linux/ring_buffer.h>
#include <generated/utsrelease.h>
#include <linux/stacktrace.h>
#include <linux/writeback.h>
#include <linux/kallsyms.h>
#include <linux/seq_file.h>
#include <linux/notifier.h>
#include <linux/irqflags.h>
#include <linux/debugfs.h>
#include <linux/pagemap.h>
#include <linux/hardirq.h>
#include <linux/linkage.h>
#include <linux/uaccess.h>
#include <linux/kprobes.h>
#include <linux/ftrace.h>
#include <linux/module.h>
#include <linux/percpu.h>
#include <linux/splice.h>
#include <linux/kdebug.h>
#include <linux/string.h>
#include <linux/rwsem.h>
#include <linux/slab.h>
#include <linux/ctype.h>
#include <linux/init.h>
#include <linux/poll.h>
#include <linux/nmi.h>
#include <linux/fs.h>
#include <linux/sched/rt.h>

#include "trace.h"
#include "trace_output.h"

/*
 * On boot up, the ring buffer is set to the minimum size, so that
 * we do not waste memory on systems that are not using tracing.
 */
bool ring_buffer_expanded;

/*
 * We need to change this state when a selftest is running.
 * A selftest will lurk into the ring-buffer to count the
 * entries inserted during the selftest although some concurrent
 * insertions into the ring-buffer such as trace_printk could occurred
 * at the same time, giving false positive or negative results.
 */
static bool __read_mostly tracing_selftest_running;

/*
 * If a tracer is running, we do not want to run SELFTEST.
 */
bool __read_mostly tracing_selftest_disabled;

/* For tracers that don't implement custom flags */
static struct tracer_opt dummy_tracer_opt[] = {
	{ }
};

static struct tracer_flags dummy_tracer_flags = {
	.val = 0,
	.opts = dummy_tracer_opt
};

static int dummy_set_flag(u32 old_flags, u32 bit, int set)
{
	return 0;
}

/*
 * To prevent the comm cache from being overwritten when no
 * tracing is active, only save the comm when a trace event
 * occurred.
 */
static DEFINE_PER_CPU(bool, trace_cmdline_save);

/*
 * Kill all tracing for good (never come back).
 * It is initialized to 1 but will turn to zero if the initialization
 * of the tracer is successful. But that is the only place that sets
 * this back to zero.
 */
static int tracing_disabled = 1;

DEFINE_PER_CPU(int, ftrace_cpu_disabled);

cpumask_var_t __read_mostly	tracing_buffer_mask;

/*
 * ftrace_dump_on_oops - variable to dump ftrace buffer on oops
 *
 * If there is an oops (or kernel panic) and the ftrace_dump_on_oops
 * is set, then ftrace_dump is called. This will output the contents
 * of the ftrace buffers to the console.  This is very useful for
 * capturing traces that lead to crashes and outputing it to a
 * serial console.
 *
 * It is default off, but you can enable it with either specifying
 * "ftrace_dump_on_oops" in the kernel command line, or setting
 * /proc/sys/kernel/ftrace_dump_on_oops
 * Set 1 if you want to dump buffers of all CPUs
 * Set 2 if you want to dump the buffer of the CPU that triggered oops
 */

enum ftrace_dump_mode ftrace_dump_on_oops;

static int tracing_set_tracer(const char *buf);

#define MAX_TRACER_SIZE		100
static char bootup_tracer_buf[MAX_TRACER_SIZE] __initdata;
static char *default_bootup_tracer;

static bool allocate_snapshot;

static int __init set_cmdline_ftrace(char *str)
{
	strlcpy(bootup_tracer_buf, str, MAX_TRACER_SIZE);
	default_bootup_tracer = bootup_tracer_buf;
	/* We are using ftrace early, expand it */
	ring_buffer_expanded = true;
	return 1;
}
__setup("ftrace=", set_cmdline_ftrace);

static int __init set_ftrace_dump_on_oops(char *str)
{
	if (*str++ != '=' || !*str) {
		ftrace_dump_on_oops = DUMP_ALL;
		return 1;
	}

	if (!strcmp("orig_cpu", str)) {
		ftrace_dump_on_oops = DUMP_ORIG;
                return 1;
        }

        return 0;
}
__setup("ftrace_dump_on_oops", set_ftrace_dump_on_oops);

static int __init boot_alloc_snapshot(char *str)
{
	allocate_snapshot = true;
	/* We also need the main ring buffer expanded */
	ring_buffer_expanded = true;
	return 1;
}
__setup("alloc_snapshot", boot_alloc_snapshot);


static char trace_boot_options_buf[MAX_TRACER_SIZE] __initdata;
static char *trace_boot_options __initdata;

static int __init set_trace_boot_options(char *str)
{
	strlcpy(trace_boot_options_buf, str, MAX_TRACER_SIZE);
	trace_boot_options = trace_boot_options_buf;
	return 0;
}
__setup("trace_options=", set_trace_boot_options);

unsigned long long ns2usecs(cycle_t nsec)
{
	nsec += 500;
	do_div(nsec, 1000);
	return nsec;
}

/*
 * The global_trace is the descriptor that holds the tracing
 * buffers for the live tracing. For each CPU, it contains
 * a link list of pages that will store trace entries. The
 * page descriptor of the pages in the memory is used to hold
 * the link list by linking the lru item in the page descriptor
 * to each of the pages in the buffer per CPU.
 *
 * For each active CPU there is a data field that holds the
 * pages for the buffer for that CPU. Each CPU has the same number
 * of pages allocated for its buffer.
 */
static struct trace_array	global_trace;

LIST_HEAD(ftrace_trace_arrays);

int filter_current_check_discard(struct ring_buffer *buffer,
				 struct ftrace_event_call *call, void *rec,
				 struct ring_buffer_event *event)
{
	return filter_check_discard(call, rec, buffer, event);
}
EXPORT_SYMBOL_GPL(filter_current_check_discard);

cycle_t ftrace_now(int cpu)
{
	u64 ts;

	/* Early boot up does not have a buffer yet */
	if (!global_trace.trace_buffer.buffer)
		return trace_clock_local();

	ts = ring_buffer_time_stamp(global_trace.trace_buffer.buffer, cpu);
	ring_buffer_normalize_time_stamp(global_trace.trace_buffer.buffer, cpu, &ts);

	return ts;
}

int tracing_is_enabled(void)
{
	return tracing_is_on();
}

/*
 * trace_buf_size is the size in bytes that is allocated
 * for a buffer. Note, the number of bytes is always rounded
 * to page size.
 *
 * This number is purposely set to a low number of 16384.
 * If the dump on oops happens, it will be much appreciated
 * to not have to wait for all that output. Anyway this can be
 * boot time and run time configurable.
 */
#define TRACE_BUF_SIZE_DEFAULT	1441792UL /* 16384 * 88 (sizeof(entry)) */

static unsigned long		trace_buf_size = TRACE_BUF_SIZE_DEFAULT;

/* trace_types holds a link list of available tracers. */
static struct tracer		*trace_types __read_mostly;

/*
 * trace_types_lock is used to protect the trace_types list.
 */
static DEFINE_MUTEX(trace_types_lock);

/*
 * serialize the access of the ring buffer
 *
 * ring buffer serializes readers, but it is low level protection.
 * The validity of the events (which returns by ring_buffer_peek() ..etc)
 * are not protected by ring buffer.
 *
 * The content of events may become garbage if we allow other process consumes
 * these events concurrently:
 *   A) the page of the consumed events may become a normal page
 *      (not reader page) in ring buffer, and this page will be rewrited
 *      by events producer.
 *   B) The page of the consumed events may become a page for splice_read,
 *      and this page will be returned to system.
 *
 * These primitives allow multi process access to different cpu ring buffer
 * concurrently.
 *
 * These primitives don't distinguish read-only and read-consume access.
 * Multi read-only access are also serialized.
 */

#ifdef CONFIG_SMP
static DECLARE_RWSEM(all_cpu_access_lock);
static DEFINE_PER_CPU(struct mutex, cpu_access_lock);

static inline void trace_access_lock(int cpu)
{
	if (cpu == RING_BUFFER_ALL_CPUS) {
		/* gain it for accessing the whole ring buffer. */
		down_write(&all_cpu_access_lock);
	} else {
		/* gain it for accessing a cpu ring buffer. */

		/* Firstly block other trace_access_lock(RING_BUFFER_ALL_CPUS). */
		down_read(&all_cpu_access_lock);

		/* Secondly block other access to this @cpu ring buffer. */
		mutex_lock(&per_cpu(cpu_access_lock, cpu));
	}
}

static inline void trace_access_unlock(int cpu)
{
	if (cpu == RING_BUFFER_ALL_CPUS) {
		up_write(&all_cpu_access_lock);
	} else {
		mutex_unlock(&per_cpu(cpu_access_lock, cpu));
		up_read(&all_cpu_access_lock);
	}
}

static inline void trace_access_lock_init(void)
{
	int cpu;

	for_each_possible_cpu(cpu)
		mutex_init(&per_cpu(cpu_access_lock, cpu));
}

#else

static DEFINE_MUTEX(access_lock);

static inline void trace_access_lock(int cpu)
{
	(void)cpu;
	mutex_lock(&access_lock);
}

static inline void trace_access_unlock(int cpu)
{
	(void)cpu;
	mutex_unlock(&access_lock);
}

static inline void trace_access_lock_init(void)
{
}

#endif

/* trace_flags holds trace_options default values */
unsigned long trace_flags = TRACE_ITER_PRINT_PARENT | TRACE_ITER_PRINTK |
	TRACE_ITER_ANNOTATE | TRACE_ITER_CONTEXT_INFO | TRACE_ITER_SLEEP_TIME |
	TRACE_ITER_GRAPH_TIME | TRACE_ITER_RECORD_CMD | TRACE_ITER_OVERWRITE |
	TRACE_ITER_IRQ_INFO | TRACE_ITER_MARKERS | TRACE_ITER_FUNCTION;

/**
 * tracing_on - enable tracing buffers
 *
 * This function enables tracing buffers that may have been
 * disabled with tracing_off.
 */
void tracing_on(void)
{
	if (global_trace.trace_buffer.buffer)
		ring_buffer_record_on(global_trace.trace_buffer.buffer);
	/*
	 * This flag is only looked at when buffers haven't been
	 * allocated yet. We don't really care about the race
	 * between setting this flag and actually turning
	 * on the buffer.
	 */
	global_trace.buffer_disabled = 0;
}
EXPORT_SYMBOL_GPL(tracing_on);

/**
 * __trace_puts - write a constant string into the trace buffer.
 * @ip:	   The address of the caller
 * @str:   The constant string to write
 * @size:  The size of the string.
 */
int __trace_puts(unsigned long ip, const char *str, int size)
{
	struct ring_buffer_event *event;
	struct ring_buffer *buffer;
	struct print_entry *entry;
	unsigned long irq_flags;
	int alloc;

	alloc = sizeof(*entry) + size + 2; /* possible \n added */

	local_save_flags(irq_flags);
	buffer = global_trace.trace_buffer.buffer;
	event = trace_buffer_lock_reserve(buffer, TRACE_PRINT, alloc, 
					  irq_flags, preempt_count());
	if (!event)
		return 0;

	entry = ring_buffer_event_data(event);
	entry->ip = ip;

	memcpy(&entry->buf, str, size);

	/* Add a newline if necessary */
	if (entry->buf[size - 1] != '\n') {
		entry->buf[size] = '\n';
		entry->buf[size + 1] = '\0';
	} else
		entry->buf[size] = '\0';

	__buffer_unlock_commit(buffer, event);

	return size;
}
EXPORT_SYMBOL_GPL(__trace_puts);

/**
 * __trace_bputs - write the pointer to a constant string into trace buffer
 * @ip:	   The address of the caller
 * @str:   The constant string to write to the buffer to
 */
int __trace_bputs(unsigned long ip, const char *str)
{
	struct ring_buffer_event *event;
	struct ring_buffer *buffer;
	struct bputs_entry *entry;
	unsigned long irq_flags;
	int size = sizeof(struct bputs_entry);

	local_save_flags(irq_flags);
	buffer = global_trace.trace_buffer.buffer;
	event = trace_buffer_lock_reserve(buffer, TRACE_BPUTS, size,
					  irq_flags, preempt_count());
	if (!event)
		return 0;

	entry = ring_buffer_event_data(event);
	entry->ip			= ip;
	entry->str			= str;

	__buffer_unlock_commit(buffer, event);

	return 1;
}
EXPORT_SYMBOL_GPL(__trace_bputs);

#ifdef CONFIG_TRACER_SNAPSHOT
/**
 * trace_snapshot - take a snapshot of the current buffer.
 *
 * This causes a swap between the snapshot buffer and the current live
 * tracing buffer. You can use this to take snapshots of the live
 * trace when some condition is triggered, but continue to trace.
 *
 * Note, make sure to allocate the snapshot with either
 * a tracing_snapshot_alloc(), or by doing it manually
 * with: echo 1 > /sys/kernel/debug/tracing/snapshot
 *
 * If the snapshot buffer is not allocated, it will stop tracing.
 * Basically making a permanent snapshot.
 */
void tracing_snapshot(void)
{
	struct trace_array *tr = &global_trace;
	struct tracer *tracer = tr->current_trace;
	unsigned long flags;

	if (in_nmi()) {
		internal_trace_puts("*** SNAPSHOT CALLED FROM NMI CONTEXT ***\n");
		internal_trace_puts("*** snapshot is being ignored        ***\n");
		return;
	}

	if (!tr->allocated_snapshot) {
		internal_trace_puts("*** SNAPSHOT NOT ALLOCATED ***\n");
		internal_trace_puts("*** stopping trace here!   ***\n");
		tracing_off();
		return;
	}

	/* Note, snapshot can not be used when the tracer uses it */
	if (tracer->use_max_tr) {
		internal_trace_puts("*** LATENCY TRACER ACTIVE ***\n");
		internal_trace_puts("*** Can not use snapshot (sorry) ***\n");
		return;
	}

	local_irq_save(flags);
	update_max_tr(tr, current, smp_processor_id());
	local_irq_restore(flags);
}
EXPORT_SYMBOL_GPL(tracing_snapshot);

static int resize_buffer_duplicate_size(struct trace_buffer *trace_buf,
					struct trace_buffer *size_buf, int cpu_id);
static void set_buffer_entries(struct trace_buffer *buf, unsigned long val);

static int alloc_snapshot(struct trace_array *tr)
{
	int ret;

	if (!tr->allocated_snapshot) {

		/* allocate spare buffer */
		ret = resize_buffer_duplicate_size(&tr->max_buffer,
				   &tr->trace_buffer, RING_BUFFER_ALL_CPUS);
		if (ret < 0)
			return ret;

		tr->allocated_snapshot = true;
	}

	return 0;
}

void free_snapshot(struct trace_array *tr)
{
	/*
	 * We don't free the ring buffer. instead, resize it because
	 * The max_tr ring buffer has some state (e.g. ring->clock) and
	 * we want preserve it.
	 */
	ring_buffer_resize(tr->max_buffer.buffer, 1, RING_BUFFER_ALL_CPUS);
	set_buffer_entries(&tr->max_buffer, 1);
	tracing_reset_online_cpus(&tr->max_buffer);
	tr->allocated_snapshot = false;
}

/**
 * trace_snapshot_alloc - allocate and take a snapshot of the current buffer.
 *
 * This is similar to trace_snapshot(), but it will allocate the
 * snapshot buffer if it isn't already allocated. Use this only
 * where it is safe to sleep, as the allocation may sleep.
 *
 * This causes a swap between the snapshot buffer and the current live
 * tracing buffer. You can use this to take snapshots of the live
 * trace when some condition is triggered, but continue to trace.
 */
void tracing_snapshot_alloc(void)
{
	struct trace_array *tr = &global_trace;
	int ret;

	ret = alloc_snapshot(tr);
	if (WARN_ON(ret < 0))
		return;

	tracing_snapshot();
}
EXPORT_SYMBOL_GPL(tracing_snapshot_alloc);
#else
void tracing_snapshot(void)
{
	WARN_ONCE(1, "Snapshot feature not enabled, but internal snapshot used");
}
EXPORT_SYMBOL_GPL(tracing_snapshot);
void tracing_snapshot_alloc(void)
{
	/* Give warning */
	tracing_snapshot();
}
EXPORT_SYMBOL_GPL(tracing_snapshot_alloc);
#endif /* CONFIG_TRACER_SNAPSHOT */

/**
 * tracing_off - turn off tracing buffers
 *
 * This function stops the tracing buffers from recording data.
 * It does not disable any overhead the tracers themselves may
 * be causing. This function simply causes all recording to
 * the ring buffers to fail.
 */
void tracing_off(void)
{
	if (global_trace.trace_buffer.buffer)
		ring_buffer_record_off(global_trace.trace_buffer.buffer);
	/*
	 * This flag is only looked at when buffers haven't been
	 * allocated yet. We don't really care about the race
	 * between setting this flag and actually turning
	 * on the buffer.
	 */
	global_trace.buffer_disabled = 1;
}
EXPORT_SYMBOL_GPL(tracing_off);

/**
 * tracing_is_on - show state of ring buffers enabled
 */
int tracing_is_on(void)
{
	if (global_trace.trace_buffer.buffer)
		return ring_buffer_record_is_on(global_trace.trace_buffer.buffer);
	return !global_trace.buffer_disabled;
}
EXPORT_SYMBOL_GPL(tracing_is_on);

static int __init set_buf_size(char *str)
{
	unsigned long buf_size;

	if (!str)
		return 0;
	buf_size = memparse(str, &str);
	/* nr_entries can not be zero */
	if (buf_size == 0)
		return 0;
	trace_buf_size = buf_size;
	return 1;
}
__setup("trace_buf_size=", set_buf_size);

static int __init set_tracing_thresh(char *str)
{
	unsigned long threshold;
	int ret;

	if (!str)
		return 0;
	ret = kstrtoul(str, 0, &threshold);
	if (ret < 0)
		return 0;
	tracing_thresh = threshold * 1000;
	return 1;
}
__setup("tracing_thresh=", set_tracing_thresh);

unsigned long nsecs_to_usecs(unsigned long nsecs)
{
	return nsecs / 1000;
}

/* These must match the bit postions in trace_iterator_flags */
static const char *trace_options[] = {
	"print-parent",
	"sym-offset",
	"sym-addr",
	"verbose",
	"raw",
	"hex",
	"bin",
	"block",
	"stacktrace",
	"trace_printk",
	"ftrace_preempt",
	"branch",
	"annotate",
	"userstacktrace",
	"sym-userobj",
	"printk-msg-only",
	"context-info",
	"latency-format",
	"sleep-time",
	"graph-time",
	"record-cmd",
	"overwrite",
	"disable_on_free",
	"irq-info",
	"markers",
	"function-trace",
	NULL
};

static struct {
	u64 (*func)(void);
	const char *name;
	int in_ns;		/* is this clock in nanoseconds? */
} trace_clocks[] = {
	{ trace_clock_local,	"local",	1 },
	{ trace_clock_global,	"global",	1 },
	{ trace_clock_counter,	"counter",	0 },
	{ trace_clock_jiffies,	"uptime",	1 },
	{ trace_clock,		"perf",		1 },
	ARCH_TRACE_CLOCKS
};

int trace_clock_id;

/*
 * trace_parser_get_init - gets the buffer for trace parser
 */
int trace_parser_get_init(struct trace_parser *parser, int size)
{
	memset(parser, 0, sizeof(*parser));

	parser->buffer = kmalloc(size, GFP_KERNEL);
	if (!parser->buffer)
		return 1;

	parser->size = size;
	return 0;
}

/*
 * trace_parser_put - frees the buffer for trace parser
 */
void trace_parser_put(struct trace_parser *parser)
{
	kfree(parser->buffer);
}

/*
 * trace_get_user - reads the user input string separated by  space
 * (matched by isspace(ch))
 *
 * For each string found the 'struct trace_parser' is updated,
 * and the function returns.
 *
 * Returns number of bytes read.
 *
 * See kernel/trace/trace.h for 'struct trace_parser' details.
 */
int trace_get_user(struct trace_parser *parser, const char __user *ubuf,
	size_t cnt, loff_t *ppos)
{
	char ch;
	size_t read = 0;
	ssize_t ret;

	if (!*ppos)
		trace_parser_clear(parser);

	ret = get_user(ch, ubuf++);
	if (ret)
		goto out;

	read++;
	cnt--;

	/*
	 * The parser is not finished with the last write,
	 * continue reading the user input without skipping spaces.
	 */
	if (!parser->cont) {
		/* skip white space */
		while (cnt && isspace(ch)) {
			ret = get_user(ch, ubuf++);
			if (ret)
				goto out;
			read++;
			cnt--;
		}

		/* only spaces were written */
		if (isspace(ch)) {
			*ppos += read;
			ret = read;
			goto out;
		}

		parser->idx = 0;
	}

	/* read the non-space input */
	while (cnt && !isspace(ch)) {
		if (parser->idx < parser->size - 1)
			parser->buffer[parser->idx++] = ch;
		else {
			ret = -EINVAL;
			goto out;
		}
		ret = get_user(ch, ubuf++);
		if (ret)
			goto out;
		read++;
		cnt--;
	}

	/* We either got finished input or we have to wait for another call. */
	if (isspace(ch)) {
		parser->buffer[parser->idx] = 0;
		parser->cont = false;
	} else {
		parser->cont = true;
		parser->buffer[parser->idx++] = ch;
	}

	*ppos += read;
	ret = read;

out:
	return ret;
}

ssize_t trace_seq_to_user(struct trace_seq *s, char __user *ubuf, size_t cnt)
{
	int len;
	int ret;

	if (!cnt)
		return 0;

	if (s->len <= s->readpos)
		return -EBUSY;

	len = s->len - s->readpos;
	if (cnt > len)
		cnt = len;
	ret = copy_to_user(ubuf, s->buffer + s->readpos, cnt);
	if (ret == cnt)
		return -EFAULT;

	cnt -= ret;

	s->readpos += cnt;
	return cnt;
}

static ssize_t trace_seq_to_buffer(struct trace_seq *s, void *buf, size_t cnt)
{
	int len;

	if (s->len <= s->readpos)
		return -EBUSY;

	len = s->len - s->readpos;
	if (cnt > len)
		cnt = len;
	memcpy(buf, s->buffer + s->readpos, cnt);

	s->readpos += cnt;
	return cnt;
}

/*
 * ftrace_max_lock is used to protect the swapping of buffers
 * when taking a max snapshot. The buffers themselves are
 * protected by per_cpu spinlocks. But the action of the swap
 * needs its own lock.
 *
 * This is defined as a arch_spinlock_t in order to help
 * with performance when lockdep debugging is enabled.
 *
 * It is also used in other places outside the update_max_tr
 * so it needs to be defined outside of the
 * CONFIG_TRACER_MAX_TRACE.
 */
static arch_spinlock_t ftrace_max_lock =
	(arch_spinlock_t)__ARCH_SPIN_LOCK_UNLOCKED;

unsigned long __read_mostly	tracing_thresh;

#ifdef CONFIG_TRACER_MAX_TRACE
unsigned long __read_mostly	tracing_max_latency;

/*
 * Copy the new maximum trace into the separate maximum-trace
 * structure. (this way the maximum trace is permanently saved,
 * for later retrieval via /sys/kernel/debug/tracing/latency_trace)
 */
static void
__update_max_tr(struct trace_array *tr, struct task_struct *tsk, int cpu)
{
	struct trace_buffer *trace_buf = &tr->trace_buffer;
	struct trace_buffer *max_buf = &tr->max_buffer;
	struct trace_array_cpu *data = per_cpu_ptr(trace_buf->data, cpu);
	struct trace_array_cpu *max_data = per_cpu_ptr(max_buf->data, cpu);

	max_buf->cpu = cpu;
	max_buf->time_start = data->preempt_timestamp;

	max_data->saved_latency = tracing_max_latency;
	max_data->critical_start = data->critical_start;
	max_data->critical_end = data->critical_end;

	memcpy(max_data->comm, tsk->comm, TASK_COMM_LEN);
	max_data->pid = tsk->pid;
	max_data->uid = task_uid(tsk);
	max_data->nice = tsk->static_prio - 20 - MAX_RT_PRIO;
	max_data->policy = tsk->policy;
	max_data->rt_priority = tsk->rt_priority;

	/* record this tasks comm */
	tracing_record_cmdline(tsk);
}

/**
 * update_max_tr - snapshot all trace buffers from global_trace to max_tr
 * @tr: tracer
 * @tsk: the task with the latency
 * @cpu: The cpu that initiated the trace.
 *
 * Flip the buffers between the @tr and the max_tr and record information
 * about which task was the cause of this latency.
 */
void
update_max_tr(struct trace_array *tr, struct task_struct *tsk, int cpu)
{
	struct ring_buffer *buf;

	if (tr->stop_count)
		return;

	WARN_ON_ONCE(!irqs_disabled());

	if (!tr->allocated_snapshot) {
		/* Only the nop tracer should hit this when disabling */
		WARN_ON_ONCE(tr->current_trace != &nop_trace);
		return;
	}

	arch_spin_lock(&ftrace_max_lock);

	buf = tr->trace_buffer.buffer;
	tr->trace_buffer.buffer = tr->max_buffer.buffer;
	tr->max_buffer.buffer = buf;

	__update_max_tr(tr, tsk, cpu);
	arch_spin_unlock(&ftrace_max_lock);
}

/**
 * update_max_tr_single - only copy one trace over, and reset the rest
 * @tr - tracer
 * @tsk - task with the latency
 * @cpu - the cpu of the buffer to copy.
 *
 * Flip the trace of a single CPU buffer between the @tr and the max_tr.
 */
void
update_max_tr_single(struct trace_array *tr, struct task_struct *tsk, int cpu)
{
	int ret;

	if (tr->stop_count)
		return;

	WARN_ON_ONCE(!irqs_disabled());
<<<<<<< HEAD
	if (!current_trace->allocated_snapshot) {
		/* Only the nop tracer should hit this when disabling */
		WARN_ON_ONCE(current_trace != &nop_trace);
=======
	if (WARN_ON_ONCE(!tr->allocated_snapshot))
>>>>>>> 4c69e6ea
		return;
	}

	arch_spin_lock(&ftrace_max_lock);

	ret = ring_buffer_swap_cpu(tr->max_buffer.buffer, tr->trace_buffer.buffer, cpu);

	if (ret == -EBUSY) {
		/*
		 * We failed to swap the buffer due to a commit taking
		 * place on this CPU. We fail to record, but we reset
		 * the max trace buffer (no one writes directly to it)
		 * and flag that it failed.
		 */
		trace_array_printk_buf(tr->max_buffer.buffer, _THIS_IP_,
			"Failed to swap buffers due to commit in progress\n");
	}

	WARN_ON_ONCE(ret && ret != -EAGAIN && ret != -EBUSY);

	__update_max_tr(tr, tsk, cpu);
	arch_spin_unlock(&ftrace_max_lock);
}
#endif /* CONFIG_TRACER_MAX_TRACE */

static void default_wait_pipe(struct trace_iterator *iter)
{
	/* Iterators are static, they should be filled or empty */
	if (trace_buffer_iter(iter, iter->cpu_file))
		return;

	ring_buffer_wait(iter->trace_buffer->buffer, iter->cpu_file);
}

#ifdef CONFIG_FTRACE_STARTUP_TEST
static int run_tracer_selftest(struct tracer *type)
{
	struct trace_array *tr = &global_trace;
	struct tracer *saved_tracer = tr->current_trace;
	int ret;

	if (!type->selftest || tracing_selftest_disabled)
		return 0;

	/*
	 * Run a selftest on this tracer.
	 * Here we reset the trace buffer, and set the current
	 * tracer to be this tracer. The tracer can then run some
	 * internal tracing to verify that everything is in order.
	 * If we fail, we do not register this tracer.
	 */
	tracing_reset_online_cpus(&tr->trace_buffer);

	tr->current_trace = type;

#ifdef CONFIG_TRACER_MAX_TRACE
	if (type->use_max_tr) {
		/* If we expanded the buffers, make sure the max is expanded too */
		if (ring_buffer_expanded)
			ring_buffer_resize(tr->max_buffer.buffer, trace_buf_size,
					   RING_BUFFER_ALL_CPUS);
		tr->allocated_snapshot = true;
	}
#endif

	/* the test is responsible for initializing and enabling */
	pr_info("Testing tracer %s: ", type->name);
	ret = type->selftest(type, tr);
	/* the test is responsible for resetting too */
	tr->current_trace = saved_tracer;
	if (ret) {
		printk(KERN_CONT "FAILED!\n");
		/* Add the warning after printing 'FAILED' */
		WARN_ON(1);
		return -1;
	}
	/* Only reset on passing, to avoid touching corrupted buffers */
	tracing_reset_online_cpus(&tr->trace_buffer);

#ifdef CONFIG_TRACER_MAX_TRACE
	if (type->use_max_tr) {
		tr->allocated_snapshot = false;

		/* Shrink the max buffer again */
		if (ring_buffer_expanded)
			ring_buffer_resize(tr->max_buffer.buffer, 1,
					   RING_BUFFER_ALL_CPUS);
	}
#endif

	printk(KERN_CONT "PASSED\n");
	return 0;
}
#else
static inline int run_tracer_selftest(struct tracer *type)
{
	return 0;
}
#endif /* CONFIG_FTRACE_STARTUP_TEST */

/**
 * register_tracer - register a tracer with the ftrace system.
 * @type - the plugin for the tracer
 *
 * Register a new plugin tracer.
 */
int register_tracer(struct tracer *type)
{
	struct tracer *t;
	int ret = 0;

	if (!type->name) {
		pr_info("Tracer must have a name\n");
		return -1;
	}

	if (strlen(type->name) >= MAX_TRACER_SIZE) {
		pr_info("Tracer has a name longer than %d\n", MAX_TRACER_SIZE);
		return -1;
	}

	mutex_lock(&trace_types_lock);

	tracing_selftest_running = true;

	for (t = trace_types; t; t = t->next) {
		if (strcmp(type->name, t->name) == 0) {
			/* already found */
			pr_info("Tracer %s already registered\n",
				type->name);
			ret = -1;
			goto out;
		}
	}

	if (!type->set_flag)
		type->set_flag = &dummy_set_flag;
	if (!type->flags)
		type->flags = &dummy_tracer_flags;
	else
		if (!type->flags->opts)
			type->flags->opts = dummy_tracer_opt;
	if (!type->wait_pipe)
		type->wait_pipe = default_wait_pipe;

	ret = run_tracer_selftest(type);
	if (ret < 0)
		goto out;

	type->next = trace_types;
	trace_types = type;

 out:
	tracing_selftest_running = false;
	mutex_unlock(&trace_types_lock);

	if (ret || !default_bootup_tracer)
		goto out_unlock;

	if (strncmp(default_bootup_tracer, type->name, MAX_TRACER_SIZE))
		goto out_unlock;

	printk(KERN_INFO "Starting tracer '%s'\n", type->name);
	/* Do we want this tracer to start on bootup? */
	tracing_set_tracer(type->name);
	default_bootup_tracer = NULL;
	/* disable other selftests, since this will break it. */
	tracing_selftest_disabled = true;
#ifdef CONFIG_FTRACE_STARTUP_TEST
	printk(KERN_INFO "Disabling FTRACE selftests due to running tracer '%s'\n",
	       type->name);
#endif

 out_unlock:
	return ret;
}

void tracing_reset(struct trace_buffer *buf, int cpu)
{
	struct ring_buffer *buffer = buf->buffer;

	if (!buffer)
		return;

	ring_buffer_record_disable(buffer);

	/* Make sure all commits have finished */
	synchronize_sched();
	ring_buffer_reset_cpu(buffer, cpu);

	ring_buffer_record_enable(buffer);
}

void tracing_reset_online_cpus(struct trace_buffer *buf)
{
	struct ring_buffer *buffer = buf->buffer;
	int cpu;

	if (!buffer)
		return;

	ring_buffer_record_disable(buffer);

	/* Make sure all commits have finished */
	synchronize_sched();

	buf->time_start = ftrace_now(buf->cpu);

	for_each_online_cpu(cpu)
		ring_buffer_reset_cpu(buffer, cpu);

	ring_buffer_record_enable(buffer);
}

void tracing_reset_current(int cpu)
{
	tracing_reset(&global_trace.trace_buffer, cpu);
}

void tracing_reset_all_online_cpus(void)
{
	struct trace_array *tr;

	mutex_lock(&trace_types_lock);
	list_for_each_entry(tr, &ftrace_trace_arrays, list) {
		tracing_reset_online_cpus(&tr->trace_buffer);
#ifdef CONFIG_TRACER_MAX_TRACE
		tracing_reset_online_cpus(&tr->max_buffer);
#endif
	}
	mutex_unlock(&trace_types_lock);
}

#define SAVED_CMDLINES 128
#define NO_CMDLINE_MAP UINT_MAX
static unsigned map_pid_to_cmdline[PID_MAX_DEFAULT+1];
static unsigned map_cmdline_to_pid[SAVED_CMDLINES];
static char saved_cmdlines[SAVED_CMDLINES][TASK_COMM_LEN];
static int cmdline_idx;
static arch_spinlock_t trace_cmdline_lock = __ARCH_SPIN_LOCK_UNLOCKED;

/* temporary disable recording */
static atomic_t trace_record_cmdline_disabled __read_mostly;

static void trace_init_cmdlines(void)
{
	memset(&map_pid_to_cmdline, NO_CMDLINE_MAP, sizeof(map_pid_to_cmdline));
	memset(&map_cmdline_to_pid, NO_CMDLINE_MAP, sizeof(map_cmdline_to_pid));
	cmdline_idx = 0;
}

int is_tracing_stopped(void)
{
	return global_trace.stop_count;
}

/**
 * ftrace_off_permanent - disable all ftrace code permanently
 *
 * This should only be called when a serious anomally has
 * been detected.  This will turn off the function tracing,
 * ring buffers, and other tracing utilites. It takes no
 * locks and can be called from any context.
 */
void ftrace_off_permanent(void)
{
	tracing_disabled = 1;
	ftrace_stop();
	tracing_off_permanent();
}

/**
 * tracing_start - quick start of the tracer
 *
 * If tracing is enabled but was stopped by tracing_stop,
 * this will start the tracer back up.
 */
void tracing_start(void)
{
	struct ring_buffer *buffer;
	unsigned long flags;

	if (tracing_disabled)
		return;

	raw_spin_lock_irqsave(&global_trace.start_lock, flags);
	if (--global_trace.stop_count) {
		if (global_trace.stop_count < 0) {
			/* Someone screwed up their debugging */
			WARN_ON_ONCE(1);
			global_trace.stop_count = 0;
		}
		goto out;
	}

	/* Prevent the buffers from switching */
	arch_spin_lock(&ftrace_max_lock);

	buffer = global_trace.trace_buffer.buffer;
	if (buffer)
		ring_buffer_record_enable(buffer);

#ifdef CONFIG_TRACER_MAX_TRACE
	buffer = global_trace.max_buffer.buffer;
	if (buffer)
		ring_buffer_record_enable(buffer);
#endif

	arch_spin_unlock(&ftrace_max_lock);

	ftrace_start();
 out:
	raw_spin_unlock_irqrestore(&global_trace.start_lock, flags);
}

static void tracing_start_tr(struct trace_array *tr)
{
	struct ring_buffer *buffer;
	unsigned long flags;

	if (tracing_disabled)
		return;

	/* If global, we need to also start the max tracer */
	if (tr->flags & TRACE_ARRAY_FL_GLOBAL)
		return tracing_start();

	raw_spin_lock_irqsave(&tr->start_lock, flags);

	if (--tr->stop_count) {
		if (tr->stop_count < 0) {
			/* Someone screwed up their debugging */
			WARN_ON_ONCE(1);
			tr->stop_count = 0;
		}
		goto out;
	}

	buffer = tr->trace_buffer.buffer;
	if (buffer)
		ring_buffer_record_enable(buffer);

 out:
	raw_spin_unlock_irqrestore(&tr->start_lock, flags);
}

/**
 * tracing_stop - quick stop of the tracer
 *
 * Light weight way to stop tracing. Use in conjunction with
 * tracing_start.
 */
void tracing_stop(void)
{
	struct ring_buffer *buffer;
	unsigned long flags;

	ftrace_stop();
	raw_spin_lock_irqsave(&global_trace.start_lock, flags);
	if (global_trace.stop_count++)
		goto out;

	/* Prevent the buffers from switching */
	arch_spin_lock(&ftrace_max_lock);

	buffer = global_trace.trace_buffer.buffer;
	if (buffer)
		ring_buffer_record_disable(buffer);

#ifdef CONFIG_TRACER_MAX_TRACE
	buffer = global_trace.max_buffer.buffer;
	if (buffer)
		ring_buffer_record_disable(buffer);
#endif

	arch_spin_unlock(&ftrace_max_lock);

 out:
	raw_spin_unlock_irqrestore(&global_trace.start_lock, flags);
}

static void tracing_stop_tr(struct trace_array *tr)
{
	struct ring_buffer *buffer;
	unsigned long flags;

	/* If global, we need to also stop the max tracer */
	if (tr->flags & TRACE_ARRAY_FL_GLOBAL)
		return tracing_stop();

	raw_spin_lock_irqsave(&tr->start_lock, flags);
	if (tr->stop_count++)
		goto out;

	buffer = tr->trace_buffer.buffer;
	if (buffer)
		ring_buffer_record_disable(buffer);

 out:
	raw_spin_unlock_irqrestore(&tr->start_lock, flags);
}

void trace_stop_cmdline_recording(void);

static void trace_save_cmdline(struct task_struct *tsk)
{
	unsigned pid, idx;

	if (!tsk->pid || unlikely(tsk->pid > PID_MAX_DEFAULT))
		return;

	/*
	 * It's not the end of the world if we don't get
	 * the lock, but we also don't want to spin
	 * nor do we want to disable interrupts,
	 * so if we miss here, then better luck next time.
	 */
	if (!arch_spin_trylock(&trace_cmdline_lock))
		return;

	idx = map_pid_to_cmdline[tsk->pid];
	if (idx == NO_CMDLINE_MAP) {
		idx = (cmdline_idx + 1) % SAVED_CMDLINES;

		/*
		 * Check whether the cmdline buffer at idx has a pid
		 * mapped. We are going to overwrite that entry so we
		 * need to clear the map_pid_to_cmdline. Otherwise we
		 * would read the new comm for the old pid.
		 */
		pid = map_cmdline_to_pid[idx];
		if (pid != NO_CMDLINE_MAP)
			map_pid_to_cmdline[pid] = NO_CMDLINE_MAP;

		map_cmdline_to_pid[idx] = tsk->pid;
		map_pid_to_cmdline[tsk->pid] = idx;

		cmdline_idx = idx;
	}

	memcpy(&saved_cmdlines[idx], tsk->comm, TASK_COMM_LEN);

	arch_spin_unlock(&trace_cmdline_lock);
}

void trace_find_cmdline(int pid, char comm[])
{
	unsigned map;

	if (!pid) {
		strcpy(comm, "<idle>");
		return;
	}

	if (WARN_ON_ONCE(pid < 0)) {
		strcpy(comm, "<XXX>");
		return;
	}

	if (pid > PID_MAX_DEFAULT) {
		strcpy(comm, "<...>");
		return;
	}

	preempt_disable();
	arch_spin_lock(&trace_cmdline_lock);
	map = map_pid_to_cmdline[pid];
	if (map != NO_CMDLINE_MAP)
		strcpy(comm, saved_cmdlines[map]);
	else
		strcpy(comm, "<...>");

	arch_spin_unlock(&trace_cmdline_lock);
	preempt_enable();
}

void tracing_record_cmdline(struct task_struct *tsk)
{
	if (atomic_read(&trace_record_cmdline_disabled) || !tracing_is_on())
		return;

	if (!__this_cpu_read(trace_cmdline_save))
		return;

	__this_cpu_write(trace_cmdline_save, false);

	trace_save_cmdline(tsk);
}

void
tracing_generic_entry_update(struct trace_entry *entry, unsigned long flags,
			     int pc)
{
	struct task_struct *tsk = current;

	entry->preempt_count		= pc & 0xff;
	entry->pid			= (tsk) ? tsk->pid : 0;
	entry->flags =
#ifdef CONFIG_TRACE_IRQFLAGS_SUPPORT
		(irqs_disabled_flags(flags) ? TRACE_FLAG_IRQS_OFF : 0) |
#else
		TRACE_FLAG_IRQS_NOSUPPORT |
#endif
		((pc & HARDIRQ_MASK) ? TRACE_FLAG_HARDIRQ : 0) |
		((pc & SOFTIRQ_MASK) ? TRACE_FLAG_SOFTIRQ : 0) |
		(need_resched() ? TRACE_FLAG_NEED_RESCHED : 0);
}
EXPORT_SYMBOL_GPL(tracing_generic_entry_update);

struct ring_buffer_event *
trace_buffer_lock_reserve(struct ring_buffer *buffer,
			  int type,
			  unsigned long len,
			  unsigned long flags, int pc)
{
	struct ring_buffer_event *event;

	event = ring_buffer_lock_reserve(buffer, len);
	if (event != NULL) {
		struct trace_entry *ent = ring_buffer_event_data(event);

		tracing_generic_entry_update(ent, flags, pc);
		ent->type = type;
	}

	return event;
}

void
__buffer_unlock_commit(struct ring_buffer *buffer, struct ring_buffer_event *event)
{
	__this_cpu_write(trace_cmdline_save, true);
	ring_buffer_unlock_commit(buffer, event);
}

static inline void
__trace_buffer_unlock_commit(struct ring_buffer *buffer,
			     struct ring_buffer_event *event,
			     unsigned long flags, int pc)
{
	__buffer_unlock_commit(buffer, event);

	ftrace_trace_stack(buffer, flags, 6, pc);
	ftrace_trace_userstack(buffer, flags, pc);
}

void trace_buffer_unlock_commit(struct ring_buffer *buffer,
				struct ring_buffer_event *event,
				unsigned long flags, int pc)
{
	__trace_buffer_unlock_commit(buffer, event, flags, pc);
}
EXPORT_SYMBOL_GPL(trace_buffer_unlock_commit);

struct ring_buffer_event *
trace_event_buffer_lock_reserve(struct ring_buffer **current_rb,
			  struct ftrace_event_file *ftrace_file,
			  int type, unsigned long len,
			  unsigned long flags, int pc)
{
	*current_rb = ftrace_file->tr->trace_buffer.buffer;
	return trace_buffer_lock_reserve(*current_rb,
					 type, len, flags, pc);
}
EXPORT_SYMBOL_GPL(trace_event_buffer_lock_reserve);

struct ring_buffer_event *
trace_current_buffer_lock_reserve(struct ring_buffer **current_rb,
				  int type, unsigned long len,
				  unsigned long flags, int pc)
{
	*current_rb = global_trace.trace_buffer.buffer;
	return trace_buffer_lock_reserve(*current_rb,
					 type, len, flags, pc);
}
EXPORT_SYMBOL_GPL(trace_current_buffer_lock_reserve);

void trace_current_buffer_unlock_commit(struct ring_buffer *buffer,
					struct ring_buffer_event *event,
					unsigned long flags, int pc)
{
	__trace_buffer_unlock_commit(buffer, event, flags, pc);
}
EXPORT_SYMBOL_GPL(trace_current_buffer_unlock_commit);

void trace_buffer_unlock_commit_regs(struct ring_buffer *buffer,
				     struct ring_buffer_event *event,
				     unsigned long flags, int pc,
				     struct pt_regs *regs)
{
	__buffer_unlock_commit(buffer, event);

	ftrace_trace_stack_regs(buffer, flags, 0, pc, regs);
	ftrace_trace_userstack(buffer, flags, pc);
}
EXPORT_SYMBOL_GPL(trace_buffer_unlock_commit_regs);

void trace_current_buffer_discard_commit(struct ring_buffer *buffer,
					 struct ring_buffer_event *event)
{
	ring_buffer_discard_commit(buffer, event);
}
EXPORT_SYMBOL_GPL(trace_current_buffer_discard_commit);

void
trace_function(struct trace_array *tr,
	       unsigned long ip, unsigned long parent_ip, unsigned long flags,
	       int pc)
{
	struct ftrace_event_call *call = &event_function;
	struct ring_buffer *buffer = tr->trace_buffer.buffer;
	struct ring_buffer_event *event;
	struct ftrace_entry *entry;

	/* If we are reading the ring buffer, don't trace */
	if (unlikely(__this_cpu_read(ftrace_cpu_disabled)))
		return;

	event = trace_buffer_lock_reserve(buffer, TRACE_FN, sizeof(*entry),
					  flags, pc);
	if (!event)
		return;
	entry	= ring_buffer_event_data(event);
	entry->ip			= ip;
	entry->parent_ip		= parent_ip;

	if (!filter_check_discard(call, entry, buffer, event))
		__buffer_unlock_commit(buffer, event);
}

void
ftrace(struct trace_array *tr, struct trace_array_cpu *data,
       unsigned long ip, unsigned long parent_ip, unsigned long flags,
       int pc)
{
	if (likely(!atomic_read(&data->disabled)))
		trace_function(tr, ip, parent_ip, flags, pc);
}

#ifdef CONFIG_STACKTRACE

#define FTRACE_STACK_MAX_ENTRIES (PAGE_SIZE / sizeof(unsigned long))
struct ftrace_stack {
	unsigned long		calls[FTRACE_STACK_MAX_ENTRIES];
};

static DEFINE_PER_CPU(struct ftrace_stack, ftrace_stack);
static DEFINE_PER_CPU(int, ftrace_stack_reserve);

static void __ftrace_trace_stack(struct ring_buffer *buffer,
				 unsigned long flags,
				 int skip, int pc, struct pt_regs *regs)
{
	struct ftrace_event_call *call = &event_kernel_stack;
	struct ring_buffer_event *event;
	struct stack_entry *entry;
	struct stack_trace trace;
	int use_stack;
	int size = FTRACE_STACK_ENTRIES;

	trace.nr_entries	= 0;
	trace.skip		= skip;

	/*
	 * Since events can happen in NMIs there's no safe way to
	 * use the per cpu ftrace_stacks. We reserve it and if an interrupt
	 * or NMI comes in, it will just have to use the default
	 * FTRACE_STACK_SIZE.
	 */
	preempt_disable_notrace();

	use_stack = __this_cpu_inc_return(ftrace_stack_reserve);
	/*
	 * We don't need any atomic variables, just a barrier.
	 * If an interrupt comes in, we don't care, because it would
	 * have exited and put the counter back to what we want.
	 * We just need a barrier to keep gcc from moving things
	 * around.
	 */
	barrier();
	if (use_stack == 1) {
		trace.entries		= &__get_cpu_var(ftrace_stack).calls[0];
		trace.max_entries	= FTRACE_STACK_MAX_ENTRIES;

		if (regs)
			save_stack_trace_regs(regs, &trace);
		else
			save_stack_trace(&trace);

		if (trace.nr_entries > size)
			size = trace.nr_entries;
	} else
		/* From now on, use_stack is a boolean */
		use_stack = 0;

	size *= sizeof(unsigned long);

	event = trace_buffer_lock_reserve(buffer, TRACE_STACK,
					  sizeof(*entry) + size, flags, pc);
	if (!event)
		goto out;
	entry = ring_buffer_event_data(event);

	memset(&entry->caller, 0, size);

	if (use_stack)
		memcpy(&entry->caller, trace.entries,
		       trace.nr_entries * sizeof(unsigned long));
	else {
		trace.max_entries	= FTRACE_STACK_ENTRIES;
		trace.entries		= entry->caller;
		if (regs)
			save_stack_trace_regs(regs, &trace);
		else
			save_stack_trace(&trace);
	}

	entry->size = trace.nr_entries;

	if (!filter_check_discard(call, entry, buffer, event))
		__buffer_unlock_commit(buffer, event);

 out:
	/* Again, don't let gcc optimize things here */
	barrier();
	__this_cpu_dec(ftrace_stack_reserve);
	preempt_enable_notrace();

}

void ftrace_trace_stack_regs(struct ring_buffer *buffer, unsigned long flags,
			     int skip, int pc, struct pt_regs *regs)
{
	if (!(trace_flags & TRACE_ITER_STACKTRACE))
		return;

	__ftrace_trace_stack(buffer, flags, skip, pc, regs);
}

void ftrace_trace_stack(struct ring_buffer *buffer, unsigned long flags,
			int skip, int pc)
{
	if (!(trace_flags & TRACE_ITER_STACKTRACE))
		return;

	__ftrace_trace_stack(buffer, flags, skip, pc, NULL);
}

void __trace_stack(struct trace_array *tr, unsigned long flags, int skip,
		   int pc)
{
	__ftrace_trace_stack(tr->trace_buffer.buffer, flags, skip, pc, NULL);
}

/**
 * trace_dump_stack - record a stack back trace in the trace buffer
 * @skip: Number of functions to skip (helper handlers)
 */
void trace_dump_stack(int skip)
{
	unsigned long flags;

	if (tracing_disabled || tracing_selftest_running)
		return;

	local_save_flags(flags);

	/*
	 * Skip 3 more, seems to get us at the caller of
	 * this function.
	 */
	skip += 3;
	__ftrace_trace_stack(global_trace.trace_buffer.buffer,
			     flags, skip, preempt_count(), NULL);
}

static DEFINE_PER_CPU(int, user_stack_count);

void
ftrace_trace_userstack(struct ring_buffer *buffer, unsigned long flags, int pc)
{
	struct ftrace_event_call *call = &event_user_stack;
	struct ring_buffer_event *event;
	struct userstack_entry *entry;
	struct stack_trace trace;

	if (!(trace_flags & TRACE_ITER_USERSTACKTRACE))
		return;

	/*
	 * NMIs can not handle page faults, even with fix ups.
	 * The save user stack can (and often does) fault.
	 */
	if (unlikely(in_nmi()))
		return;

	/*
	 * prevent recursion, since the user stack tracing may
	 * trigger other kernel events.
	 */
	preempt_disable();
	if (__this_cpu_read(user_stack_count))
		goto out;

	__this_cpu_inc(user_stack_count);

	event = trace_buffer_lock_reserve(buffer, TRACE_USER_STACK,
					  sizeof(*entry), flags, pc);
	if (!event)
		goto out_drop_count;
	entry	= ring_buffer_event_data(event);

	entry->tgid		= current->tgid;
	memset(&entry->caller, 0, sizeof(entry->caller));

	trace.nr_entries	= 0;
	trace.max_entries	= FTRACE_STACK_ENTRIES;
	trace.skip		= 0;
	trace.entries		= entry->caller;

	save_stack_trace_user(&trace);
	if (!filter_check_discard(call, entry, buffer, event))
		__buffer_unlock_commit(buffer, event);

 out_drop_count:
	__this_cpu_dec(user_stack_count);
 out:
	preempt_enable();
}

#ifdef UNUSED
static void __trace_userstack(struct trace_array *tr, unsigned long flags)
{
	ftrace_trace_userstack(tr, flags, preempt_count());
}
#endif /* UNUSED */

#endif /* CONFIG_STACKTRACE */

/* created for use with alloc_percpu */
struct trace_buffer_struct {
	char buffer[TRACE_BUF_SIZE];
};

static struct trace_buffer_struct *trace_percpu_buffer;
static struct trace_buffer_struct *trace_percpu_sirq_buffer;
static struct trace_buffer_struct *trace_percpu_irq_buffer;
static struct trace_buffer_struct *trace_percpu_nmi_buffer;

/*
 * The buffer used is dependent on the context. There is a per cpu
 * buffer for normal context, softirq contex, hard irq context and
 * for NMI context. Thise allows for lockless recording.
 *
 * Note, if the buffers failed to be allocated, then this returns NULL
 */
static char *get_trace_buf(void)
{
	struct trace_buffer_struct *percpu_buffer;

	/*
	 * If we have allocated per cpu buffers, then we do not
	 * need to do any locking.
	 */
	if (in_nmi())
		percpu_buffer = trace_percpu_nmi_buffer;
	else if (in_irq())
		percpu_buffer = trace_percpu_irq_buffer;
	else if (in_softirq())
		percpu_buffer = trace_percpu_sirq_buffer;
	else
		percpu_buffer = trace_percpu_buffer;

	if (!percpu_buffer)
		return NULL;

	return this_cpu_ptr(&percpu_buffer->buffer[0]);
}

static int alloc_percpu_trace_buffer(void)
{
	struct trace_buffer_struct *buffers;
	struct trace_buffer_struct *sirq_buffers;
	struct trace_buffer_struct *irq_buffers;
	struct trace_buffer_struct *nmi_buffers;

	buffers = alloc_percpu(struct trace_buffer_struct);
	if (!buffers)
		goto err_warn;

	sirq_buffers = alloc_percpu(struct trace_buffer_struct);
	if (!sirq_buffers)
		goto err_sirq;

	irq_buffers = alloc_percpu(struct trace_buffer_struct);
	if (!irq_buffers)
		goto err_irq;

	nmi_buffers = alloc_percpu(struct trace_buffer_struct);
	if (!nmi_buffers)
		goto err_nmi;

	trace_percpu_buffer = buffers;
	trace_percpu_sirq_buffer = sirq_buffers;
	trace_percpu_irq_buffer = irq_buffers;
	trace_percpu_nmi_buffer = nmi_buffers;

	return 0;

 err_nmi:
	free_percpu(irq_buffers);
 err_irq:
	free_percpu(sirq_buffers);
 err_sirq:
	free_percpu(buffers);
 err_warn:
	WARN(1, "Could not allocate percpu trace_printk buffer");
	return -ENOMEM;
}

static int buffers_allocated;

void trace_printk_init_buffers(void)
{
	if (buffers_allocated)
		return;

	if (alloc_percpu_trace_buffer())
		return;

	pr_info("ftrace: Allocated trace_printk buffers\n");

	/* Expand the buffers to set size */
	tracing_update_buffers();

	buffers_allocated = 1;

	/*
	 * trace_printk_init_buffers() can be called by modules.
	 * If that happens, then we need to start cmdline recording
	 * directly here. If the global_trace.buffer is already
	 * allocated here, then this was called by module code.
	 */
	if (global_trace.trace_buffer.buffer)
		tracing_start_cmdline_record();
}

void trace_printk_start_comm(void)
{
	/* Start tracing comms if trace printk is set */
	if (!buffers_allocated)
		return;
	tracing_start_cmdline_record();
}

static void trace_printk_start_stop_comm(int enabled)
{
	if (!buffers_allocated)
		return;

	if (enabled)
		tracing_start_cmdline_record();
	else
		tracing_stop_cmdline_record();
}

/**
 * trace_vbprintk - write binary msg to tracing buffer
 *
 */
int trace_vbprintk(unsigned long ip, const char *fmt, va_list args)
{
	struct ftrace_event_call *call = &event_bprint;
	struct ring_buffer_event *event;
	struct ring_buffer *buffer;
	struct trace_array *tr = &global_trace;
	struct bprint_entry *entry;
	unsigned long flags;
	char *tbuffer;
	int len = 0, size, pc;

	if (unlikely(tracing_selftest_running || tracing_disabled))
		return 0;

	/* Don't pollute graph traces with trace_vprintk internals */
	pause_graph_tracing();

	pc = preempt_count();
	preempt_disable_notrace();

	tbuffer = get_trace_buf();
	if (!tbuffer) {
		len = 0;
		goto out;
	}

	len = vbin_printf((u32 *)tbuffer, TRACE_BUF_SIZE/sizeof(int), fmt, args);

	if (len > TRACE_BUF_SIZE/sizeof(int) || len < 0)
		goto out;

	local_save_flags(flags);
	size = sizeof(*entry) + sizeof(u32) * len;
	buffer = tr->trace_buffer.buffer;
	event = trace_buffer_lock_reserve(buffer, TRACE_BPRINT, size,
					  flags, pc);
	if (!event)
		goto out;
	entry = ring_buffer_event_data(event);
	entry->ip			= ip;
	entry->fmt			= fmt;

	memcpy(entry->buf, tbuffer, sizeof(u32) * len);
	if (!filter_check_discard(call, entry, buffer, event)) {
		__buffer_unlock_commit(buffer, event);
		ftrace_trace_stack(buffer, flags, 6, pc);
	}

out:
	preempt_enable_notrace();
	unpause_graph_tracing();

	return len;
}
EXPORT_SYMBOL_GPL(trace_vbprintk);

static int
__trace_array_vprintk(struct ring_buffer *buffer,
		      unsigned long ip, const char *fmt, va_list args)
{
	struct ftrace_event_call *call = &event_print;
	struct ring_buffer_event *event;
	int len = 0, size, pc;
	struct print_entry *entry;
	unsigned long flags;
	char *tbuffer;

	if (tracing_disabled || tracing_selftest_running)
		return 0;

	/* Don't pollute graph traces with trace_vprintk internals */
	pause_graph_tracing();

	pc = preempt_count();
	preempt_disable_notrace();


	tbuffer = get_trace_buf();
	if (!tbuffer) {
		len = 0;
		goto out;
	}

	len = vsnprintf(tbuffer, TRACE_BUF_SIZE, fmt, args);
	if (len > TRACE_BUF_SIZE)
		goto out;

	local_save_flags(flags);
	size = sizeof(*entry) + len + 1;
	event = trace_buffer_lock_reserve(buffer, TRACE_PRINT, size,
					  flags, pc);
	if (!event)
		goto out;
	entry = ring_buffer_event_data(event);
	entry->ip = ip;

	memcpy(&entry->buf, tbuffer, len);
	entry->buf[len] = '\0';
	if (!filter_check_discard(call, entry, buffer, event)) {
		__buffer_unlock_commit(buffer, event);
		ftrace_trace_stack(buffer, flags, 6, pc);
	}
 out:
	preempt_enable_notrace();
	unpause_graph_tracing();

	return len;
}

int trace_array_vprintk(struct trace_array *tr,
			unsigned long ip, const char *fmt, va_list args)
{
	return __trace_array_vprintk(tr->trace_buffer.buffer, ip, fmt, args);
}

int trace_array_printk(struct trace_array *tr,
		       unsigned long ip, const char *fmt, ...)
{
	int ret;
	va_list ap;

	if (!(trace_flags & TRACE_ITER_PRINTK))
		return 0;

	va_start(ap, fmt);
	ret = trace_array_vprintk(tr, ip, fmt, ap);
	va_end(ap);
	return ret;
}

int trace_array_printk_buf(struct ring_buffer *buffer,
			   unsigned long ip, const char *fmt, ...)
{
	int ret;
	va_list ap;

	if (!(trace_flags & TRACE_ITER_PRINTK))
		return 0;

	va_start(ap, fmt);
	ret = __trace_array_vprintk(buffer, ip, fmt, ap);
	va_end(ap);
	return ret;
}

int trace_vprintk(unsigned long ip, const char *fmt, va_list args)
{
	return trace_array_vprintk(&global_trace, ip, fmt, args);
}
EXPORT_SYMBOL_GPL(trace_vprintk);

static void trace_iterator_increment(struct trace_iterator *iter)
{
	struct ring_buffer_iter *buf_iter = trace_buffer_iter(iter, iter->cpu);

	iter->idx++;
	if (buf_iter)
		ring_buffer_read(buf_iter, NULL);
}

static struct trace_entry *
peek_next_entry(struct trace_iterator *iter, int cpu, u64 *ts,
		unsigned long *lost_events)
{
	struct ring_buffer_event *event;
	struct ring_buffer_iter *buf_iter = trace_buffer_iter(iter, cpu);

	if (buf_iter)
		event = ring_buffer_iter_peek(buf_iter, ts);
	else
		event = ring_buffer_peek(iter->trace_buffer->buffer, cpu, ts,
					 lost_events);

	if (event) {
		iter->ent_size = ring_buffer_event_length(event);
		return ring_buffer_event_data(event);
	}
	iter->ent_size = 0;
	return NULL;
}

static struct trace_entry *
__find_next_entry(struct trace_iterator *iter, int *ent_cpu,
		  unsigned long *missing_events, u64 *ent_ts)
{
	struct ring_buffer *buffer = iter->trace_buffer->buffer;
	struct trace_entry *ent, *next = NULL;
	unsigned long lost_events = 0, next_lost = 0;
	int cpu_file = iter->cpu_file;
	u64 next_ts = 0, ts;
	int next_cpu = -1;
	int next_size = 0;
	int cpu;

	/*
	 * If we are in a per_cpu trace file, don't bother by iterating over
	 * all cpu and peek directly.
	 */
	if (cpu_file > RING_BUFFER_ALL_CPUS) {
		if (ring_buffer_empty_cpu(buffer, cpu_file))
			return NULL;
		ent = peek_next_entry(iter, cpu_file, ent_ts, missing_events);
		if (ent_cpu)
			*ent_cpu = cpu_file;

		return ent;
	}

	for_each_tracing_cpu(cpu) {

		if (ring_buffer_empty_cpu(buffer, cpu))
			continue;

		ent = peek_next_entry(iter, cpu, &ts, &lost_events);

		/*
		 * Pick the entry with the smallest timestamp:
		 */
		if (ent && (!next || ts < next_ts)) {
			next = ent;
			next_cpu = cpu;
			next_ts = ts;
			next_lost = lost_events;
			next_size = iter->ent_size;
		}
	}

	iter->ent_size = next_size;

	if (ent_cpu)
		*ent_cpu = next_cpu;

	if (ent_ts)
		*ent_ts = next_ts;

	if (missing_events)
		*missing_events = next_lost;

	return next;
}

/* Find the next real entry, without updating the iterator itself */
struct trace_entry *trace_find_next_entry(struct trace_iterator *iter,
					  int *ent_cpu, u64 *ent_ts)
{
	return __find_next_entry(iter, ent_cpu, NULL, ent_ts);
}

/* Find the next real entry, and increment the iterator to the next entry */
void *trace_find_next_entry_inc(struct trace_iterator *iter)
{
	iter->ent = __find_next_entry(iter, &iter->cpu,
				      &iter->lost_events, &iter->ts);

	if (iter->ent)
		trace_iterator_increment(iter);

	return iter->ent ? iter : NULL;
}

static void trace_consume(struct trace_iterator *iter)
{
	ring_buffer_consume(iter->trace_buffer->buffer, iter->cpu, &iter->ts,
			    &iter->lost_events);
}

static void *s_next(struct seq_file *m, void *v, loff_t *pos)
{
	struct trace_iterator *iter = m->private;
	int i = (int)*pos;
	void *ent;

	WARN_ON_ONCE(iter->leftover);

	(*pos)++;

	/* can't go backwards */
	if (iter->idx > i)
		return NULL;

	if (iter->idx < 0)
		ent = trace_find_next_entry_inc(iter);
	else
		ent = iter;

	while (ent && iter->idx < i)
		ent = trace_find_next_entry_inc(iter);

	iter->pos = *pos;

	return ent;
}

void tracing_iter_reset(struct trace_iterator *iter, int cpu)
{
	struct ring_buffer_event *event;
	struct ring_buffer_iter *buf_iter;
	unsigned long entries = 0;
	u64 ts;

	per_cpu_ptr(iter->trace_buffer->data, cpu)->skipped_entries = 0;

	buf_iter = trace_buffer_iter(iter, cpu);
	if (!buf_iter)
		return;

	ring_buffer_iter_reset(buf_iter);

	/*
	 * We could have the case with the max latency tracers
	 * that a reset never took place on a cpu. This is evident
	 * by the timestamp being before the start of the buffer.
	 */
	while ((event = ring_buffer_iter_peek(buf_iter, &ts))) {
		if (ts >= iter->trace_buffer->time_start)
			break;
		entries++;
		ring_buffer_read(buf_iter, NULL);
	}

	per_cpu_ptr(iter->trace_buffer->data, cpu)->skipped_entries = entries;
}

/*
 * The current tracer is copied to avoid a global locking
 * all around.
 */
static void *s_start(struct seq_file *m, loff_t *pos)
{
	struct trace_iterator *iter = m->private;
	struct trace_array *tr = iter->tr;
	int cpu_file = iter->cpu_file;
	void *p = NULL;
	loff_t l = 0;
	int cpu;

	/*
	 * copy the tracer to avoid using a global lock all around.
	 * iter->trace is a copy of current_trace, the pointer to the
	 * name may be used instead of a strcmp(), as iter->trace->name
	 * will point to the same string as current_trace->name.
	 */
	mutex_lock(&trace_types_lock);
	if (unlikely(tr->current_trace && iter->trace->name != tr->current_trace->name))
		*iter->trace = *tr->current_trace;
	mutex_unlock(&trace_types_lock);

#ifdef CONFIG_TRACER_MAX_TRACE
	if (iter->snapshot && iter->trace->use_max_tr)
		return ERR_PTR(-EBUSY);
#endif

	if (!iter->snapshot)
		atomic_inc(&trace_record_cmdline_disabled);

	if (*pos != iter->pos) {
		iter->ent = NULL;
		iter->cpu = 0;
		iter->idx = -1;

		if (cpu_file == RING_BUFFER_ALL_CPUS) {
			for_each_tracing_cpu(cpu)
				tracing_iter_reset(iter, cpu);
		} else
			tracing_iter_reset(iter, cpu_file);

		iter->leftover = 0;
		for (p = iter; p && l < *pos; p = s_next(m, p, &l))
			;

	} else {
		/*
		 * If we overflowed the seq_file before, then we want
		 * to just reuse the trace_seq buffer again.
		 */
		if (iter->leftover)
			p = iter;
		else {
			l = *pos - 1;
			p = s_next(m, p, &l);
		}
	}

	trace_event_read_lock();
	trace_access_lock(cpu_file);
	return p;
}

static void s_stop(struct seq_file *m, void *p)
{
	struct trace_iterator *iter = m->private;

#ifdef CONFIG_TRACER_MAX_TRACE
	if (iter->snapshot && iter->trace->use_max_tr)
		return;
#endif

	if (!iter->snapshot)
		atomic_dec(&trace_record_cmdline_disabled);

	trace_access_unlock(iter->cpu_file);
	trace_event_read_unlock();
}

static void
get_total_entries(struct trace_buffer *buf,
		  unsigned long *total, unsigned long *entries)
{
	unsigned long count;
	int cpu;

	*total = 0;
	*entries = 0;

	for_each_tracing_cpu(cpu) {
		count = ring_buffer_entries_cpu(buf->buffer, cpu);
		/*
		 * If this buffer has skipped entries, then we hold all
		 * entries for the trace and we need to ignore the
		 * ones before the time stamp.
		 */
		if (per_cpu_ptr(buf->data, cpu)->skipped_entries) {
			count -= per_cpu_ptr(buf->data, cpu)->skipped_entries;
			/* total is the same as the entries */
			*total += count;
		} else
			*total += count +
				ring_buffer_overrun_cpu(buf->buffer, cpu);
		*entries += count;
	}
}

static void print_lat_help_header(struct seq_file *m)
{
	seq_puts(m, "#                  _------=> CPU#            \n");
	seq_puts(m, "#                 / _-----=> irqs-off        \n");
	seq_puts(m, "#                | / _----=> need-resched    \n");
	seq_puts(m, "#                || / _---=> hardirq/softirq \n");
	seq_puts(m, "#                ||| / _--=> preempt-depth   \n");
	seq_puts(m, "#                |||| /     delay             \n");
	seq_puts(m, "#  cmd     pid   ||||| time  |   caller      \n");
	seq_puts(m, "#     \\   /      |||||  \\    |   /           \n");
}

static void print_event_info(struct trace_buffer *buf, struct seq_file *m)
{
	unsigned long total;
	unsigned long entries;

	get_total_entries(buf, &total, &entries);
	seq_printf(m, "# entries-in-buffer/entries-written: %lu/%lu   #P:%d\n",
		   entries, total, num_online_cpus());
	seq_puts(m, "#\n");
}

static void print_func_help_header(struct trace_buffer *buf, struct seq_file *m)
{
	print_event_info(buf, m);
	seq_puts(m, "#           TASK-PID   CPU#      TIMESTAMP  FUNCTION\n");
	seq_puts(m, "#              | |       |          |         |\n");
}

static void print_func_help_header_irq(struct trace_buffer *buf, struct seq_file *m)
{
	print_event_info(buf, m);
	seq_puts(m, "#                              _-----=> irqs-off\n");
	seq_puts(m, "#                             / _----=> need-resched\n");
	seq_puts(m, "#                            | / _---=> hardirq/softirq\n");
	seq_puts(m, "#                            || / _--=> preempt-depth\n");
	seq_puts(m, "#                            ||| /     delay\n");
	seq_puts(m, "#           TASK-PID   CPU#  ||||    TIMESTAMP  FUNCTION\n");
	seq_puts(m, "#              | |       |   ||||       |         |\n");
}

void
print_trace_header(struct seq_file *m, struct trace_iterator *iter)
{
	unsigned long sym_flags = (trace_flags & TRACE_ITER_SYM_MASK);
	struct trace_buffer *buf = iter->trace_buffer;
	struct trace_array_cpu *data = per_cpu_ptr(buf->data, buf->cpu);
	struct tracer *type = iter->trace;
	unsigned long entries;
	unsigned long total;
	const char *name = "preemption";

	name = type->name;

	get_total_entries(buf, &total, &entries);

	seq_printf(m, "# %s latency trace v1.1.5 on %s\n",
		   name, UTS_RELEASE);
	seq_puts(m, "# -----------------------------------"
		 "---------------------------------\n");
	seq_printf(m, "# latency: %lu us, #%lu/%lu, CPU#%d |"
		   " (M:%s VP:%d, KP:%d, SP:%d HP:%d",
		   nsecs_to_usecs(data->saved_latency),
		   entries,
		   total,
		   buf->cpu,
#if defined(CONFIG_PREEMPT_NONE)
		   "server",
#elif defined(CONFIG_PREEMPT_VOLUNTARY)
		   "desktop",
#elif defined(CONFIG_PREEMPT)
		   "preempt",
#else
		   "unknown",
#endif
		   /* These are reserved for later use */
		   0, 0, 0, 0);
#ifdef CONFIG_SMP
	seq_printf(m, " #P:%d)\n", num_online_cpus());
#else
	seq_puts(m, ")\n");
#endif
	seq_puts(m, "#    -----------------\n");
	seq_printf(m, "#    | task: %.16s-%d "
		   "(uid:%d nice:%ld policy:%ld rt_prio:%ld)\n",
		   data->comm, data->pid,
		   from_kuid_munged(seq_user_ns(m), data->uid), data->nice,
		   data->policy, data->rt_priority);
	seq_puts(m, "#    -----------------\n");

	if (data->critical_start) {
		seq_puts(m, "#  => started at: ");
		seq_print_ip_sym(&iter->seq, data->critical_start, sym_flags);
		trace_print_seq(m, &iter->seq);
		seq_puts(m, "\n#  => ended at:   ");
		seq_print_ip_sym(&iter->seq, data->critical_end, sym_flags);
		trace_print_seq(m, &iter->seq);
		seq_puts(m, "\n#\n");
	}

	seq_puts(m, "#\n");
}

static void test_cpu_buff_start(struct trace_iterator *iter)
{
	struct trace_seq *s = &iter->seq;

	if (!(trace_flags & TRACE_ITER_ANNOTATE))
		return;

	if (!(iter->iter_flags & TRACE_FILE_ANNOTATE))
		return;

	if (cpumask_test_cpu(iter->cpu, iter->started))
		return;

	if (per_cpu_ptr(iter->trace_buffer->data, iter->cpu)->skipped_entries)
		return;

	cpumask_set_cpu(iter->cpu, iter->started);

	/* Don't print started cpu buffer for the first entry of the trace */
	if (iter->idx > 1)
		trace_seq_printf(s, "##### CPU %u buffer started ####\n",
				iter->cpu);
}

static enum print_line_t print_trace_fmt(struct trace_iterator *iter)
{
	struct trace_seq *s = &iter->seq;
	unsigned long sym_flags = (trace_flags & TRACE_ITER_SYM_MASK);
	struct trace_entry *entry;
	struct trace_event *event;

	entry = iter->ent;

	test_cpu_buff_start(iter);

	event = ftrace_find_event(entry->type);

	if (trace_flags & TRACE_ITER_CONTEXT_INFO) {
		if (iter->iter_flags & TRACE_FILE_LAT_FMT) {
			if (!trace_print_lat_context(iter))
				goto partial;
		} else {
			if (!trace_print_context(iter))
				goto partial;
		}
	}

	if (event)
		return event->funcs->trace(iter, sym_flags, event);

	if (!trace_seq_printf(s, "Unknown type %d\n", entry->type))
		goto partial;

	return TRACE_TYPE_HANDLED;
partial:
	return TRACE_TYPE_PARTIAL_LINE;
}

static enum print_line_t print_raw_fmt(struct trace_iterator *iter)
{
	struct trace_seq *s = &iter->seq;
	struct trace_entry *entry;
	struct trace_event *event;

	entry = iter->ent;

	if (trace_flags & TRACE_ITER_CONTEXT_INFO) {
		if (!trace_seq_printf(s, "%d %d %llu ",
				      entry->pid, iter->cpu, iter->ts))
			goto partial;
	}

	event = ftrace_find_event(entry->type);
	if (event)
		return event->funcs->raw(iter, 0, event);

	if (!trace_seq_printf(s, "%d ?\n", entry->type))
		goto partial;

	return TRACE_TYPE_HANDLED;
partial:
	return TRACE_TYPE_PARTIAL_LINE;
}

static enum print_line_t print_hex_fmt(struct trace_iterator *iter)
{
	struct trace_seq *s = &iter->seq;
	unsigned char newline = '\n';
	struct trace_entry *entry;
	struct trace_event *event;

	entry = iter->ent;

	if (trace_flags & TRACE_ITER_CONTEXT_INFO) {
		SEQ_PUT_HEX_FIELD_RET(s, entry->pid);
		SEQ_PUT_HEX_FIELD_RET(s, iter->cpu);
		SEQ_PUT_HEX_FIELD_RET(s, iter->ts);
	}

	event = ftrace_find_event(entry->type);
	if (event) {
		enum print_line_t ret = event->funcs->hex(iter, 0, event);
		if (ret != TRACE_TYPE_HANDLED)
			return ret;
	}

	SEQ_PUT_FIELD_RET(s, newline);

	return TRACE_TYPE_HANDLED;
}

static enum print_line_t print_bin_fmt(struct trace_iterator *iter)
{
	struct trace_seq *s = &iter->seq;
	struct trace_entry *entry;
	struct trace_event *event;

	entry = iter->ent;

	if (trace_flags & TRACE_ITER_CONTEXT_INFO) {
		SEQ_PUT_FIELD_RET(s, entry->pid);
		SEQ_PUT_FIELD_RET(s, iter->cpu);
		SEQ_PUT_FIELD_RET(s, iter->ts);
	}

	event = ftrace_find_event(entry->type);
	return event ? event->funcs->binary(iter, 0, event) :
		TRACE_TYPE_HANDLED;
}

int trace_empty(struct trace_iterator *iter)
{
	struct ring_buffer_iter *buf_iter;
	int cpu;

	/* If we are looking at one CPU buffer, only check that one */
	if (iter->cpu_file != RING_BUFFER_ALL_CPUS) {
		cpu = iter->cpu_file;
		buf_iter = trace_buffer_iter(iter, cpu);
		if (buf_iter) {
			if (!ring_buffer_iter_empty(buf_iter))
				return 0;
		} else {
			if (!ring_buffer_empty_cpu(iter->trace_buffer->buffer, cpu))
				return 0;
		}
		return 1;
	}

	for_each_tracing_cpu(cpu) {
		buf_iter = trace_buffer_iter(iter, cpu);
		if (buf_iter) {
			if (!ring_buffer_iter_empty(buf_iter))
				return 0;
		} else {
			if (!ring_buffer_empty_cpu(iter->trace_buffer->buffer, cpu))
				return 0;
		}
	}

	return 1;
}

/*  Called with trace_event_read_lock() held. */
enum print_line_t print_trace_line(struct trace_iterator *iter)
{
	enum print_line_t ret;

	if (iter->lost_events &&
	    !trace_seq_printf(&iter->seq, "CPU:%d [LOST %lu EVENTS]\n",
				 iter->cpu, iter->lost_events))
		return TRACE_TYPE_PARTIAL_LINE;

	if (iter->trace && iter->trace->print_line) {
		ret = iter->trace->print_line(iter);
		if (ret != TRACE_TYPE_UNHANDLED)
			return ret;
	}

	if (iter->ent->type == TRACE_BPUTS &&
			trace_flags & TRACE_ITER_PRINTK &&
			trace_flags & TRACE_ITER_PRINTK_MSGONLY)
		return trace_print_bputs_msg_only(iter);

	if (iter->ent->type == TRACE_BPRINT &&
			trace_flags & TRACE_ITER_PRINTK &&
			trace_flags & TRACE_ITER_PRINTK_MSGONLY)
		return trace_print_bprintk_msg_only(iter);

	if (iter->ent->type == TRACE_PRINT &&
			trace_flags & TRACE_ITER_PRINTK &&
			trace_flags & TRACE_ITER_PRINTK_MSGONLY)
		return trace_print_printk_msg_only(iter);

	if (trace_flags & TRACE_ITER_BIN)
		return print_bin_fmt(iter);

	if (trace_flags & TRACE_ITER_HEX)
		return print_hex_fmt(iter);

	if (trace_flags & TRACE_ITER_RAW)
		return print_raw_fmt(iter);

	return print_trace_fmt(iter);
}

void trace_latency_header(struct seq_file *m)
{
	struct trace_iterator *iter = m->private;

	/* print nothing if the buffers are empty */
	if (trace_empty(iter))
		return;

	if (iter->iter_flags & TRACE_FILE_LAT_FMT)
		print_trace_header(m, iter);

	if (!(trace_flags & TRACE_ITER_VERBOSE))
		print_lat_help_header(m);
}

void trace_default_header(struct seq_file *m)
{
	struct trace_iterator *iter = m->private;

	if (!(trace_flags & TRACE_ITER_CONTEXT_INFO))
		return;

	if (iter->iter_flags & TRACE_FILE_LAT_FMT) {
		/* print nothing if the buffers are empty */
		if (trace_empty(iter))
			return;
		print_trace_header(m, iter);
		if (!(trace_flags & TRACE_ITER_VERBOSE))
			print_lat_help_header(m);
	} else {
		if (!(trace_flags & TRACE_ITER_VERBOSE)) {
			if (trace_flags & TRACE_ITER_IRQ_INFO)
				print_func_help_header_irq(iter->trace_buffer, m);
			else
				print_func_help_header(iter->trace_buffer, m);
		}
	}
}

static void test_ftrace_alive(struct seq_file *m)
{
	if (!ftrace_is_dead())
		return;
	seq_printf(m, "# WARNING: FUNCTION TRACING IS CORRUPTED\n");
	seq_printf(m, "#          MAY BE MISSING FUNCTION EVENTS\n");
}

#ifdef CONFIG_TRACER_MAX_TRACE
static void show_snapshot_main_help(struct seq_file *m)
{
	seq_printf(m, "# echo 0 > snapshot : Clears and frees snapshot buffer\n");
	seq_printf(m, "# echo 1 > snapshot : Allocates snapshot buffer, if not already allocated.\n");
	seq_printf(m, "#                      Takes a snapshot of the main buffer.\n");
	seq_printf(m, "# echo 2 > snapshot : Clears snapshot buffer (but does not allocate)\n");
	seq_printf(m, "#                      (Doesn't have to be '2' works with any number that\n");
	seq_printf(m, "#                       is not a '0' or '1')\n");
}

static void show_snapshot_percpu_help(struct seq_file *m)
{
	seq_printf(m, "# echo 0 > snapshot : Invalid for per_cpu snapshot file.\n");
#ifdef CONFIG_RING_BUFFER_ALLOW_SWAP
	seq_printf(m, "# echo 1 > snapshot : Allocates snapshot buffer, if not already allocated.\n");
	seq_printf(m, "#                      Takes a snapshot of the main buffer for this cpu.\n");
#else
	seq_printf(m, "# echo 1 > snapshot : Not supported with this kernel.\n");
	seq_printf(m, "#                     Must use main snapshot file to allocate.\n");
#endif
	seq_printf(m, "# echo 2 > snapshot : Clears this cpu's snapshot buffer (but does not allocate)\n");
	seq_printf(m, "#                      (Doesn't have to be '2' works with any number that\n");
	seq_printf(m, "#                       is not a '0' or '1')\n");
}

static void print_snapshot_help(struct seq_file *m, struct trace_iterator *iter)
{
	if (iter->tr->allocated_snapshot)
		seq_printf(m, "#\n# * Snapshot is allocated *\n#\n");
	else
		seq_printf(m, "#\n# * Snapshot is freed *\n#\n");

	seq_printf(m, "# Snapshot commands:\n");
	if (iter->cpu_file == RING_BUFFER_ALL_CPUS)
		show_snapshot_main_help(m);
	else
		show_snapshot_percpu_help(m);
}
#else
/* Should never be called */
static inline void print_snapshot_help(struct seq_file *m, struct trace_iterator *iter) { }
#endif

static int s_show(struct seq_file *m, void *v)
{
	struct trace_iterator *iter = v;
	int ret;

	if (iter->ent == NULL) {
		if (iter->tr) {
			seq_printf(m, "# tracer: %s\n", iter->trace->name);
			seq_puts(m, "#\n");
			test_ftrace_alive(m);
		}
		if (iter->snapshot && trace_empty(iter))
			print_snapshot_help(m, iter);
		else if (iter->trace && iter->trace->print_header)
			iter->trace->print_header(m);
		else
			trace_default_header(m);

	} else if (iter->leftover) {
		/*
		 * If we filled the seq_file buffer earlier, we
		 * want to just show it now.
		 */
		ret = trace_print_seq(m, &iter->seq);

		/* ret should this time be zero, but you never know */
		iter->leftover = ret;

	} else {
		print_trace_line(iter);
		ret = trace_print_seq(m, &iter->seq);
		/*
		 * If we overflow the seq_file buffer, then it will
		 * ask us for this data again at start up.
		 * Use that instead.
		 *  ret is 0 if seq_file write succeeded.
		 *        -1 otherwise.
		 */
		iter->leftover = ret;
	}

	return 0;
}

static const struct seq_operations tracer_seq_ops = {
	.start		= s_start,
	.next		= s_next,
	.stop		= s_stop,
	.show		= s_show,
};

static struct trace_iterator *
__tracing_open(struct inode *inode, struct file *file, bool snapshot)
{
	struct trace_cpu *tc = inode->i_private;
	struct trace_array *tr = tc->tr;
	struct trace_iterator *iter;
	int cpu;

	if (tracing_disabled)
		return ERR_PTR(-ENODEV);

	iter = __seq_open_private(file, &tracer_seq_ops, sizeof(*iter));
	if (!iter)
		return ERR_PTR(-ENOMEM);

	iter->buffer_iter = kzalloc(sizeof(*iter->buffer_iter) * num_possible_cpus(),
				    GFP_KERNEL);
	if (!iter->buffer_iter)
		goto release;

	/*
	 * We make a copy of the current tracer to avoid concurrent
	 * changes on it while we are reading.
	 */
	mutex_lock(&trace_types_lock);
	iter->trace = kzalloc(sizeof(*iter->trace), GFP_KERNEL);
	if (!iter->trace)
		goto fail;

	*iter->trace = *tr->current_trace;

	if (!zalloc_cpumask_var(&iter->started, GFP_KERNEL))
		goto fail;

	iter->tr = tr;

#ifdef CONFIG_TRACER_MAX_TRACE
	/* Currently only the top directory has a snapshot */
	if (tr->current_trace->print_max || snapshot)
		iter->trace_buffer = &tr->max_buffer;
	else
#endif
		iter->trace_buffer = &tr->trace_buffer;
	iter->snapshot = snapshot;
	iter->pos = -1;
	mutex_init(&iter->mutex);
	iter->cpu_file = tc->cpu;

	/* Notify the tracer early; before we stop tracing. */
	if (iter->trace && iter->trace->open)
		iter->trace->open(iter);

	/* Annotate start of buffers if we had overruns */
	if (ring_buffer_overruns(iter->trace_buffer->buffer))
		iter->iter_flags |= TRACE_FILE_ANNOTATE;

	/* Output in nanoseconds only if we are using a clock in nanoseconds. */
	if (trace_clocks[trace_clock_id].in_ns)
		iter->iter_flags |= TRACE_FILE_TIME_IN_NS;

	/* stop the trace while dumping if we are not opening "snapshot" */
	if (!iter->snapshot)
		tracing_stop_tr(tr);

	if (iter->cpu_file == RING_BUFFER_ALL_CPUS) {
		for_each_tracing_cpu(cpu) {
			iter->buffer_iter[cpu] =
				ring_buffer_read_prepare(iter->trace_buffer->buffer, cpu);
		}
		ring_buffer_read_prepare_sync();
		for_each_tracing_cpu(cpu) {
			ring_buffer_read_start(iter->buffer_iter[cpu]);
			tracing_iter_reset(iter, cpu);
		}
	} else {
		cpu = iter->cpu_file;
		iter->buffer_iter[cpu] =
			ring_buffer_read_prepare(iter->trace_buffer->buffer, cpu);
		ring_buffer_read_prepare_sync();
		ring_buffer_read_start(iter->buffer_iter[cpu]);
		tracing_iter_reset(iter, cpu);
	}

	tr->ref++;

	mutex_unlock(&trace_types_lock);

	return iter;

 fail:
	mutex_unlock(&trace_types_lock);
	kfree(iter->trace);
	kfree(iter->buffer_iter);
release:
	seq_release_private(inode, file);
	return ERR_PTR(-ENOMEM);
}

int tracing_open_generic(struct inode *inode, struct file *filp)
{
	if (tracing_disabled)
		return -ENODEV;

	filp->private_data = inode->i_private;
	return 0;
}

static int tracing_release(struct inode *inode, struct file *file)
{
	struct seq_file *m = file->private_data;
	struct trace_iterator *iter;
	struct trace_array *tr;
	int cpu;

	if (!(file->f_mode & FMODE_READ))
		return 0;

	iter = m->private;
	tr = iter->tr;

	mutex_lock(&trace_types_lock);

	WARN_ON(!tr->ref);
	tr->ref--;

	for_each_tracing_cpu(cpu) {
		if (iter->buffer_iter[cpu])
			ring_buffer_read_finish(iter->buffer_iter[cpu]);
	}

	if (iter->trace && iter->trace->close)
		iter->trace->close(iter);

	if (!iter->snapshot)
		/* reenable tracing if it was previously enabled */
		tracing_start_tr(tr);
	mutex_unlock(&trace_types_lock);

	mutex_destroy(&iter->mutex);
	free_cpumask_var(iter->started);
	kfree(iter->trace);
	kfree(iter->buffer_iter);
	seq_release_private(inode, file);
	return 0;
}

static int tracing_open(struct inode *inode, struct file *file)
{
	struct trace_iterator *iter;
	int ret = 0;

	/* If this file was open for write, then erase contents */
	if ((file->f_mode & FMODE_WRITE) &&
	    (file->f_flags & O_TRUNC)) {
		struct trace_cpu *tc = inode->i_private;
		struct trace_array *tr = tc->tr;

		if (tc->cpu == RING_BUFFER_ALL_CPUS)
			tracing_reset_online_cpus(&tr->trace_buffer);
		else
			tracing_reset(&tr->trace_buffer, tc->cpu);
	}

	if (file->f_mode & FMODE_READ) {
		iter = __tracing_open(inode, file, false);
		if (IS_ERR(iter))
			ret = PTR_ERR(iter);
		else if (trace_flags & TRACE_ITER_LATENCY_FMT)
			iter->iter_flags |= TRACE_FILE_LAT_FMT;
	}
	return ret;
}

static void *
t_next(struct seq_file *m, void *v, loff_t *pos)
{
	struct tracer *t = v;

	(*pos)++;

	if (t)
		t = t->next;

	return t;
}

static void *t_start(struct seq_file *m, loff_t *pos)
{
	struct tracer *t;
	loff_t l = 0;

	mutex_lock(&trace_types_lock);
	for (t = trace_types; t && l < *pos; t = t_next(m, t, &l))
		;

	return t;
}

static void t_stop(struct seq_file *m, void *p)
{
	mutex_unlock(&trace_types_lock);
}

static int t_show(struct seq_file *m, void *v)
{
	struct tracer *t = v;

	if (!t)
		return 0;

	seq_printf(m, "%s", t->name);
	if (t->next)
		seq_putc(m, ' ');
	else
		seq_putc(m, '\n');

	return 0;
}

static const struct seq_operations show_traces_seq_ops = {
	.start		= t_start,
	.next		= t_next,
	.stop		= t_stop,
	.show		= t_show,
};

static int show_traces_open(struct inode *inode, struct file *file)
{
	if (tracing_disabled)
		return -ENODEV;

	return seq_open(file, &show_traces_seq_ops);
}

static ssize_t
tracing_write_stub(struct file *filp, const char __user *ubuf,
		   size_t count, loff_t *ppos)
{
	return count;
}

static loff_t tracing_seek(struct file *file, loff_t offset, int origin)
{
	if (file->f_mode & FMODE_READ)
		return seq_lseek(file, offset, origin);
	else
		return 0;
}

static const struct file_operations tracing_fops = {
	.open		= tracing_open,
	.read		= seq_read,
	.write		= tracing_write_stub,
	.llseek		= tracing_seek,
	.release	= tracing_release,
};

static const struct file_operations show_traces_fops = {
	.open		= show_traces_open,
	.read		= seq_read,
	.release	= seq_release,
	.llseek		= seq_lseek,
};

/*
 * Only trace on a CPU if the bitmask is set:
 */
static cpumask_var_t tracing_cpumask;

/*
 * The tracer itself will not take this lock, but still we want
 * to provide a consistent cpumask to user-space:
 */
static DEFINE_MUTEX(tracing_cpumask_update_lock);

/*
 * Temporary storage for the character representation of the
 * CPU bitmask (and one more byte for the newline):
 */
static char mask_str[NR_CPUS + 1];

static ssize_t
tracing_cpumask_read(struct file *filp, char __user *ubuf,
		     size_t count, loff_t *ppos)
{
	int len;

	mutex_lock(&tracing_cpumask_update_lock);

	len = cpumask_scnprintf(mask_str, count, tracing_cpumask);
	if (count - len < 2) {
		count = -EINVAL;
		goto out_err;
	}
	len += sprintf(mask_str + len, "\n");
	count = simple_read_from_buffer(ubuf, count, ppos, mask_str, NR_CPUS+1);

out_err:
	mutex_unlock(&tracing_cpumask_update_lock);

	return count;
}

static ssize_t
tracing_cpumask_write(struct file *filp, const char __user *ubuf,
		      size_t count, loff_t *ppos)
{
	struct trace_array *tr = filp->private_data;
	cpumask_var_t tracing_cpumask_new;
	int err, cpu;

	if (!alloc_cpumask_var(&tracing_cpumask_new, GFP_KERNEL))
		return -ENOMEM;

	err = cpumask_parse_user(ubuf, count, tracing_cpumask_new);
	if (err)
		goto err_unlock;

	mutex_lock(&tracing_cpumask_update_lock);

	local_irq_disable();
	arch_spin_lock(&ftrace_max_lock);
	for_each_tracing_cpu(cpu) {
		/*
		 * Increase/decrease the disabled counter if we are
		 * about to flip a bit in the cpumask:
		 */
		if (cpumask_test_cpu(cpu, tracing_cpumask) &&
				!cpumask_test_cpu(cpu, tracing_cpumask_new)) {
			atomic_inc(&per_cpu_ptr(tr->trace_buffer.data, cpu)->disabled);
			ring_buffer_record_disable_cpu(tr->trace_buffer.buffer, cpu);
		}
		if (!cpumask_test_cpu(cpu, tracing_cpumask) &&
				cpumask_test_cpu(cpu, tracing_cpumask_new)) {
			atomic_dec(&per_cpu_ptr(tr->trace_buffer.data, cpu)->disabled);
			ring_buffer_record_enable_cpu(tr->trace_buffer.buffer, cpu);
		}
	}
	arch_spin_unlock(&ftrace_max_lock);
	local_irq_enable();

	cpumask_copy(tracing_cpumask, tracing_cpumask_new);

	mutex_unlock(&tracing_cpumask_update_lock);
	free_cpumask_var(tracing_cpumask_new);

	return count;

err_unlock:
	free_cpumask_var(tracing_cpumask_new);

	return err;
}

static const struct file_operations tracing_cpumask_fops = {
	.open		= tracing_open_generic,
	.read		= tracing_cpumask_read,
	.write		= tracing_cpumask_write,
	.llseek		= generic_file_llseek,
};

static int tracing_trace_options_show(struct seq_file *m, void *v)
{
	struct tracer_opt *trace_opts;
	struct trace_array *tr = m->private;
	u32 tracer_flags;
	int i;

	mutex_lock(&trace_types_lock);
	tracer_flags = tr->current_trace->flags->val;
	trace_opts = tr->current_trace->flags->opts;

	for (i = 0; trace_options[i]; i++) {
		if (trace_flags & (1 << i))
			seq_printf(m, "%s\n", trace_options[i]);
		else
			seq_printf(m, "no%s\n", trace_options[i]);
	}

	for (i = 0; trace_opts[i].name; i++) {
		if (tracer_flags & trace_opts[i].bit)
			seq_printf(m, "%s\n", trace_opts[i].name);
		else
			seq_printf(m, "no%s\n", trace_opts[i].name);
	}
	mutex_unlock(&trace_types_lock);

	return 0;
}

static int __set_tracer_option(struct tracer *trace,
			       struct tracer_flags *tracer_flags,
			       struct tracer_opt *opts, int neg)
{
	int ret;

	ret = trace->set_flag(tracer_flags->val, opts->bit, !neg);
	if (ret)
		return ret;

	if (neg)
		tracer_flags->val &= ~opts->bit;
	else
		tracer_flags->val |= opts->bit;
	return 0;
}

/* Try to assign a tracer specific option */
static int set_tracer_option(struct tracer *trace, char *cmp, int neg)
{
	struct tracer_flags *tracer_flags = trace->flags;
	struct tracer_opt *opts = NULL;
	int i;

	for (i = 0; tracer_flags->opts[i].name; i++) {
		opts = &tracer_flags->opts[i];

		if (strcmp(cmp, opts->name) == 0)
			return __set_tracer_option(trace, trace->flags,
						   opts, neg);
	}

	return -EINVAL;
}

/* Some tracers require overwrite to stay enabled */
int trace_keep_overwrite(struct tracer *tracer, u32 mask, int set)
{
	if (tracer->enabled && (mask & TRACE_ITER_OVERWRITE) && !set)
		return -1;

	return 0;
}

int set_tracer_flag(struct trace_array *tr, unsigned int mask, int enabled)
{
	/* do nothing if flag is already set */
	if (!!(trace_flags & mask) == !!enabled)
		return 0;

	/* Give the tracer a chance to approve the change */
	if (tr->current_trace->flag_changed)
		if (tr->current_trace->flag_changed(tr->current_trace, mask, !!enabled))
			return -EINVAL;

	if (enabled)
		trace_flags |= mask;
	else
		trace_flags &= ~mask;

	if (mask == TRACE_ITER_RECORD_CMD)
		trace_event_enable_cmd_record(enabled);

	if (mask == TRACE_ITER_OVERWRITE) {
		ring_buffer_change_overwrite(tr->trace_buffer.buffer, enabled);
#ifdef CONFIG_TRACER_MAX_TRACE
		ring_buffer_change_overwrite(tr->max_buffer.buffer, enabled);
#endif
	}

	if (mask == TRACE_ITER_PRINTK)
		trace_printk_start_stop_comm(enabled);

	return 0;
}

static int trace_set_options(struct trace_array *tr, char *option)
{
	char *cmp;
	int neg = 0;
	int ret = -ENODEV;
	int i;

	cmp = strstrip(option);

	if (strncmp(cmp, "no", 2) == 0) {
		neg = 1;
		cmp += 2;
	}

	mutex_lock(&trace_types_lock);

	for (i = 0; trace_options[i]; i++) {
		if (strcmp(cmp, trace_options[i]) == 0) {
			ret = set_tracer_flag(tr, 1 << i, !neg);
			break;
		}
	}

	/* If no option could be set, test the specific tracer options */
	if (!trace_options[i])
		ret = set_tracer_option(tr->current_trace, cmp, neg);

	mutex_unlock(&trace_types_lock);

	return ret;
}

static ssize_t
tracing_trace_options_write(struct file *filp, const char __user *ubuf,
			size_t cnt, loff_t *ppos)
{
	struct seq_file *m = filp->private_data;
	struct trace_array *tr = m->private;
	char buf[64];
	int ret;

	if (cnt >= sizeof(buf))
		return -EINVAL;

	if (copy_from_user(&buf, ubuf, cnt))
		return -EFAULT;

	buf[cnt] = 0;

	ret = trace_set_options(tr, buf);
	if (ret < 0)
		return ret;

	*ppos += cnt;

	return cnt;
}

static int tracing_trace_options_open(struct inode *inode, struct file *file)
{
	if (tracing_disabled)
		return -ENODEV;

	return single_open(file, tracing_trace_options_show, inode->i_private);
}

static const struct file_operations tracing_iter_fops = {
	.open		= tracing_trace_options_open,
	.read		= seq_read,
	.llseek		= seq_lseek,
	.release	= single_release,
	.write		= tracing_trace_options_write,
};

static const char readme_msg[] =
	"tracing mini-HOWTO:\n\n"
	"# echo 0 > tracing_on : quick way to disable tracing\n"
	"# echo 1 > tracing_on : quick way to re-enable tracing\n\n"
	" Important files:\n"
	"  trace\t\t\t- The static contents of the buffer\n"
	"\t\t\t  To clear the buffer write into this file: echo > trace\n"
	"  trace_pipe\t\t- A consuming read to see the contents of the buffer\n"
	"  current_tracer\t- function and latency tracers\n"
	"  available_tracers\t- list of configured tracers for current_tracer\n"
	"  buffer_size_kb\t- view and modify size of per cpu buffer\n"
	"  buffer_total_size_kb  - view total size of all cpu buffers\n\n"
	"  trace_clock\t\t-change the clock used to order events\n"
	"       local:   Per cpu clock but may not be synced across CPUs\n"
	"      global:   Synced across CPUs but slows tracing down.\n"
	"     counter:   Not a clock, but just an increment\n"
	"      uptime:   Jiffy counter from time of boot\n"
	"        perf:   Same clock that perf events use\n"
#ifdef CONFIG_X86_64
	"     x86-tsc:   TSC cycle counter\n"
#endif
	"\n  trace_marker\t\t- Writes into this file writes into the kernel buffer\n"
	"  tracing_cpumask\t- Limit which CPUs to trace\n"
	"  instances\t\t- Make sub-buffers with: mkdir instances/foo\n"
	"\t\t\t  Remove sub-buffer with rmdir\n"
	"  trace_options\t\t- Set format or modify how tracing happens\n"
	"\t\t\t  Disable an option by adding a suffix 'no' to the option name\n"
#ifdef CONFIG_DYNAMIC_FTRACE
	"\n  available_filter_functions - list of functions that can be filtered on\n"
	"  set_ftrace_filter\t- echo function name in here to only trace these functions\n"
	"            accepts: func_full_name, *func_end, func_begin*, *func_middle*\n"
	"            modules: Can select a group via module\n"
	"             Format: :mod:<module-name>\n"
	"             example: echo :mod:ext3 > set_ftrace_filter\n"
	"            triggers: a command to perform when function is hit\n"
	"              Format: <function>:<trigger>[:count]\n"
	"             trigger: traceon, traceoff\n"
	"                      enable_event:<system>:<event>\n"
	"                      disable_event:<system>:<event>\n"
#ifdef CONFIG_STACKTRACE
	"                      stacktrace\n"
#endif
#ifdef CONFIG_TRACER_SNAPSHOT
	"                      snapshot\n"
#endif
	"             example: echo do_fault:traceoff > set_ftrace_filter\n"
	"                      echo do_trap:traceoff:3 > set_ftrace_filter\n"
	"             The first one will disable tracing every time do_fault is hit\n"
	"             The second will disable tracing at most 3 times when do_trap is hit\n"
	"               The first time do trap is hit and it disables tracing, the counter\n"
	"               will decrement to 2. If tracing is already disabled, the counter\n"
	"               will not decrement. It only decrements when the trigger did work\n"
	"             To remove trigger without count:\n"
	"               echo '!<function>:<trigger> > set_ftrace_filter\n"
	"             To remove trigger with a count:\n"
	"               echo '!<function>:<trigger>:0 > set_ftrace_filter\n"
	"  set_ftrace_notrace\t- echo function name in here to never trace.\n"
	"            accepts: func_full_name, *func_end, func_begin*, *func_middle*\n"
	"            modules: Can select a group via module command :mod:\n"
	"            Does not accept triggers\n"
#endif /* CONFIG_DYNAMIC_FTRACE */
#ifdef CONFIG_FUNCTION_TRACER
	"  set_ftrace_pid\t- Write pid(s) to only function trace those pids (function)\n"
#endif
#ifdef CONFIG_FUNCTION_GRAPH_TRACER
	"  set_graph_function\t- Trace the nested calls of a function (function_graph)\n"
	"  max_graph_depth\t- Trace a limited depth of nested calls (0 is unlimited)\n"
#endif
#ifdef CONFIG_TRACER_SNAPSHOT
	"\n  snapshot\t\t- Like 'trace' but shows the content of the static snapshot buffer\n"
	"\t\t\t  Read the contents for more information\n"
#endif
#ifdef CONFIG_STACKTRACE
	"  stack_trace\t\t- Shows the max stack trace when active\n"
	"  stack_max_size\t- Shows current max stack size that was traced\n"
	"\t\t\t  Write into this file to reset the max size (trigger a new trace)\n"
#ifdef CONFIG_DYNAMIC_FTRACE
	"  stack_trace_filter\t- Like set_ftrace_filter but limits what stack_trace traces\n"
#endif
#endif /* CONFIG_STACKTRACE */
;

static ssize_t
tracing_readme_read(struct file *filp, char __user *ubuf,
		       size_t cnt, loff_t *ppos)
{
	return simple_read_from_buffer(ubuf, cnt, ppos,
					readme_msg, strlen(readme_msg));
}

static const struct file_operations tracing_readme_fops = {
	.open		= tracing_open_generic,
	.read		= tracing_readme_read,
	.llseek		= generic_file_llseek,
};

static ssize_t
tracing_saved_cmdlines_read(struct file *file, char __user *ubuf,
				size_t cnt, loff_t *ppos)
{
	char *buf_comm;
	char *file_buf;
	char *buf;
	int len = 0;
	int pid;
	int i;

	file_buf = kmalloc(SAVED_CMDLINES*(16+TASK_COMM_LEN), GFP_KERNEL);
	if (!file_buf)
		return -ENOMEM;

	buf_comm = kmalloc(TASK_COMM_LEN, GFP_KERNEL);
	if (!buf_comm) {
		kfree(file_buf);
		return -ENOMEM;
	}

	buf = file_buf;

	for (i = 0; i < SAVED_CMDLINES; i++) {
		int r;

		pid = map_cmdline_to_pid[i];
		if (pid == -1 || pid == NO_CMDLINE_MAP)
			continue;

		trace_find_cmdline(pid, buf_comm);
		r = sprintf(buf, "%d %s\n", pid, buf_comm);
		buf += r;
		len += r;
	}

	len = simple_read_from_buffer(ubuf, cnt, ppos,
				      file_buf, len);

	kfree(file_buf);
	kfree(buf_comm);

	return len;
}

static const struct file_operations tracing_saved_cmdlines_fops = {
    .open       = tracing_open_generic,
    .read       = tracing_saved_cmdlines_read,
    .llseek	= generic_file_llseek,
};

static ssize_t
tracing_set_trace_read(struct file *filp, char __user *ubuf,
		       size_t cnt, loff_t *ppos)
{
	struct trace_array *tr = filp->private_data;
	char buf[MAX_TRACER_SIZE+2];
	int r;

	mutex_lock(&trace_types_lock);
	r = sprintf(buf, "%s\n", tr->current_trace->name);
	mutex_unlock(&trace_types_lock);

	return simple_read_from_buffer(ubuf, cnt, ppos, buf, r);
}

int tracer_init(struct tracer *t, struct trace_array *tr)
{
	tracing_reset_online_cpus(&tr->trace_buffer);
	return t->init(tr);
}

static void set_buffer_entries(struct trace_buffer *buf, unsigned long val)
{
	int cpu;

	for_each_tracing_cpu(cpu)
		per_cpu_ptr(buf->data, cpu)->entries = val;
}

#ifdef CONFIG_TRACER_MAX_TRACE
/* resize @tr's buffer to the size of @size_tr's entries */
static int resize_buffer_duplicate_size(struct trace_buffer *trace_buf,
					struct trace_buffer *size_buf, int cpu_id)
{
	int cpu, ret = 0;

	if (cpu_id == RING_BUFFER_ALL_CPUS) {
		for_each_tracing_cpu(cpu) {
			ret = ring_buffer_resize(trace_buf->buffer,
				 per_cpu_ptr(size_buf->data, cpu)->entries, cpu);
			if (ret < 0)
				break;
			per_cpu_ptr(trace_buf->data, cpu)->entries =
				per_cpu_ptr(size_buf->data, cpu)->entries;
		}
	} else {
		ret = ring_buffer_resize(trace_buf->buffer,
				 per_cpu_ptr(size_buf->data, cpu_id)->entries, cpu_id);
		if (ret == 0)
			per_cpu_ptr(trace_buf->data, cpu_id)->entries =
				per_cpu_ptr(size_buf->data, cpu_id)->entries;
	}

	return ret;
}
#endif /* CONFIG_TRACER_MAX_TRACE */

static int __tracing_resize_ring_buffer(struct trace_array *tr,
					unsigned long size, int cpu)
{
	int ret;

	/*
	 * If kernel or user changes the size of the ring buffer
	 * we use the size that was given, and we can forget about
	 * expanding it later.
	 */
	ring_buffer_expanded = true;

	/* May be called before buffers are initialized */
	if (!tr->trace_buffer.buffer)
		return 0;

	ret = ring_buffer_resize(tr->trace_buffer.buffer, size, cpu);
	if (ret < 0)
		return ret;

#ifdef CONFIG_TRACER_MAX_TRACE
	if (!(tr->flags & TRACE_ARRAY_FL_GLOBAL) ||
	    !tr->current_trace->use_max_tr)
		goto out;

	ret = ring_buffer_resize(tr->max_buffer.buffer, size, cpu);
	if (ret < 0) {
		int r = resize_buffer_duplicate_size(&tr->trace_buffer,
						     &tr->trace_buffer, cpu);
		if (r < 0) {
			/*
			 * AARGH! We are left with different
			 * size max buffer!!!!
			 * The max buffer is our "snapshot" buffer.
			 * When a tracer needs a snapshot (one of the
			 * latency tracers), it swaps the max buffer
			 * with the saved snap shot. We succeeded to
			 * update the size of the main buffer, but failed to
			 * update the size of the max buffer. But when we tried
			 * to reset the main buffer to the original size, we
			 * failed there too. This is very unlikely to
			 * happen, but if it does, warn and kill all
			 * tracing.
			 */
			WARN_ON(1);
			tracing_disabled = 1;
		}
		return ret;
	}

	if (cpu == RING_BUFFER_ALL_CPUS)
		set_buffer_entries(&tr->max_buffer, size);
	else
		per_cpu_ptr(tr->max_buffer.data, cpu)->entries = size;

 out:
#endif /* CONFIG_TRACER_MAX_TRACE */

	if (cpu == RING_BUFFER_ALL_CPUS)
		set_buffer_entries(&tr->trace_buffer, size);
	else
		per_cpu_ptr(tr->trace_buffer.data, cpu)->entries = size;

	return ret;
}

static ssize_t tracing_resize_ring_buffer(struct trace_array *tr,
					  unsigned long size, int cpu_id)
{
	int ret = size;

	mutex_lock(&trace_types_lock);

	if (cpu_id != RING_BUFFER_ALL_CPUS) {
		/* make sure, this cpu is enabled in the mask */
		if (!cpumask_test_cpu(cpu_id, tracing_buffer_mask)) {
			ret = -EINVAL;
			goto out;
		}
	}

	ret = __tracing_resize_ring_buffer(tr, size, cpu_id);
	if (ret < 0)
		ret = -ENOMEM;

out:
	mutex_unlock(&trace_types_lock);

	return ret;
}


/**
 * tracing_update_buffers - used by tracing facility to expand ring buffers
 *
 * To save on memory when the tracing is never used on a system with it
 * configured in. The ring buffers are set to a minimum size. But once
 * a user starts to use the tracing facility, then they need to grow
 * to their default size.
 *
 * This function is to be called when a tracer is about to be used.
 */
int tracing_update_buffers(void)
{
	int ret = 0;

	mutex_lock(&trace_types_lock);
	if (!ring_buffer_expanded)
		ret = __tracing_resize_ring_buffer(&global_trace, trace_buf_size,
						RING_BUFFER_ALL_CPUS);
	mutex_unlock(&trace_types_lock);

	return ret;
}

struct trace_option_dentry;

static struct trace_option_dentry *
create_trace_option_files(struct trace_array *tr, struct tracer *tracer);

static void
destroy_trace_option_files(struct trace_option_dentry *topts);

static int tracing_set_tracer(const char *buf)
{
	static struct trace_option_dentry *topts;
	struct trace_array *tr = &global_trace;
	struct tracer *t;
#ifdef CONFIG_TRACER_MAX_TRACE
	bool had_max_tr;
#endif
	int ret = 0;

	mutex_lock(&trace_types_lock);

	if (!ring_buffer_expanded) {
		ret = __tracing_resize_ring_buffer(tr, trace_buf_size,
						RING_BUFFER_ALL_CPUS);
		if (ret < 0)
			goto out;
		ret = 0;
	}

	for (t = trace_types; t; t = t->next) {
		if (strcmp(t->name, buf) == 0)
			break;
	}
	if (!t) {
		ret = -EINVAL;
		goto out;
	}
	if (t == tr->current_trace)
		goto out;

	trace_branch_disable();

	tr->current_trace->enabled = false;

	if (tr->current_trace->reset)
		tr->current_trace->reset(tr);

	/* Current trace needs to be nop_trace before synchronize_sched */
	tr->current_trace = &nop_trace;

#ifdef CONFIG_TRACER_MAX_TRACE
	had_max_tr = tr->allocated_snapshot;

	if (had_max_tr && !t->use_max_tr) {
		/*
		 * We need to make sure that the update_max_tr sees that
		 * current_trace changed to nop_trace to keep it from
		 * swapping the buffers after we resize it.
		 * The update_max_tr is called from interrupts disabled
		 * so a synchronized_sched() is sufficient.
		 */
		synchronize_sched();
		free_snapshot(tr);
	}
#endif
	destroy_trace_option_files(topts);

	topts = create_trace_option_files(tr, t);

#ifdef CONFIG_TRACER_MAX_TRACE
	if (t->use_max_tr && !had_max_tr) {
		ret = alloc_snapshot(tr);
		if (ret < 0)
			goto out;
	}
#endif

	if (t->init) {
		ret = tracer_init(t, tr);
		if (ret)
			goto out;
	}

	tr->current_trace = t;
	tr->current_trace->enabled = true;
	trace_branch_enable(tr);
 out:
	mutex_unlock(&trace_types_lock);

	return ret;
}

static ssize_t
tracing_set_trace_write(struct file *filp, const char __user *ubuf,
			size_t cnt, loff_t *ppos)
{
	char buf[MAX_TRACER_SIZE+1];
	int i;
	size_t ret;
	int err;

	ret = cnt;

	if (cnt > MAX_TRACER_SIZE)
		cnt = MAX_TRACER_SIZE;

	if (copy_from_user(&buf, ubuf, cnt))
		return -EFAULT;

	buf[cnt] = 0;

	/* strip ending whitespace. */
	for (i = cnt - 1; i > 0 && isspace(buf[i]); i--)
		buf[i] = 0;

	err = tracing_set_tracer(buf);
	if (err)
		return err;

	*ppos += ret;

	return ret;
}

static ssize_t
tracing_max_lat_read(struct file *filp, char __user *ubuf,
		     size_t cnt, loff_t *ppos)
{
	unsigned long *ptr = filp->private_data;
	char buf[64];
	int r;

	r = snprintf(buf, sizeof(buf), "%ld\n",
		     *ptr == (unsigned long)-1 ? -1 : nsecs_to_usecs(*ptr));
	if (r > sizeof(buf))
		r = sizeof(buf);
	return simple_read_from_buffer(ubuf, cnt, ppos, buf, r);
}

static ssize_t
tracing_max_lat_write(struct file *filp, const char __user *ubuf,
		      size_t cnt, loff_t *ppos)
{
	unsigned long *ptr = filp->private_data;
	unsigned long val;
	int ret;

	ret = kstrtoul_from_user(ubuf, cnt, 10, &val);
	if (ret)
		return ret;

	*ptr = val * 1000;

	return cnt;
}

static int tracing_open_pipe(struct inode *inode, struct file *filp)
{
	struct trace_cpu *tc = inode->i_private;
	struct trace_array *tr = tc->tr;
	struct trace_iterator *iter;
	int ret = 0;

	if (tracing_disabled)
		return -ENODEV;

	mutex_lock(&trace_types_lock);

	/* create a buffer to store the information to pass to userspace */
	iter = kzalloc(sizeof(*iter), GFP_KERNEL);
	if (!iter) {
		ret = -ENOMEM;
		goto out;
	}

	/*
	 * We make a copy of the current tracer to avoid concurrent
	 * changes on it while we are reading.
	 */
	iter->trace = kmalloc(sizeof(*iter->trace), GFP_KERNEL);
	if (!iter->trace) {
		ret = -ENOMEM;
		goto fail;
	}
	*iter->trace = *tr->current_trace;

	if (!alloc_cpumask_var(&iter->started, GFP_KERNEL)) {
		ret = -ENOMEM;
		goto fail;
	}

	/* trace pipe does not show start of buffer */
	cpumask_setall(iter->started);

	if (trace_flags & TRACE_ITER_LATENCY_FMT)
		iter->iter_flags |= TRACE_FILE_LAT_FMT;

	/* Output in nanoseconds only if we are using a clock in nanoseconds. */
	if (trace_clocks[trace_clock_id].in_ns)
		iter->iter_flags |= TRACE_FILE_TIME_IN_NS;

	iter->cpu_file = tc->cpu;
	iter->tr = tc->tr;
	iter->trace_buffer = &tc->tr->trace_buffer;
	mutex_init(&iter->mutex);
	filp->private_data = iter;

	if (iter->trace->pipe_open)
		iter->trace->pipe_open(iter);

	nonseekable_open(inode, filp);
out:
	mutex_unlock(&trace_types_lock);
	return ret;

fail:
	kfree(iter->trace);
	kfree(iter);
	mutex_unlock(&trace_types_lock);
	return ret;
}

static int tracing_release_pipe(struct inode *inode, struct file *file)
{
	struct trace_iterator *iter = file->private_data;

	mutex_lock(&trace_types_lock);

	if (iter->trace->pipe_close)
		iter->trace->pipe_close(iter);

	mutex_unlock(&trace_types_lock);

	free_cpumask_var(iter->started);
	mutex_destroy(&iter->mutex);
	kfree(iter->trace);
	kfree(iter);

	return 0;
}

static unsigned int
trace_poll(struct trace_iterator *iter, struct file *filp, poll_table *poll_table)
{
	/* Iterators are static, they should be filled or empty */
	if (trace_buffer_iter(iter, iter->cpu_file))
		return POLLIN | POLLRDNORM;

	if (trace_flags & TRACE_ITER_BLOCK)
		/*
		 * Always select as readable when in blocking mode
		 */
		return POLLIN | POLLRDNORM;
	else
		return ring_buffer_poll_wait(iter->trace_buffer->buffer, iter->cpu_file,
					     filp, poll_table);
}

static unsigned int
tracing_poll_pipe(struct file *filp, poll_table *poll_table)
{
	struct trace_iterator *iter = filp->private_data;

	return trace_poll(iter, filp, poll_table);
}

/*
 * This is a make-shift waitqueue.
 * A tracer might use this callback on some rare cases:
 *
 *  1) the current tracer might hold the runqueue lock when it wakes up
 *     a reader, hence a deadlock (sched, function, and function graph tracers)
 *  2) the function tracers, trace all functions, we don't want
 *     the overhead of calling wake_up and friends
 *     (and tracing them too)
 *
 *     Anyway, this is really very primitive wakeup.
 */
void poll_wait_pipe(struct trace_iterator *iter)
{
	set_current_state(TASK_INTERRUPTIBLE);
	/* sleep for 100 msecs, and try again. */
	schedule_timeout(HZ / 10);
}

/* Must be called with trace_types_lock mutex held. */
static int tracing_wait_pipe(struct file *filp)
{
	struct trace_iterator *iter = filp->private_data;

	while (trace_empty(iter)) {

		if ((filp->f_flags & O_NONBLOCK)) {
			return -EAGAIN;
		}

		mutex_unlock(&iter->mutex);

		iter->trace->wait_pipe(iter);

		mutex_lock(&iter->mutex);

		if (signal_pending(current))
			return -EINTR;

		/*
		 * We block until we read something and tracing is disabled.
		 * We still block if tracing is disabled, but we have never
		 * read anything. This allows a user to cat this file, and
		 * then enable tracing. But after we have read something,
		 * we give an EOF when tracing is again disabled.
		 *
		 * iter->pos will be 0 if we haven't read anything.
		 */
		if (!tracing_is_enabled() && iter->pos)
			break;
	}

	return 1;
}

/*
 * Consumer reader.
 */
static ssize_t
tracing_read_pipe(struct file *filp, char __user *ubuf,
		  size_t cnt, loff_t *ppos)
{
	struct trace_iterator *iter = filp->private_data;
	struct trace_array *tr = iter->tr;
	ssize_t sret;

	/* return any leftover data */
	sret = trace_seq_to_user(&iter->seq, ubuf, cnt);
	if (sret != -EBUSY)
		return sret;

	trace_seq_init(&iter->seq);

	/* copy the tracer to avoid using a global lock all around */
	mutex_lock(&trace_types_lock);
	if (unlikely(iter->trace->name != tr->current_trace->name))
		*iter->trace = *tr->current_trace;
	mutex_unlock(&trace_types_lock);

	/*
	 * Avoid more than one consumer on a single file descriptor
	 * This is just a matter of traces coherency, the ring buffer itself
	 * is protected.
	 */
	mutex_lock(&iter->mutex);
	if (iter->trace->read) {
		sret = iter->trace->read(iter, filp, ubuf, cnt, ppos);
		if (sret)
			goto out;
	}

waitagain:
	sret = tracing_wait_pipe(filp);
	if (sret <= 0)
		goto out;

	/* stop when tracing is finished */
	if (trace_empty(iter)) {
		sret = 0;
		goto out;
	}

	if (cnt >= PAGE_SIZE)
		cnt = PAGE_SIZE - 1;

	/* reset all but tr, trace, and overruns */
	memset(&iter->seq, 0,
	       sizeof(struct trace_iterator) -
	       offsetof(struct trace_iterator, seq));
	iter->pos = -1;

	trace_event_read_lock();
	trace_access_lock(iter->cpu_file);
	while (trace_find_next_entry_inc(iter) != NULL) {
		enum print_line_t ret;
		int len = iter->seq.len;

		ret = print_trace_line(iter);
		if (ret == TRACE_TYPE_PARTIAL_LINE) {
			/* don't print partial lines */
			iter->seq.len = len;
			break;
		}
		if (ret != TRACE_TYPE_NO_CONSUME)
			trace_consume(iter);

		if (iter->seq.len >= cnt)
			break;

		/*
		 * Setting the full flag means we reached the trace_seq buffer
		 * size and we should leave by partial output condition above.
		 * One of the trace_seq_* functions is not used properly.
		 */
		WARN_ONCE(iter->seq.full, "full flag set for trace type %d",
			  iter->ent->type);
	}
	trace_access_unlock(iter->cpu_file);
	trace_event_read_unlock();

	/* Now copy what we have to the user */
	sret = trace_seq_to_user(&iter->seq, ubuf, cnt);
	if (iter->seq.readpos >= iter->seq.len)
		trace_seq_init(&iter->seq);

	/*
	 * If there was nothing to send to user, in spite of consuming trace
	 * entries, go back to wait for more entries.
	 */
	if (sret == -EBUSY)
		goto waitagain;

out:
	mutex_unlock(&iter->mutex);

	return sret;
}

static void tracing_pipe_buf_release(struct pipe_inode_info *pipe,
				     struct pipe_buffer *buf)
{
	__free_page(buf->page);
}

static void tracing_spd_release_pipe(struct splice_pipe_desc *spd,
				     unsigned int idx)
{
	__free_page(spd->pages[idx]);
}

static const struct pipe_buf_operations tracing_pipe_buf_ops = {
	.can_merge		= 0,
	.map			= generic_pipe_buf_map,
	.unmap			= generic_pipe_buf_unmap,
	.confirm		= generic_pipe_buf_confirm,
	.release		= tracing_pipe_buf_release,
	.steal			= generic_pipe_buf_steal,
	.get			= generic_pipe_buf_get,
};

static size_t
tracing_fill_pipe_page(size_t rem, struct trace_iterator *iter)
{
	size_t count;
	int ret;

	/* Seq buffer is page-sized, exactly what we need. */
	for (;;) {
		count = iter->seq.len;
		ret = print_trace_line(iter);
		count = iter->seq.len - count;
		if (rem < count) {
			rem = 0;
			iter->seq.len -= count;
			break;
		}
		if (ret == TRACE_TYPE_PARTIAL_LINE) {
			iter->seq.len -= count;
			break;
		}

		if (ret != TRACE_TYPE_NO_CONSUME)
			trace_consume(iter);
		rem -= count;
		if (!trace_find_next_entry_inc(iter))	{
			rem = 0;
			iter->ent = NULL;
			break;
		}
	}

	return rem;
}

static ssize_t tracing_splice_read_pipe(struct file *filp,
					loff_t *ppos,
					struct pipe_inode_info *pipe,
					size_t len,
					unsigned int flags)
{
	struct page *pages_def[PIPE_DEF_BUFFERS];
	struct partial_page partial_def[PIPE_DEF_BUFFERS];
	struct trace_iterator *iter = filp->private_data;
	struct splice_pipe_desc spd = {
		.pages		= pages_def,
		.partial	= partial_def,
		.nr_pages	= 0, /* This gets updated below. */
		.nr_pages_max	= PIPE_DEF_BUFFERS,
		.flags		= flags,
		.ops		= &tracing_pipe_buf_ops,
		.spd_release	= tracing_spd_release_pipe,
	};
	struct trace_array *tr = iter->tr;
	ssize_t ret;
	size_t rem;
	unsigned int i;

	if (splice_grow_spd(pipe, &spd))
		return -ENOMEM;

	/* copy the tracer to avoid using a global lock all around */
	mutex_lock(&trace_types_lock);
	if (unlikely(iter->trace->name != tr->current_trace->name))
		*iter->trace = *tr->current_trace;
	mutex_unlock(&trace_types_lock);

	mutex_lock(&iter->mutex);

	if (iter->trace->splice_read) {
		ret = iter->trace->splice_read(iter, filp,
					       ppos, pipe, len, flags);
		if (ret)
			goto out_err;
	}

	ret = tracing_wait_pipe(filp);
	if (ret <= 0)
		goto out_err;

	if (!iter->ent && !trace_find_next_entry_inc(iter)) {
		ret = -EFAULT;
		goto out_err;
	}

	trace_event_read_lock();
	trace_access_lock(iter->cpu_file);

	/* Fill as many pages as possible. */
	for (i = 0, rem = len; i < pipe->buffers && rem; i++) {
		spd.pages[i] = alloc_page(GFP_KERNEL);
		if (!spd.pages[i])
			break;

		rem = tracing_fill_pipe_page(rem, iter);

		/* Copy the data into the page, so we can start over. */
		ret = trace_seq_to_buffer(&iter->seq,
					  page_address(spd.pages[i]),
					  iter->seq.len);
		if (ret < 0) {
			__free_page(spd.pages[i]);
			break;
		}
		spd.partial[i].offset = 0;
		spd.partial[i].len = iter->seq.len;

		trace_seq_init(&iter->seq);
	}

	trace_access_unlock(iter->cpu_file);
	trace_event_read_unlock();
	mutex_unlock(&iter->mutex);

	spd.nr_pages = i;

	ret = splice_to_pipe(pipe, &spd);
out:
	splice_shrink_spd(&spd);
	return ret;

out_err:
	mutex_unlock(&iter->mutex);
	goto out;
}

static ssize_t
tracing_entries_read(struct file *filp, char __user *ubuf,
		     size_t cnt, loff_t *ppos)
{
	struct trace_cpu *tc = filp->private_data;
	struct trace_array *tr = tc->tr;
	char buf[64];
	int r = 0;
	ssize_t ret;

	mutex_lock(&trace_types_lock);

	if (tc->cpu == RING_BUFFER_ALL_CPUS) {
		int cpu, buf_size_same;
		unsigned long size;

		size = 0;
		buf_size_same = 1;
		/* check if all cpu sizes are same */
		for_each_tracing_cpu(cpu) {
			/* fill in the size from first enabled cpu */
			if (size == 0)
				size = per_cpu_ptr(tr->trace_buffer.data, cpu)->entries;
			if (size != per_cpu_ptr(tr->trace_buffer.data, cpu)->entries) {
				buf_size_same = 0;
				break;
			}
		}

		if (buf_size_same) {
			if (!ring_buffer_expanded)
				r = sprintf(buf, "%lu (expanded: %lu)\n",
					    size >> 10,
					    trace_buf_size >> 10);
			else
				r = sprintf(buf, "%lu\n", size >> 10);
		} else
			r = sprintf(buf, "X\n");
	} else
		r = sprintf(buf, "%lu\n", per_cpu_ptr(tr->trace_buffer.data, tc->cpu)->entries >> 10);

	mutex_unlock(&trace_types_lock);

	ret = simple_read_from_buffer(ubuf, cnt, ppos, buf, r);
	return ret;
}

static ssize_t
tracing_entries_write(struct file *filp, const char __user *ubuf,
		      size_t cnt, loff_t *ppos)
{
	struct trace_cpu *tc = filp->private_data;
	unsigned long val;
	int ret;

	ret = kstrtoul_from_user(ubuf, cnt, 10, &val);
	if (ret)
		return ret;

	/* must have at least 1 entry */
	if (!val)
		return -EINVAL;

	/* value is in KB */
	val <<= 10;

	ret = tracing_resize_ring_buffer(tc->tr, val, tc->cpu);
	if (ret < 0)
		return ret;

	*ppos += cnt;

	return cnt;
}

static ssize_t
tracing_total_entries_read(struct file *filp, char __user *ubuf,
				size_t cnt, loff_t *ppos)
{
	struct trace_array *tr = filp->private_data;
	char buf[64];
	int r, cpu;
	unsigned long size = 0, expanded_size = 0;

	mutex_lock(&trace_types_lock);
	for_each_tracing_cpu(cpu) {
		size += per_cpu_ptr(tr->trace_buffer.data, cpu)->entries >> 10;
		if (!ring_buffer_expanded)
			expanded_size += trace_buf_size >> 10;
	}
	if (ring_buffer_expanded)
		r = sprintf(buf, "%lu\n", size);
	else
		r = sprintf(buf, "%lu (expanded: %lu)\n", size, expanded_size);
	mutex_unlock(&trace_types_lock);

	return simple_read_from_buffer(ubuf, cnt, ppos, buf, r);
}

static ssize_t
tracing_free_buffer_write(struct file *filp, const char __user *ubuf,
			  size_t cnt, loff_t *ppos)
{
	/*
	 * There is no need to read what the user has written, this function
	 * is just to make sure that there is no error when "echo" is used
	 */

	*ppos += cnt;

	return cnt;
}

static int
tracing_free_buffer_release(struct inode *inode, struct file *filp)
{
	struct trace_array *tr = inode->i_private;

	/* disable tracing ? */
	if (trace_flags & TRACE_ITER_STOP_ON_FREE)
		tracing_off();
	/* resize the ring buffer to 0 */
	tracing_resize_ring_buffer(tr, 0, RING_BUFFER_ALL_CPUS);

	return 0;
}

static ssize_t
tracing_mark_write(struct file *filp, const char __user *ubuf,
					size_t cnt, loff_t *fpos)
{
	unsigned long addr = (unsigned long)ubuf;
	struct ring_buffer_event *event;
	struct ring_buffer *buffer;
	struct print_entry *entry;
	unsigned long irq_flags;
	struct page *pages[2];
	void *map_page[2];
	int nr_pages = 1;
	ssize_t written;
	int offset;
	int size;
	int len;
	int ret;
	int i;

	if (tracing_disabled)
		return -EINVAL;

	if (!(trace_flags & TRACE_ITER_MARKERS))
		return -EINVAL;

	if (cnt > TRACE_BUF_SIZE)
		cnt = TRACE_BUF_SIZE;

	/*
	 * Userspace is injecting traces into the kernel trace buffer.
	 * We want to be as non intrusive as possible.
	 * To do so, we do not want to allocate any special buffers
	 * or take any locks, but instead write the userspace data
	 * straight into the ring buffer.
	 *
	 * First we need to pin the userspace buffer into memory,
	 * which, most likely it is, because it just referenced it.
	 * But there's no guarantee that it is. By using get_user_pages_fast()
	 * and kmap_atomic/kunmap_atomic() we can get access to the
	 * pages directly. We then write the data directly into the
	 * ring buffer.
	 */
	BUILD_BUG_ON(TRACE_BUF_SIZE >= PAGE_SIZE);

	/* check if we cross pages */
	if ((addr & PAGE_MASK) != ((addr + cnt) & PAGE_MASK))
		nr_pages = 2;

	offset = addr & (PAGE_SIZE - 1);
	addr &= PAGE_MASK;

	ret = get_user_pages_fast(addr, nr_pages, 0, pages);
	if (ret < nr_pages) {
		while (--ret >= 0)
			put_page(pages[ret]);
		written = -EFAULT;
		goto out;
	}

	for (i = 0; i < nr_pages; i++)
		map_page[i] = kmap_atomic(pages[i]);

	local_save_flags(irq_flags);
	size = sizeof(*entry) + cnt + 2; /* possible \n added */
	buffer = global_trace.trace_buffer.buffer;
	event = trace_buffer_lock_reserve(buffer, TRACE_PRINT, size,
					  irq_flags, preempt_count());
	if (!event) {
		/* Ring buffer disabled, return as if not open for write */
		written = -EBADF;
		goto out_unlock;
	}

	entry = ring_buffer_event_data(event);
	entry->ip = _THIS_IP_;

	if (nr_pages == 2) {
		len = PAGE_SIZE - offset;
		memcpy(&entry->buf, map_page[0] + offset, len);
		memcpy(&entry->buf[len], map_page[1], cnt - len);
	} else
		memcpy(&entry->buf, map_page[0] + offset, cnt);

	if (entry->buf[cnt - 1] != '\n') {
		entry->buf[cnt] = '\n';
		entry->buf[cnt + 1] = '\0';
	} else
		entry->buf[cnt] = '\0';

	__buffer_unlock_commit(buffer, event);

	written = cnt;

	*fpos += written;

 out_unlock:
	for (i = 0; i < nr_pages; i++){
		kunmap_atomic(map_page[i]);
		put_page(pages[i]);
	}
 out:
	return written;
}

static int tracing_clock_show(struct seq_file *m, void *v)
{
	struct trace_array *tr = m->private;
	int i;

	for (i = 0; i < ARRAY_SIZE(trace_clocks); i++)
		seq_printf(m,
			"%s%s%s%s", i ? " " : "",
			i == tr->clock_id ? "[" : "", trace_clocks[i].name,
			i == tr->clock_id ? "]" : "");
	seq_putc(m, '\n');

	return 0;
}

static ssize_t tracing_clock_write(struct file *filp, const char __user *ubuf,
				   size_t cnt, loff_t *fpos)
{
	struct seq_file *m = filp->private_data;
	struct trace_array *tr = m->private;
	char buf[64];
	const char *clockstr;
	int i;

	if (cnt >= sizeof(buf))
		return -EINVAL;

	if (copy_from_user(&buf, ubuf, cnt))
		return -EFAULT;

	buf[cnt] = 0;

	clockstr = strstrip(buf);

	for (i = 0; i < ARRAY_SIZE(trace_clocks); i++) {
		if (strcmp(trace_clocks[i].name, clockstr) == 0)
			break;
	}
	if (i == ARRAY_SIZE(trace_clocks))
		return -EINVAL;

	mutex_lock(&trace_types_lock);

	tr->clock_id = i;

	ring_buffer_set_clock(tr->trace_buffer.buffer, trace_clocks[i].func);

	/*
	 * New clock may not be consistent with the previous clock.
	 * Reset the buffer so that it doesn't have incomparable timestamps.
	 */
	tracing_reset_online_cpus(&global_trace.trace_buffer);

#ifdef CONFIG_TRACER_MAX_TRACE
	if (tr->flags & TRACE_ARRAY_FL_GLOBAL && tr->max_buffer.buffer)
		ring_buffer_set_clock(tr->max_buffer.buffer, trace_clocks[i].func);
	tracing_reset_online_cpus(&global_trace.max_buffer);
#endif

	mutex_unlock(&trace_types_lock);

	*fpos += cnt;

	return cnt;
}

static int tracing_clock_open(struct inode *inode, struct file *file)
{
	if (tracing_disabled)
		return -ENODEV;

	return single_open(file, tracing_clock_show, inode->i_private);
}

struct ftrace_buffer_info {
	struct trace_iterator	iter;
	void			*spare;
	unsigned int		read;
};

#ifdef CONFIG_TRACER_SNAPSHOT
static int tracing_snapshot_open(struct inode *inode, struct file *file)
{
	struct trace_cpu *tc = inode->i_private;
	struct trace_iterator *iter;
	struct seq_file *m;
	int ret = 0;

	if (file->f_mode & FMODE_READ) {
		iter = __tracing_open(inode, file, true);
		if (IS_ERR(iter))
			ret = PTR_ERR(iter);
	} else {
		/* Writes still need the seq_file to hold the private data */
		m = kzalloc(sizeof(*m), GFP_KERNEL);
		if (!m)
			return -ENOMEM;
		iter = kzalloc(sizeof(*iter), GFP_KERNEL);
		if (!iter) {
			kfree(m);
			return -ENOMEM;
		}
		iter->tr = tc->tr;
		iter->trace_buffer = &tc->tr->max_buffer;
		iter->cpu_file = tc->cpu;
		m->private = iter;
		file->private_data = m;
	}

	return ret;
}

static ssize_t
tracing_snapshot_write(struct file *filp, const char __user *ubuf, size_t cnt,
		       loff_t *ppos)
{
	struct seq_file *m = filp->private_data;
	struct trace_iterator *iter = m->private;
	struct trace_array *tr = iter->tr;
	unsigned long val;
	int ret;

	ret = tracing_update_buffers();
	if (ret < 0)
		return ret;

	ret = kstrtoul_from_user(ubuf, cnt, 10, &val);
	if (ret)
		return ret;

	mutex_lock(&trace_types_lock);

	if (tr->current_trace->use_max_tr) {
		ret = -EBUSY;
		goto out;
	}

	switch (val) {
	case 0:
		if (iter->cpu_file != RING_BUFFER_ALL_CPUS) {
			ret = -EINVAL;
			break;
		}
		if (tr->allocated_snapshot)
			free_snapshot(tr);
		break;
	case 1:
/* Only allow per-cpu swap if the ring buffer supports it */
#ifndef CONFIG_RING_BUFFER_ALLOW_SWAP
		if (iter->cpu_file != RING_BUFFER_ALL_CPUS) {
			ret = -EINVAL;
			break;
		}
#endif
		if (!tr->allocated_snapshot) {
			ret = alloc_snapshot(tr);
			if (ret < 0)
				break;
		}
		local_irq_disable();
		/* Now, we're going to swap */
		if (iter->cpu_file == RING_BUFFER_ALL_CPUS)
			update_max_tr(tr, current, smp_processor_id());
		else
			update_max_tr_single(tr, current, iter->cpu_file);
		local_irq_enable();
		break;
	default:
		if (tr->allocated_snapshot) {
			if (iter->cpu_file == RING_BUFFER_ALL_CPUS)
				tracing_reset_online_cpus(&tr->max_buffer);
			else
				tracing_reset(&tr->max_buffer, iter->cpu_file);
		}
		break;
	}

	if (ret >= 0) {
		*ppos += cnt;
		ret = cnt;
	}
out:
	mutex_unlock(&trace_types_lock);
	return ret;
}

static int tracing_snapshot_release(struct inode *inode, struct file *file)
{
	struct seq_file *m = file->private_data;

	if (file->f_mode & FMODE_READ)
		return tracing_release(inode, file);

	/* If write only, the seq_file is just a stub */
	if (m)
		kfree(m->private);
	kfree(m);

	return 0;
}

static int tracing_buffers_open(struct inode *inode, struct file *filp);
static ssize_t tracing_buffers_read(struct file *filp, char __user *ubuf,
				    size_t count, loff_t *ppos);
static int tracing_buffers_release(struct inode *inode, struct file *file);
static ssize_t tracing_buffers_splice_read(struct file *file, loff_t *ppos,
		   struct pipe_inode_info *pipe, size_t len, unsigned int flags);

static int snapshot_raw_open(struct inode *inode, struct file *filp)
{
	struct ftrace_buffer_info *info;
	int ret;

	ret = tracing_buffers_open(inode, filp);
	if (ret < 0)
		return ret;

	info = filp->private_data;

	if (info->iter.trace->use_max_tr) {
		tracing_buffers_release(inode, filp);
		return -EBUSY;
	}

	info->iter.snapshot = true;
	info->iter.trace_buffer = &info->iter.tr->max_buffer;

	return ret;
}

#endif /* CONFIG_TRACER_SNAPSHOT */


static const struct file_operations tracing_max_lat_fops = {
	.open		= tracing_open_generic,
	.read		= tracing_max_lat_read,
	.write		= tracing_max_lat_write,
	.llseek		= generic_file_llseek,
};

static const struct file_operations set_tracer_fops = {
	.open		= tracing_open_generic,
	.read		= tracing_set_trace_read,
	.write		= tracing_set_trace_write,
	.llseek		= generic_file_llseek,
};

static const struct file_operations tracing_pipe_fops = {
	.open		= tracing_open_pipe,
	.poll		= tracing_poll_pipe,
	.read		= tracing_read_pipe,
	.splice_read	= tracing_splice_read_pipe,
	.release	= tracing_release_pipe,
	.llseek		= no_llseek,
};

static const struct file_operations tracing_entries_fops = {
	.open		= tracing_open_generic,
	.read		= tracing_entries_read,
	.write		= tracing_entries_write,
	.llseek		= generic_file_llseek,
};

static const struct file_operations tracing_total_entries_fops = {
	.open		= tracing_open_generic,
	.read		= tracing_total_entries_read,
	.llseek		= generic_file_llseek,
};

static const struct file_operations tracing_free_buffer_fops = {
	.write		= tracing_free_buffer_write,
	.release	= tracing_free_buffer_release,
};

static const struct file_operations tracing_mark_fops = {
	.open		= tracing_open_generic,
	.write		= tracing_mark_write,
	.llseek		= generic_file_llseek,
};

static const struct file_operations trace_clock_fops = {
	.open		= tracing_clock_open,
	.read		= seq_read,
	.llseek		= seq_lseek,
	.release	= single_release,
	.write		= tracing_clock_write,
};

#ifdef CONFIG_TRACER_SNAPSHOT
static const struct file_operations snapshot_fops = {
	.open		= tracing_snapshot_open,
	.read		= seq_read,
	.write		= tracing_snapshot_write,
	.llseek		= tracing_seek,
	.release	= tracing_snapshot_release,
};

static const struct file_operations snapshot_raw_fops = {
	.open		= snapshot_raw_open,
	.read		= tracing_buffers_read,
	.release	= tracing_buffers_release,
	.splice_read	= tracing_buffers_splice_read,
	.llseek		= no_llseek,
};

#endif /* CONFIG_TRACER_SNAPSHOT */

static int tracing_buffers_open(struct inode *inode, struct file *filp)
{
	struct trace_cpu *tc = inode->i_private;
	struct trace_array *tr = tc->tr;
	struct ftrace_buffer_info *info;

	if (tracing_disabled)
		return -ENODEV;

	info = kzalloc(sizeof(*info), GFP_KERNEL);
	if (!info)
		return -ENOMEM;

	mutex_lock(&trace_types_lock);

	tr->ref++;

	info->iter.tr		= tr;
	info->iter.cpu_file	= tc->cpu;
	info->iter.trace	= tr->current_trace;
	info->iter.trace_buffer = &tr->trace_buffer;
	info->spare		= NULL;
	/* Force reading ring buffer for first read */
	info->read		= (unsigned int)-1;

	filp->private_data = info;

	mutex_unlock(&trace_types_lock);

	return nonseekable_open(inode, filp);
}

static unsigned int
tracing_buffers_poll(struct file *filp, poll_table *poll_table)
{
	struct ftrace_buffer_info *info = filp->private_data;
	struct trace_iterator *iter = &info->iter;

	return trace_poll(iter, filp, poll_table);
}

static ssize_t
tracing_buffers_read(struct file *filp, char __user *ubuf,
		     size_t count, loff_t *ppos)
{
	struct ftrace_buffer_info *info = filp->private_data;
	struct trace_iterator *iter = &info->iter;
	ssize_t ret;
	ssize_t size;

	if (!count)
		return 0;

	mutex_lock(&trace_types_lock);

#ifdef CONFIG_TRACER_MAX_TRACE
	if (iter->snapshot && iter->tr->current_trace->use_max_tr) {
		size = -EBUSY;
		goto out_unlock;
	}
#endif

	if (!info->spare)
		info->spare = ring_buffer_alloc_read_page(iter->trace_buffer->buffer,
							  iter->cpu_file);
	size = -ENOMEM;
	if (!info->spare)
		goto out_unlock;

	/* Do we have previous read data to read? */
	if (info->read < PAGE_SIZE)
		goto read;

 again:
	trace_access_lock(iter->cpu_file);
	ret = ring_buffer_read_page(iter->trace_buffer->buffer,
				    &info->spare,
				    count,
				    iter->cpu_file, 0);
	trace_access_unlock(iter->cpu_file);

	if (ret < 0) {
		if (trace_empty(iter)) {
			if ((filp->f_flags & O_NONBLOCK)) {
				size = -EAGAIN;
				goto out_unlock;
			}
			mutex_unlock(&trace_types_lock);
			iter->trace->wait_pipe(iter);
			mutex_lock(&trace_types_lock);
			if (signal_pending(current)) {
				size = -EINTR;
				goto out_unlock;
			}
			goto again;
		}
		size = 0;
		goto out_unlock;
	}

	info->read = 0;
 read:
	size = PAGE_SIZE - info->read;
	if (size > count)
		size = count;

	ret = copy_to_user(ubuf, info->spare + info->read, size);
	if (ret == size) {
		size = -EFAULT;
		goto out_unlock;
	}
	size -= ret;

	*ppos += size;
	info->read += size;

 out_unlock:
	mutex_unlock(&trace_types_lock);

	return size;
}

static int tracing_buffers_release(struct inode *inode, struct file *file)
{
	struct ftrace_buffer_info *info = file->private_data;
	struct trace_iterator *iter = &info->iter;

	mutex_lock(&trace_types_lock);

	WARN_ON(!iter->tr->ref);
	iter->tr->ref--;

	if (info->spare)
		ring_buffer_free_read_page(iter->trace_buffer->buffer, info->spare);
	kfree(info);

	mutex_unlock(&trace_types_lock);

	return 0;
}

struct buffer_ref {
	struct ring_buffer	*buffer;
	void			*page;
	int			ref;
};

static void buffer_pipe_buf_release(struct pipe_inode_info *pipe,
				    struct pipe_buffer *buf)
{
	struct buffer_ref *ref = (struct buffer_ref *)buf->private;

	if (--ref->ref)
		return;

	ring_buffer_free_read_page(ref->buffer, ref->page);
	kfree(ref);
	buf->private = 0;
}

static void buffer_pipe_buf_get(struct pipe_inode_info *pipe,
				struct pipe_buffer *buf)
{
	struct buffer_ref *ref = (struct buffer_ref *)buf->private;

	ref->ref++;
}

/* Pipe buffer operations for a buffer. */
static const struct pipe_buf_operations buffer_pipe_buf_ops = {
	.can_merge		= 0,
	.map			= generic_pipe_buf_map,
	.unmap			= generic_pipe_buf_unmap,
	.confirm		= generic_pipe_buf_confirm,
	.release		= buffer_pipe_buf_release,
	.steal			= generic_pipe_buf_steal,
	.get			= buffer_pipe_buf_get,
};

/*
 * Callback from splice_to_pipe(), if we need to release some pages
 * at the end of the spd in case we error'ed out in filling the pipe.
 */
static void buffer_spd_release(struct splice_pipe_desc *spd, unsigned int i)
{
	struct buffer_ref *ref =
		(struct buffer_ref *)spd->partial[i].private;

	if (--ref->ref)
		return;

	ring_buffer_free_read_page(ref->buffer, ref->page);
	kfree(ref);
	spd->partial[i].private = 0;
}

static ssize_t
tracing_buffers_splice_read(struct file *file, loff_t *ppos,
			    struct pipe_inode_info *pipe, size_t len,
			    unsigned int flags)
{
	struct ftrace_buffer_info *info = file->private_data;
	struct trace_iterator *iter = &info->iter;
	struct partial_page partial_def[PIPE_DEF_BUFFERS];
	struct page *pages_def[PIPE_DEF_BUFFERS];
	struct splice_pipe_desc spd = {
		.pages		= pages_def,
		.partial	= partial_def,
		.nr_pages_max	= PIPE_DEF_BUFFERS,
		.flags		= flags,
		.ops		= &buffer_pipe_buf_ops,
		.spd_release	= buffer_spd_release,
	};
	struct buffer_ref *ref;
	int entries, size, i;
	ssize_t ret;

	mutex_lock(&trace_types_lock);

#ifdef CONFIG_TRACER_MAX_TRACE
	if (iter->snapshot && iter->tr->current_trace->use_max_tr) {
		ret = -EBUSY;
		goto out;
	}
#endif

	if (splice_grow_spd(pipe, &spd)) {
		ret = -ENOMEM;
		goto out;
	}

	if (*ppos & (PAGE_SIZE - 1)) {
		ret = -EINVAL;
		goto out;
	}

	if (len & (PAGE_SIZE - 1)) {
		if (len < PAGE_SIZE) {
			ret = -EINVAL;
			goto out;
		}
		len &= PAGE_MASK;
	}

 again:
	trace_access_lock(iter->cpu_file);
	entries = ring_buffer_entries_cpu(iter->trace_buffer->buffer, iter->cpu_file);

	for (i = 0; i < pipe->buffers && len && entries; i++, len -= PAGE_SIZE) {
		struct page *page;
		int r;

		ref = kzalloc(sizeof(*ref), GFP_KERNEL);
		if (!ref)
			break;

		ref->ref = 1;
		ref->buffer = iter->trace_buffer->buffer;
		ref->page = ring_buffer_alloc_read_page(ref->buffer, iter->cpu_file);
		if (!ref->page) {
			kfree(ref);
			break;
		}

		r = ring_buffer_read_page(ref->buffer, &ref->page,
					  len, iter->cpu_file, 1);
		if (r < 0) {
			ring_buffer_free_read_page(ref->buffer, ref->page);
			kfree(ref);
			break;
		}

		/*
		 * zero out any left over data, this is going to
		 * user land.
		 */
		size = ring_buffer_page_len(ref->page);
		if (size < PAGE_SIZE)
			memset(ref->page + size, 0, PAGE_SIZE - size);

		page = virt_to_page(ref->page);

		spd.pages[i] = page;
		spd.partial[i].len = PAGE_SIZE;
		spd.partial[i].offset = 0;
		spd.partial[i].private = (unsigned long)ref;
		spd.nr_pages++;
		*ppos += PAGE_SIZE;

		entries = ring_buffer_entries_cpu(iter->trace_buffer->buffer, iter->cpu_file);
	}

	trace_access_unlock(iter->cpu_file);
	spd.nr_pages = i;

	/* did we read anything? */
	if (!spd.nr_pages) {
		if ((file->f_flags & O_NONBLOCK) || (flags & SPLICE_F_NONBLOCK)) {
			ret = -EAGAIN;
			goto out;
		}
		mutex_unlock(&trace_types_lock);
		iter->trace->wait_pipe(iter);
		mutex_lock(&trace_types_lock);
		if (signal_pending(current)) {
			ret = -EINTR;
			goto out;
		}
		goto again;
	}

	ret = splice_to_pipe(pipe, &spd);
	splice_shrink_spd(&spd);
out:
	mutex_unlock(&trace_types_lock);

	return ret;
}

static const struct file_operations tracing_buffers_fops = {
	.open		= tracing_buffers_open,
	.read		= tracing_buffers_read,
	.poll		= tracing_buffers_poll,
	.release	= tracing_buffers_release,
	.splice_read	= tracing_buffers_splice_read,
	.llseek		= no_llseek,
};

static ssize_t
tracing_stats_read(struct file *filp, char __user *ubuf,
		   size_t count, loff_t *ppos)
{
	struct trace_cpu *tc = filp->private_data;
	struct trace_array *tr = tc->tr;
	struct trace_buffer *trace_buf = &tr->trace_buffer;
	struct trace_seq *s;
	unsigned long cnt;
	unsigned long long t;
	unsigned long usec_rem;
	int cpu = tc->cpu;

	s = kmalloc(sizeof(*s), GFP_KERNEL);
	if (!s)
		return -ENOMEM;

	trace_seq_init(s);

	cnt = ring_buffer_entries_cpu(trace_buf->buffer, cpu);
	trace_seq_printf(s, "entries: %ld\n", cnt);

	cnt = ring_buffer_overrun_cpu(trace_buf->buffer, cpu);
	trace_seq_printf(s, "overrun: %ld\n", cnt);

	cnt = ring_buffer_commit_overrun_cpu(trace_buf->buffer, cpu);
	trace_seq_printf(s, "commit overrun: %ld\n", cnt);

	cnt = ring_buffer_bytes_cpu(trace_buf->buffer, cpu);
	trace_seq_printf(s, "bytes: %ld\n", cnt);

	if (trace_clocks[trace_clock_id].in_ns) {
		/* local or global for trace_clock */
		t = ns2usecs(ring_buffer_oldest_event_ts(trace_buf->buffer, cpu));
		usec_rem = do_div(t, USEC_PER_SEC);
		trace_seq_printf(s, "oldest event ts: %5llu.%06lu\n",
								t, usec_rem);

		t = ns2usecs(ring_buffer_time_stamp(trace_buf->buffer, cpu));
		usec_rem = do_div(t, USEC_PER_SEC);
		trace_seq_printf(s, "now ts: %5llu.%06lu\n", t, usec_rem);
	} else {
		/* counter or tsc mode for trace_clock */
		trace_seq_printf(s, "oldest event ts: %llu\n",
				ring_buffer_oldest_event_ts(trace_buf->buffer, cpu));

		trace_seq_printf(s, "now ts: %llu\n",
				ring_buffer_time_stamp(trace_buf->buffer, cpu));
	}

	cnt = ring_buffer_dropped_events_cpu(trace_buf->buffer, cpu);
	trace_seq_printf(s, "dropped events: %ld\n", cnt);

	cnt = ring_buffer_read_events_cpu(trace_buf->buffer, cpu);
	trace_seq_printf(s, "read events: %ld\n", cnt);

	count = simple_read_from_buffer(ubuf, count, ppos, s->buffer, s->len);

	kfree(s);

	return count;
}

static const struct file_operations tracing_stats_fops = {
	.open		= tracing_open_generic,
	.read		= tracing_stats_read,
	.llseek		= generic_file_llseek,
};

#ifdef CONFIG_DYNAMIC_FTRACE

int __weak ftrace_arch_read_dyn_info(char *buf, int size)
{
	return 0;
}

static ssize_t
tracing_read_dyn_info(struct file *filp, char __user *ubuf,
		  size_t cnt, loff_t *ppos)
{
	static char ftrace_dyn_info_buffer[1024];
	static DEFINE_MUTEX(dyn_info_mutex);
	unsigned long *p = filp->private_data;
	char *buf = ftrace_dyn_info_buffer;
	int size = ARRAY_SIZE(ftrace_dyn_info_buffer);
	int r;

	mutex_lock(&dyn_info_mutex);
	r = sprintf(buf, "%ld ", *p);

	r += ftrace_arch_read_dyn_info(buf+r, (size-1)-r);
	buf[r++] = '\n';

	r = simple_read_from_buffer(ubuf, cnt, ppos, buf, r);

	mutex_unlock(&dyn_info_mutex);

	return r;
}

static const struct file_operations tracing_dyn_info_fops = {
	.open		= tracing_open_generic,
	.read		= tracing_read_dyn_info,
	.llseek		= generic_file_llseek,
};
#endif /* CONFIG_DYNAMIC_FTRACE */

#if defined(CONFIG_TRACER_SNAPSHOT) && defined(CONFIG_DYNAMIC_FTRACE)
static void
ftrace_snapshot(unsigned long ip, unsigned long parent_ip, void **data)
{
	tracing_snapshot();
}

static void
ftrace_count_snapshot(unsigned long ip, unsigned long parent_ip, void **data)
{
	unsigned long *count = (long *)data;

	if (!*count)
		return;

	if (*count != -1)
		(*count)--;

	tracing_snapshot();
}

static int
ftrace_snapshot_print(struct seq_file *m, unsigned long ip,
		      struct ftrace_probe_ops *ops, void *data)
{
	long count = (long)data;

	seq_printf(m, "%ps:", (void *)ip);

	seq_printf(m, "snapshot");

	if (count == -1)
		seq_printf(m, ":unlimited\n");
	else
		seq_printf(m, ":count=%ld\n", count);

	return 0;
}

static struct ftrace_probe_ops snapshot_probe_ops = {
	.func			= ftrace_snapshot,
	.print			= ftrace_snapshot_print,
};

static struct ftrace_probe_ops snapshot_count_probe_ops = {
	.func			= ftrace_count_snapshot,
	.print			= ftrace_snapshot_print,
};

static int
ftrace_trace_snapshot_callback(struct ftrace_hash *hash,
			       char *glob, char *cmd, char *param, int enable)
{
	struct ftrace_probe_ops *ops;
	void *count = (void *)-1;
	char *number;
	int ret;

	/* hash funcs only work with set_ftrace_filter */
	if (!enable)
		return -EINVAL;

	ops = param ? &snapshot_count_probe_ops :  &snapshot_probe_ops;

	if (glob[0] == '!') {
		unregister_ftrace_function_probe_func(glob+1, ops);
		return 0;
	}

	if (!param)
		goto out_reg;

	number = strsep(&param, ":");

	if (!strlen(number))
		goto out_reg;

	/*
	 * We use the callback data field (which is a pointer)
	 * as our counter.
	 */
	ret = kstrtoul(number, 0, (unsigned long *)&count);
	if (ret)
		return ret;

 out_reg:
	ret = register_ftrace_function_probe(glob, ops, count);

	if (ret >= 0)
		alloc_snapshot(&global_trace);

	return ret < 0 ? ret : 0;
}

static struct ftrace_func_command ftrace_snapshot_cmd = {
	.name			= "snapshot",
	.func			= ftrace_trace_snapshot_callback,
};

static int register_snapshot_cmd(void)
{
	return register_ftrace_command(&ftrace_snapshot_cmd);
}
#else
static inline int register_snapshot_cmd(void) { return 0; }
#endif /* defined(CONFIG_TRACER_SNAPSHOT) && defined(CONFIG_DYNAMIC_FTRACE) */

struct dentry *tracing_init_dentry_tr(struct trace_array *tr)
{
	if (tr->dir)
		return tr->dir;

	if (!debugfs_initialized())
		return NULL;

	if (tr->flags & TRACE_ARRAY_FL_GLOBAL)
		tr->dir = debugfs_create_dir("tracing", NULL);

	if (!tr->dir)
		pr_warn_once("Could not create debugfs directory 'tracing'\n");

	return tr->dir;
}

struct dentry *tracing_init_dentry(void)
{
	return tracing_init_dentry_tr(&global_trace);
}

static struct dentry *tracing_dentry_percpu(struct trace_array *tr, int cpu)
{
	struct dentry *d_tracer;

	if (tr->percpu_dir)
		return tr->percpu_dir;

	d_tracer = tracing_init_dentry_tr(tr);
	if (!d_tracer)
		return NULL;

	tr->percpu_dir = debugfs_create_dir("per_cpu", d_tracer);

	WARN_ONCE(!tr->percpu_dir,
		  "Could not create debugfs directory 'per_cpu/%d'\n", cpu);

	return tr->percpu_dir;
}

static void
tracing_init_debugfs_percpu(struct trace_array *tr, long cpu)
{
	struct trace_array_cpu *data = per_cpu_ptr(tr->trace_buffer.data, cpu);
	struct dentry *d_percpu = tracing_dentry_percpu(tr, cpu);
	struct dentry *d_cpu;
	char cpu_dir[30]; /* 30 characters should be more than enough */

	if (!d_percpu)
		return;

	snprintf(cpu_dir, 30, "cpu%ld", cpu);
	d_cpu = debugfs_create_dir(cpu_dir, d_percpu);
	if (!d_cpu) {
		pr_warning("Could not create debugfs '%s' entry\n", cpu_dir);
		return;
	}

	/* per cpu trace_pipe */
	trace_create_file("trace_pipe", 0444, d_cpu,
			(void *)&data->trace_cpu, &tracing_pipe_fops);

	/* per cpu trace */
	trace_create_file("trace", 0644, d_cpu,
			(void *)&data->trace_cpu, &tracing_fops);

	trace_create_file("trace_pipe_raw", 0444, d_cpu,
			(void *)&data->trace_cpu, &tracing_buffers_fops);

	trace_create_file("stats", 0444, d_cpu,
			(void *)&data->trace_cpu, &tracing_stats_fops);

	trace_create_file("buffer_size_kb", 0444, d_cpu,
			(void *)&data->trace_cpu, &tracing_entries_fops);

#ifdef CONFIG_TRACER_SNAPSHOT
	trace_create_file("snapshot", 0644, d_cpu,
			  (void *)&data->trace_cpu, &snapshot_fops);

	trace_create_file("snapshot_raw", 0444, d_cpu,
			(void *)&data->trace_cpu, &snapshot_raw_fops);
#endif
}

#ifdef CONFIG_FTRACE_SELFTEST
/* Let selftest have access to static functions in this file */
#include "trace_selftest.c"
#endif

struct trace_option_dentry {
	struct tracer_opt		*opt;
	struct tracer_flags		*flags;
	struct trace_array		*tr;
	struct dentry			*entry;
};

static ssize_t
trace_options_read(struct file *filp, char __user *ubuf, size_t cnt,
			loff_t *ppos)
{
	struct trace_option_dentry *topt = filp->private_data;
	char *buf;

	if (topt->flags->val & topt->opt->bit)
		buf = "1\n";
	else
		buf = "0\n";

	return simple_read_from_buffer(ubuf, cnt, ppos, buf, 2);
}

static ssize_t
trace_options_write(struct file *filp, const char __user *ubuf, size_t cnt,
			 loff_t *ppos)
{
	struct trace_option_dentry *topt = filp->private_data;
	unsigned long val;
	int ret;

	ret = kstrtoul_from_user(ubuf, cnt, 10, &val);
	if (ret)
		return ret;

	if (val != 0 && val != 1)
		return -EINVAL;

	if (!!(topt->flags->val & topt->opt->bit) != val) {
		mutex_lock(&trace_types_lock);
		ret = __set_tracer_option(topt->tr->current_trace, topt->flags,
					  topt->opt, !val);
		mutex_unlock(&trace_types_lock);
		if (ret)
			return ret;
	}

	*ppos += cnt;

	return cnt;
}


static const struct file_operations trace_options_fops = {
	.open = tracing_open_generic,
	.read = trace_options_read,
	.write = trace_options_write,
	.llseek	= generic_file_llseek,
};

static ssize_t
trace_options_core_read(struct file *filp, char __user *ubuf, size_t cnt,
			loff_t *ppos)
{
	long index = (long)filp->private_data;
	char *buf;

	if (trace_flags & (1 << index))
		buf = "1\n";
	else
		buf = "0\n";

	return simple_read_from_buffer(ubuf, cnt, ppos, buf, 2);
}

static ssize_t
trace_options_core_write(struct file *filp, const char __user *ubuf, size_t cnt,
			 loff_t *ppos)
{
	struct trace_array *tr = &global_trace;
	long index = (long)filp->private_data;
	unsigned long val;
	int ret;

	ret = kstrtoul_from_user(ubuf, cnt, 10, &val);
	if (ret)
		return ret;

	if (val != 0 && val != 1)
		return -EINVAL;

	mutex_lock(&trace_types_lock);
	ret = set_tracer_flag(tr, 1 << index, val);
	mutex_unlock(&trace_types_lock);

	if (ret < 0)
		return ret;

	*ppos += cnt;

	return cnt;
}

static const struct file_operations trace_options_core_fops = {
	.open = tracing_open_generic,
	.read = trace_options_core_read,
	.write = trace_options_core_write,
	.llseek = generic_file_llseek,
};

struct dentry *trace_create_file(const char *name,
				 umode_t mode,
				 struct dentry *parent,
				 void *data,
				 const struct file_operations *fops)
{
	struct dentry *ret;

	ret = debugfs_create_file(name, mode, parent, data, fops);
	if (!ret)
		pr_warning("Could not create debugfs '%s' entry\n", name);

	return ret;
}


static struct dentry *trace_options_init_dentry(struct trace_array *tr)
{
	struct dentry *d_tracer;

	if (tr->options)
		return tr->options;

	d_tracer = tracing_init_dentry_tr(tr);
	if (!d_tracer)
		return NULL;

	tr->options = debugfs_create_dir("options", d_tracer);
	if (!tr->options) {
		pr_warning("Could not create debugfs directory 'options'\n");
		return NULL;
	}

	return tr->options;
}

static void
create_trace_option_file(struct trace_array *tr,
			 struct trace_option_dentry *topt,
			 struct tracer_flags *flags,
			 struct tracer_opt *opt)
{
	struct dentry *t_options;

	t_options = trace_options_init_dentry(tr);
	if (!t_options)
		return;

	topt->flags = flags;
	topt->opt = opt;
	topt->tr = tr;

	topt->entry = trace_create_file(opt->name, 0644, t_options, topt,
				    &trace_options_fops);

}

static struct trace_option_dentry *
create_trace_option_files(struct trace_array *tr, struct tracer *tracer)
{
	struct trace_option_dentry *topts;
	struct tracer_flags *flags;
	struct tracer_opt *opts;
	int cnt;

	if (!tracer)
		return NULL;

	flags = tracer->flags;

	if (!flags || !flags->opts)
		return NULL;

	opts = flags->opts;

	for (cnt = 0; opts[cnt].name; cnt++)
		;

	topts = kcalloc(cnt + 1, sizeof(*topts), GFP_KERNEL);
	if (!topts)
		return NULL;

	for (cnt = 0; opts[cnt].name; cnt++)
		create_trace_option_file(tr, &topts[cnt], flags,
					 &opts[cnt]);

	return topts;
}

static void
destroy_trace_option_files(struct trace_option_dentry *topts)
{
	int cnt;

	if (!topts)
		return;

	for (cnt = 0; topts[cnt].opt; cnt++) {
		if (topts[cnt].entry)
			debugfs_remove(topts[cnt].entry);
	}

	kfree(topts);
}

static struct dentry *
create_trace_option_core_file(struct trace_array *tr,
			      const char *option, long index)
{
	struct dentry *t_options;

	t_options = trace_options_init_dentry(tr);
	if (!t_options)
		return NULL;

	return trace_create_file(option, 0644, t_options, (void *)index,
				    &trace_options_core_fops);
}

static __init void create_trace_options_dir(struct trace_array *tr)
{
	struct dentry *t_options;
	int i;

	t_options = trace_options_init_dentry(tr);
	if (!t_options)
		return;

	for (i = 0; trace_options[i]; i++)
		create_trace_option_core_file(tr, trace_options[i], i);
}

static ssize_t
rb_simple_read(struct file *filp, char __user *ubuf,
	       size_t cnt, loff_t *ppos)
{
	struct trace_array *tr = filp->private_data;
	struct ring_buffer *buffer = tr->trace_buffer.buffer;
	char buf[64];
	int r;

	if (buffer)
		r = ring_buffer_record_is_on(buffer);
	else
		r = 0;

	r = sprintf(buf, "%d\n", r);

	return simple_read_from_buffer(ubuf, cnt, ppos, buf, r);
}

static ssize_t
rb_simple_write(struct file *filp, const char __user *ubuf,
		size_t cnt, loff_t *ppos)
{
	struct trace_array *tr = filp->private_data;
	struct ring_buffer *buffer = tr->trace_buffer.buffer;
	unsigned long val;
	int ret;

	ret = kstrtoul_from_user(ubuf, cnt, 10, &val);
	if (ret)
		return ret;

	if (buffer) {
		mutex_lock(&trace_types_lock);
		if (val) {
			ring_buffer_record_on(buffer);
			if (tr->current_trace->start)
				tr->current_trace->start(tr);
		} else {
			ring_buffer_record_off(buffer);
			if (tr->current_trace->stop)
				tr->current_trace->stop(tr);
		}
		mutex_unlock(&trace_types_lock);
	}

	(*ppos)++;

	return cnt;
}

static const struct file_operations rb_simple_fops = {
	.open		= tracing_open_generic,
	.read		= rb_simple_read,
	.write		= rb_simple_write,
	.llseek		= default_llseek,
};

struct dentry *trace_instance_dir;

static void
init_tracer_debugfs(struct trace_array *tr, struct dentry *d_tracer);

static void init_trace_buffers(struct trace_array *tr, struct trace_buffer *buf)
{
	int cpu;

	for_each_tracing_cpu(cpu) {
		memset(per_cpu_ptr(buf->data, cpu), 0, sizeof(struct trace_array_cpu));
		per_cpu_ptr(buf->data, cpu)->trace_cpu.cpu = cpu;
		per_cpu_ptr(buf->data, cpu)->trace_cpu.tr = tr;
	}
}

static int
allocate_trace_buffer(struct trace_array *tr, struct trace_buffer *buf, int size)
{
	enum ring_buffer_flags rb_flags;

	rb_flags = trace_flags & TRACE_ITER_OVERWRITE ? RB_FL_OVERWRITE : 0;

	buf->buffer = ring_buffer_alloc(size, rb_flags);
	if (!buf->buffer)
		return -ENOMEM;

	buf->data = alloc_percpu(struct trace_array_cpu);
	if (!buf->data) {
		ring_buffer_free(buf->buffer);
		return -ENOMEM;
	}

	init_trace_buffers(tr, buf);

	/* Allocate the first page for all buffers */
	set_buffer_entries(&tr->trace_buffer,
			   ring_buffer_size(tr->trace_buffer.buffer, 0));

	return 0;
}

static int allocate_trace_buffers(struct trace_array *tr, int size)
{
	int ret;

	ret = allocate_trace_buffer(tr, &tr->trace_buffer, size);
	if (ret)
		return ret;

#ifdef CONFIG_TRACER_MAX_TRACE
	ret = allocate_trace_buffer(tr, &tr->max_buffer,
				    allocate_snapshot ? size : 1);
	if (WARN_ON(ret)) {
		ring_buffer_free(tr->trace_buffer.buffer);
		free_percpu(tr->trace_buffer.data);
		return -ENOMEM;
	}
	tr->allocated_snapshot = allocate_snapshot;

	/*
	 * Only the top level trace array gets its snapshot allocated
	 * from the kernel command line.
	 */
	allocate_snapshot = false;
#endif
	return 0;
}

static int new_instance_create(const char *name)
{
	struct trace_array *tr;
	int ret;

	mutex_lock(&trace_types_lock);

	ret = -EEXIST;
	list_for_each_entry(tr, &ftrace_trace_arrays, list) {
		if (tr->name && strcmp(tr->name, name) == 0)
			goto out_unlock;
	}

	ret = -ENOMEM;
	tr = kzalloc(sizeof(*tr), GFP_KERNEL);
	if (!tr)
		goto out_unlock;

	tr->name = kstrdup(name, GFP_KERNEL);
	if (!tr->name)
		goto out_free_tr;

	raw_spin_lock_init(&tr->start_lock);

	tr->current_trace = &nop_trace;

	INIT_LIST_HEAD(&tr->systems);
	INIT_LIST_HEAD(&tr->events);

	if (allocate_trace_buffers(tr, trace_buf_size) < 0)
		goto out_free_tr;

	/* Holder for file callbacks */
	tr->trace_cpu.cpu = RING_BUFFER_ALL_CPUS;
	tr->trace_cpu.tr = tr;

	tr->dir = debugfs_create_dir(name, trace_instance_dir);
	if (!tr->dir)
		goto out_free_tr;

	ret = event_trace_add_tracer(tr->dir, tr);
	if (ret)
		goto out_free_tr;

	init_tracer_debugfs(tr, tr->dir);

	list_add(&tr->list, &ftrace_trace_arrays);

	mutex_unlock(&trace_types_lock);

	return 0;

 out_free_tr:
	if (tr->trace_buffer.buffer)
		ring_buffer_free(tr->trace_buffer.buffer);
	kfree(tr->name);
	kfree(tr);

 out_unlock:
	mutex_unlock(&trace_types_lock);

	return ret;

}

static int instance_delete(const char *name)
{
	struct trace_array *tr;
	int found = 0;
	int ret;

	mutex_lock(&trace_types_lock);

	ret = -ENODEV;
	list_for_each_entry(tr, &ftrace_trace_arrays, list) {
		if (tr->name && strcmp(tr->name, name) == 0) {
			found = 1;
			break;
		}
	}
	if (!found)
		goto out_unlock;

	ret = -EBUSY;
	if (tr->ref)
		goto out_unlock;

	list_del(&tr->list);

	event_trace_del_tracer(tr);
	debugfs_remove_recursive(tr->dir);
	free_percpu(tr->trace_buffer.data);
	ring_buffer_free(tr->trace_buffer.buffer);

	kfree(tr->name);
	kfree(tr);

	ret = 0;

 out_unlock:
	mutex_unlock(&trace_types_lock);

	return ret;
}

static int instance_mkdir (struct inode *inode, struct dentry *dentry, umode_t mode)
{
	struct dentry *parent;
	int ret;

	/* Paranoid: Make sure the parent is the "instances" directory */
	parent = hlist_entry(inode->i_dentry.first, struct dentry, d_alias);
	if (WARN_ON_ONCE(parent != trace_instance_dir))
		return -ENOENT;

	/*
	 * The inode mutex is locked, but debugfs_create_dir() will also
	 * take the mutex. As the instances directory can not be destroyed
	 * or changed in any other way, it is safe to unlock it, and
	 * let the dentry try. If two users try to make the same dir at
	 * the same time, then the new_instance_create() will determine the
	 * winner.
	 */
	mutex_unlock(&inode->i_mutex);

	ret = new_instance_create(dentry->d_iname);

	mutex_lock(&inode->i_mutex);

	return ret;
}

static int instance_rmdir(struct inode *inode, struct dentry *dentry)
{
	struct dentry *parent;
	int ret;

	/* Paranoid: Make sure the parent is the "instances" directory */
	parent = hlist_entry(inode->i_dentry.first, struct dentry, d_alias);
	if (WARN_ON_ONCE(parent != trace_instance_dir))
		return -ENOENT;

	/* The caller did a dget() on dentry */
	mutex_unlock(&dentry->d_inode->i_mutex);

	/*
	 * The inode mutex is locked, but debugfs_create_dir() will also
	 * take the mutex. As the instances directory can not be destroyed
	 * or changed in any other way, it is safe to unlock it, and
	 * let the dentry try. If two users try to make the same dir at
	 * the same time, then the instance_delete() will determine the
	 * winner.
	 */
	mutex_unlock(&inode->i_mutex);

	ret = instance_delete(dentry->d_iname);

	mutex_lock_nested(&inode->i_mutex, I_MUTEX_PARENT);
	mutex_lock(&dentry->d_inode->i_mutex);

	return ret;
}

static const struct inode_operations instance_dir_inode_operations = {
	.lookup		= simple_lookup,
	.mkdir		= instance_mkdir,
	.rmdir		= instance_rmdir,
};

static __init void create_trace_instances(struct dentry *d_tracer)
{
	trace_instance_dir = debugfs_create_dir("instances", d_tracer);
	if (WARN_ON(!trace_instance_dir))
		return;

	/* Hijack the dir inode operations, to allow mkdir */
	trace_instance_dir->d_inode->i_op = &instance_dir_inode_operations;
}

static void
init_tracer_debugfs(struct trace_array *tr, struct dentry *d_tracer)
{
	int cpu;

	trace_create_file("trace_options", 0644, d_tracer,
			  tr, &tracing_iter_fops);

	trace_create_file("trace", 0644, d_tracer,
			(void *)&tr->trace_cpu, &tracing_fops);

	trace_create_file("trace_pipe", 0444, d_tracer,
			(void *)&tr->trace_cpu, &tracing_pipe_fops);

	trace_create_file("buffer_size_kb", 0644, d_tracer,
			(void *)&tr->trace_cpu, &tracing_entries_fops);

	trace_create_file("buffer_total_size_kb", 0444, d_tracer,
			  tr, &tracing_total_entries_fops);

	trace_create_file("free_buffer", 0644, d_tracer,
			  tr, &tracing_free_buffer_fops);

	trace_create_file("trace_marker", 0220, d_tracer,
			  tr, &tracing_mark_fops);

	trace_create_file("trace_clock", 0644, d_tracer, tr,
			  &trace_clock_fops);

	trace_create_file("tracing_on", 0644, d_tracer,
			    tr, &rb_simple_fops);

#ifdef CONFIG_TRACER_SNAPSHOT
	trace_create_file("snapshot", 0644, d_tracer,
			  (void *)&tr->trace_cpu, &snapshot_fops);
#endif

	for_each_tracing_cpu(cpu)
		tracing_init_debugfs_percpu(tr, cpu);

}

static __init int tracer_init_debugfs(void)
{
	struct dentry *d_tracer;

	trace_access_lock_init();

	d_tracer = tracing_init_dentry();
	if (!d_tracer)
		return 0;

	init_tracer_debugfs(&global_trace, d_tracer);

	trace_create_file("tracing_cpumask", 0644, d_tracer,
			&global_trace, &tracing_cpumask_fops);

	trace_create_file("available_tracers", 0444, d_tracer,
			&global_trace, &show_traces_fops);

	trace_create_file("current_tracer", 0644, d_tracer,
			&global_trace, &set_tracer_fops);

#ifdef CONFIG_TRACER_MAX_TRACE
	trace_create_file("tracing_max_latency", 0644, d_tracer,
			&tracing_max_latency, &tracing_max_lat_fops);
#endif

	trace_create_file("tracing_thresh", 0644, d_tracer,
			&tracing_thresh, &tracing_max_lat_fops);

	trace_create_file("README", 0444, d_tracer,
			NULL, &tracing_readme_fops);

	trace_create_file("saved_cmdlines", 0444, d_tracer,
			NULL, &tracing_saved_cmdlines_fops);

#ifdef CONFIG_DYNAMIC_FTRACE
	trace_create_file("dyn_ftrace_total_info", 0444, d_tracer,
			&ftrace_update_tot_cnt, &tracing_dyn_info_fops);
#endif

	create_trace_instances(d_tracer);

	create_trace_options_dir(&global_trace);

	return 0;
}

static int trace_panic_handler(struct notifier_block *this,
			       unsigned long event, void *unused)
{
	if (ftrace_dump_on_oops)
		ftrace_dump(ftrace_dump_on_oops);
	return NOTIFY_OK;
}

static struct notifier_block trace_panic_notifier = {
	.notifier_call  = trace_panic_handler,
	.next           = NULL,
	.priority       = 150   /* priority: INT_MAX >= x >= 0 */
};

static int trace_die_handler(struct notifier_block *self,
			     unsigned long val,
			     void *data)
{
	switch (val) {
	case DIE_OOPS:
		if (ftrace_dump_on_oops)
			ftrace_dump(ftrace_dump_on_oops);
		break;
	default:
		break;
	}
	return NOTIFY_OK;
}

static struct notifier_block trace_die_notifier = {
	.notifier_call = trace_die_handler,
	.priority = 200
};

/*
 * printk is set to max of 1024, we really don't need it that big.
 * Nothing should be printing 1000 characters anyway.
 */
#define TRACE_MAX_PRINT		1000

/*
 * Define here KERN_TRACE so that we have one place to modify
 * it if we decide to change what log level the ftrace dump
 * should be at.
 */
#define KERN_TRACE		KERN_EMERG

void
trace_printk_seq(struct trace_seq *s)
{
	/* Probably should print a warning here. */
	if (s->len >= TRACE_MAX_PRINT)
		s->len = TRACE_MAX_PRINT;

	/* should be zero ended, but we are paranoid. */
	s->buffer[s->len] = 0;

	printk(KERN_TRACE "%s", s->buffer);

	trace_seq_init(s);
}

void trace_init_global_iter(struct trace_iterator *iter)
{
	iter->tr = &global_trace;
	iter->trace = iter->tr->current_trace;
	iter->cpu_file = RING_BUFFER_ALL_CPUS;
	iter->trace_buffer = &global_trace.trace_buffer;
}

void ftrace_dump(enum ftrace_dump_mode oops_dump_mode)
{
	/* use static because iter can be a bit big for the stack */
	static struct trace_iterator iter;
	static atomic_t dump_running;
	unsigned int old_userobj;
	unsigned long flags;
	int cnt = 0, cpu;

	/* Only allow one dump user at a time. */
	if (atomic_inc_return(&dump_running) != 1) {
		atomic_dec(&dump_running);
		return;
	}

	/*
	 * Always turn off tracing when we dump.
	 * We don't need to show trace output of what happens
	 * between multiple crashes.
	 *
	 * If the user does a sysrq-z, then they can re-enable
	 * tracing with echo 1 > tracing_on.
	 */
	tracing_off();

	local_irq_save(flags);

	/* Simulate the iterator */
	trace_init_global_iter(&iter);

	for_each_tracing_cpu(cpu) {
		atomic_inc(&per_cpu_ptr(iter.tr->trace_buffer.data, cpu)->disabled);
	}

	old_userobj = trace_flags & TRACE_ITER_SYM_USEROBJ;

	/* don't look at user memory in panic mode */
	trace_flags &= ~TRACE_ITER_SYM_USEROBJ;

	switch (oops_dump_mode) {
	case DUMP_ALL:
		iter.cpu_file = RING_BUFFER_ALL_CPUS;
		break;
	case DUMP_ORIG:
		iter.cpu_file = raw_smp_processor_id();
		break;
	case DUMP_NONE:
		goto out_enable;
	default:
		printk(KERN_TRACE "Bad dumping mode, switching to all CPUs dump\n");
		iter.cpu_file = RING_BUFFER_ALL_CPUS;
	}

	printk(KERN_TRACE "Dumping ftrace buffer:\n");

	/* Did function tracer already get disabled? */
	if (ftrace_is_dead()) {
		printk("# WARNING: FUNCTION TRACING IS CORRUPTED\n");
		printk("#          MAY BE MISSING FUNCTION EVENTS\n");
	}

	/*
	 * We need to stop all tracing on all CPUS to read the
	 * the next buffer. This is a bit expensive, but is
	 * not done often. We fill all what we can read,
	 * and then release the locks again.
	 */

	while (!trace_empty(&iter)) {

		if (!cnt)
			printk(KERN_TRACE "---------------------------------\n");

		cnt++;

		/* reset all but tr, trace, and overruns */
		memset(&iter.seq, 0,
		       sizeof(struct trace_iterator) -
		       offsetof(struct trace_iterator, seq));
		iter.iter_flags |= TRACE_FILE_LAT_FMT;
		iter.pos = -1;

		if (trace_find_next_entry_inc(&iter) != NULL) {
			int ret;

			ret = print_trace_line(&iter);
			if (ret != TRACE_TYPE_NO_CONSUME)
				trace_consume(&iter);
		}
		touch_nmi_watchdog();

		trace_printk_seq(&iter.seq);
	}

	if (!cnt)
		printk(KERN_TRACE "   (ftrace buffer empty)\n");
	else
		printk(KERN_TRACE "---------------------------------\n");

 out_enable:
	trace_flags |= old_userobj;

	for_each_tracing_cpu(cpu) {
		atomic_dec(&per_cpu_ptr(iter.trace_buffer->data, cpu)->disabled);
	}
 	atomic_dec(&dump_running);
	local_irq_restore(flags);
}
EXPORT_SYMBOL_GPL(ftrace_dump);

__init static int tracer_alloc_buffers(void)
{
	int ring_buf_size;
	int ret = -ENOMEM;


	if (!alloc_cpumask_var(&tracing_buffer_mask, GFP_KERNEL))
		goto out;

	if (!alloc_cpumask_var(&tracing_cpumask, GFP_KERNEL))
		goto out_free_buffer_mask;

	/* Only allocate trace_printk buffers if a trace_printk exists */
	if (__stop___trace_bprintk_fmt != __start___trace_bprintk_fmt)
		/* Must be called before global_trace.buffer is allocated */
		trace_printk_init_buffers();

	/* To save memory, keep the ring buffer size to its minimum */
	if (ring_buffer_expanded)
		ring_buf_size = trace_buf_size;
	else
		ring_buf_size = 1;

	cpumask_copy(tracing_buffer_mask, cpu_possible_mask);
	cpumask_copy(tracing_cpumask, cpu_all_mask);

	raw_spin_lock_init(&global_trace.start_lock);

	/* TODO: make the number of buffers hot pluggable with CPUS */
	if (allocate_trace_buffers(&global_trace, ring_buf_size) < 0) {
		printk(KERN_ERR "tracer: failed to allocate ring buffer!\n");
		WARN_ON(1);
		goto out_free_cpumask;
	}

	if (global_trace.buffer_disabled)
		tracing_off();

	trace_init_cmdlines();

	register_tracer(&nop_trace);

	global_trace.current_trace = &nop_trace;

	/* All seems OK, enable tracing */
	tracing_disabled = 0;

	atomic_notifier_chain_register(&panic_notifier_list,
				       &trace_panic_notifier);

	register_die_notifier(&trace_die_notifier);

	global_trace.flags = TRACE_ARRAY_FL_GLOBAL;

	/* Holder for file callbacks */
	global_trace.trace_cpu.cpu = RING_BUFFER_ALL_CPUS;
	global_trace.trace_cpu.tr = &global_trace;

	INIT_LIST_HEAD(&global_trace.systems);
	INIT_LIST_HEAD(&global_trace.events);
	list_add(&global_trace.list, &ftrace_trace_arrays);

	while (trace_boot_options) {
		char *option;

		option = strsep(&trace_boot_options, ",");
		trace_set_options(&global_trace, option);
	}

	register_snapshot_cmd();

	return 0;

out_free_cpumask:
	free_percpu(global_trace.trace_buffer.data);
#ifdef CONFIG_TRACER_MAX_TRACE
	free_percpu(global_trace.max_buffer.data);
#endif
	free_cpumask_var(tracing_cpumask);
out_free_buffer_mask:
	free_cpumask_var(tracing_buffer_mask);
out:
	return ret;
}

__init static int clear_boot_tracer(void)
{
	/*
	 * The default tracer at boot buffer is an init section.
	 * This function is called in lateinit. If we did not
	 * find the boot tracer, then clear it out, to prevent
	 * later registration from accessing the buffer that is
	 * about to be freed.
	 */
	if (!default_bootup_tracer)
		return 0;

	printk(KERN_INFO "ftrace bootup tracer '%s' not registered.\n",
	       default_bootup_tracer);
	default_bootup_tracer = NULL;

	return 0;
}

early_initcall(tracer_alloc_buffers);
fs_initcall(tracer_init_debugfs);
late_initcall(clear_boot_tracer);<|MERGE_RESOLUTION|>--- conflicted
+++ resolved
@@ -904,13 +904,9 @@
 		return;
 
 	WARN_ON_ONCE(!irqs_disabled());
-<<<<<<< HEAD
-	if (!current_trace->allocated_snapshot) {
+	if (tr->allocated_snapshot) {
 		/* Only the nop tracer should hit this when disabling */
-		WARN_ON_ONCE(current_trace != &nop_trace);
-=======
-	if (WARN_ON_ONCE(!tr->allocated_snapshot))
->>>>>>> 4c69e6ea
+		WARN_ON_ONCE(tr->current_trace != &nop_trace);
 		return;
 	}
 
