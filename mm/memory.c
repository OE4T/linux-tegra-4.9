/*
 *  linux/mm/memory.c
 *
 *  Copyright (C) 1991, 1992, 1993, 1994  Linus Torvalds
 */

/*
 * demand-loading started 01.12.91 - seems it is high on the list of
 * things wanted, and it should be easy to implement. - Linus
 */

/*
 * Ok, demand-loading was easy, shared pages a little bit tricker. Shared
 * pages started 02.12.91, seems to work. - Linus.
 *
 * Tested sharing by executing about 30 /bin/sh: under the old kernel it
 * would have taken more than the 6M I have free, but it worked well as
 * far as I could see.
 *
 * Also corrected some "invalidate()"s - I wasn't doing enough of them.
 */

/*
 * Real VM (paging to/from disk) started 18.12.91. Much more work and
 * thought has to go into this. Oh, well..
 * 19.12.91  -  works, somewhat. Sometimes I get faults, don't know why.
 *		Found it. Everything seems to work now.
 * 20.12.91  -  Ok, making the swap-device changeable like the root.
 */

/*
 * 05.04.94  -  Multi-page memory management added for v1.1.
 * 		Idea by Alex Bligh (alex@cconcepts.co.uk)
 *
 * 16.07.99  -  Support of BIGMEM added by Gerhard Wichert, Siemens AG
 *		(Gerhard.Wichert@pdb.siemens.de)
 *
 * Aug/Sep 2004 Changed to four level page tables (Andi Kleen)
 */

#include <linux/kernel_stat.h>
#include <linux/mm.h>
#include <linux/hugetlb.h>
#include <linux/mman.h>
#include <linux/swap.h>
#include <linux/highmem.h>
#include <linux/pagemap.h>
#include <linux/ksm.h>
#include <linux/rmap.h>
#include <linux/export.h>
#include <linux/delayacct.h>
#include <linux/init.h>
#include <linux/pfn_t.h>
#include <linux/writeback.h>
#include <linux/memcontrol.h>
#include <linux/mmu_notifier.h>
#include <linux/kallsyms.h>
#include <linux/swapops.h>
#include <linux/elf.h>
#include <linux/gfp.h>
#include <linux/migrate.h>
#include <linux/string.h>
#include <linux/dma-debug.h>
#include <linux/debugfs.h>
#include <linux/userfaultfd_k.h>
#include <linux/dax.h>

#include <asm/io.h>
#include <asm/mmu_context.h>
#include <asm/pgalloc.h>
#include <asm/uaccess.h>
#include <asm/tlb.h>
#include <asm/tlbflush.h>
#include <asm/pgtable.h>

#include "internal.h"

#ifdef LAST_CPUPID_NOT_IN_PAGE_FLAGS
#warning Unfortunate NUMA and NUMA Balancing config, growing page-frame for last_cpupid.
#endif

#ifndef CONFIG_NEED_MULTIPLE_NODES
/* use the per-pgdat data instead for discontigmem - mbligh */
unsigned long max_mapnr;
struct page *mem_map;

EXPORT_SYMBOL(max_mapnr);
EXPORT_SYMBOL(mem_map);
#endif

/*
 * A number of key systems in x86 including ioremap() rely on the assumption
 * that high_memory defines the upper bound on direct map memory, then end
 * of ZONE_NORMAL.  Under CONFIG_DISCONTIG this means that max_low_pfn and
 * highstart_pfn must be the same; there must be no gap between ZONE_NORMAL
 * and ZONE_HIGHMEM.
 */
void * high_memory;

EXPORT_SYMBOL(high_memory);

/*
 * Randomize the address space (stacks, mmaps, brk, etc.).
 *
 * ( When CONFIG_COMPAT_BRK=y we exclude brk from randomization,
 *   as ancient (libc5 based) binaries can segfault. )
 */
int randomize_va_space __read_mostly =
#ifdef CONFIG_COMPAT_BRK
					1;
#else
					2;
#endif

static int __init disable_randmaps(char *s)
{
	randomize_va_space = 0;
	return 1;
}
__setup("norandmaps", disable_randmaps);

unsigned long zero_pfn __read_mostly;
unsigned long highest_memmap_pfn __read_mostly;

EXPORT_SYMBOL(zero_pfn);

/*
 * CONFIG_MMU architectures set up ZERO_PAGE in their paging_init()
 */
static int __init init_zero_pfn(void)
{
	zero_pfn = page_to_pfn(ZERO_PAGE(0));
	return 0;
}
core_initcall(init_zero_pfn);


#if defined(SPLIT_RSS_COUNTING)

void sync_mm_rss(struct mm_struct *mm)
{
	int i;

	for (i = 0; i < NR_MM_COUNTERS; i++) {
		if (current->rss_stat.count[i]) {
			add_mm_counter(mm, i, current->rss_stat.count[i]);
			current->rss_stat.count[i] = 0;
		}
	}
	current->rss_stat.events = 0;
}

static void add_mm_counter_fast(struct mm_struct *mm, int member, int val)
{
	struct task_struct *task = current;

	if (likely(task->mm == mm))
		task->rss_stat.count[member] += val;
	else
		add_mm_counter(mm, member, val);
}
#define inc_mm_counter_fast(mm, member) add_mm_counter_fast(mm, member, 1)
#define dec_mm_counter_fast(mm, member) add_mm_counter_fast(mm, member, -1)

/* sync counter once per 64 page faults */
#define TASK_RSS_EVENTS_THRESH	(64)
static void check_sync_rss_stat(struct task_struct *task)
{
	if (unlikely(task != current))
		return;
	if (unlikely(task->rss_stat.events++ > TASK_RSS_EVENTS_THRESH))
		sync_mm_rss(task->mm);
}
#else /* SPLIT_RSS_COUNTING */

#define inc_mm_counter_fast(mm, member) inc_mm_counter(mm, member)
#define dec_mm_counter_fast(mm, member) dec_mm_counter(mm, member)

static void check_sync_rss_stat(struct task_struct *task)
{
}

#endif /* SPLIT_RSS_COUNTING */

#ifdef HAVE_GENERIC_MMU_GATHER

static bool tlb_next_batch(struct mmu_gather *tlb)
{
	struct mmu_gather_batch *batch;

	batch = tlb->active;
	if (batch->next) {
		tlb->active = batch->next;
		return true;
	}

	if (tlb->batch_count == MAX_GATHER_BATCH_COUNT)
		return false;

	batch = (void *)__get_free_pages(GFP_NOWAIT | __GFP_NOWARN, 0);
	if (!batch)
		return false;

	tlb->batch_count++;
	batch->next = NULL;
	batch->nr   = 0;
	batch->max  = MAX_GATHER_BATCH;

	tlb->active->next = batch;
	tlb->active = batch;

	return true;
}

/* tlb_gather_mmu
 *	Called to initialize an (on-stack) mmu_gather structure for page-table
 *	tear-down from @mm. The @fullmm argument is used when @mm is without
 *	users and we're going to destroy the full address space (exit/execve).
 */
void tlb_gather_mmu(struct mmu_gather *tlb, struct mm_struct *mm, unsigned long start, unsigned long end)
{
	tlb->mm = mm;

	/* Is it from 0 to ~0? */
	tlb->fullmm     = !(start | (end+1));
	tlb->need_flush_all = 0;
	tlb->local.next = NULL;
	tlb->local.nr   = 0;
	tlb->local.max  = ARRAY_SIZE(tlb->__pages);
	tlb->active     = &tlb->local;
	tlb->batch_count = 0;

#ifdef CONFIG_HAVE_RCU_TABLE_FREE
	tlb->batch = NULL;
#endif
	tlb->page_size = 0;

	__tlb_reset_range(tlb);
}

static void tlb_flush_mmu_tlbonly(struct mmu_gather *tlb)
{
	if (!tlb->end)
		return;

	tlb_flush(tlb);
	mmu_notifier_invalidate_range(tlb->mm, tlb->start, tlb->end);
#ifdef CONFIG_HAVE_RCU_TABLE_FREE
	tlb_table_flush(tlb);
#endif
	__tlb_reset_range(tlb);
}

static void tlb_flush_mmu_free(struct mmu_gather *tlb)
{
	struct mmu_gather_batch *batch;

	for (batch = &tlb->local; batch && batch->nr; batch = batch->next) {
		free_pages_and_swap_cache(batch->pages, batch->nr);
		batch->nr = 0;
	}
	tlb->active = &tlb->local;
}

void tlb_flush_mmu(struct mmu_gather *tlb)
{
	tlb_flush_mmu_tlbonly(tlb);
	tlb_flush_mmu_free(tlb);
}

/* tlb_finish_mmu
 *	Called at the end of the shootdown operation to free up any resources
 *	that were required.
 */
void tlb_finish_mmu(struct mmu_gather *tlb, unsigned long start, unsigned long end)
{
	struct mmu_gather_batch *batch, *next;

	tlb_flush_mmu(tlb);

	/* keep the page table cache within bounds */
	check_pgt_cache();

	for (batch = tlb->local.next; batch; batch = next) {
		next = batch->next;
		free_pages((unsigned long)batch, 0);
	}
	tlb->local.next = NULL;
}

/* __tlb_remove_page
 *	Must perform the equivalent to __free_pte(pte_get_and_clear(ptep)), while
 *	handling the additional races in SMP caused by other CPUs caching valid
 *	mappings in their TLBs. Returns the number of free page slots left.
 *	When out of page slots we must call tlb_flush_mmu().
 *returns true if the caller should flush.
 */
bool __tlb_remove_page_size(struct mmu_gather *tlb, struct page *page, int page_size)
{
	struct mmu_gather_batch *batch;

	VM_BUG_ON(!tlb->end);

	if (!tlb->page_size)
		tlb->page_size = page_size;
	else {
		if (page_size != tlb->page_size)
			return true;
	}

	batch = tlb->active;
	if (batch->nr == batch->max) {
		if (!tlb_next_batch(tlb))
			return true;
		batch = tlb->active;
	}
	VM_BUG_ON_PAGE(batch->nr > batch->max, page);

	batch->pages[batch->nr++] = page;
	return false;
}

#endif /* HAVE_GENERIC_MMU_GATHER */

#ifdef CONFIG_HAVE_RCU_TABLE_FREE

/*
 * See the comment near struct mmu_table_batch.
 */

static void tlb_remove_table_smp_sync(void *arg)
{
	/* Simply deliver the interrupt */
}

static void tlb_remove_table_one(void *table)
{
	/*
	 * This isn't an RCU grace period and hence the page-tables cannot be
	 * assumed to be actually RCU-freed.
	 *
	 * It is however sufficient for software page-table walkers that rely on
	 * IRQ disabling. See the comment near struct mmu_table_batch.
	 */
	smp_call_function(tlb_remove_table_smp_sync, NULL, 1);
	__tlb_remove_table(table);
}

static void tlb_remove_table_rcu(struct rcu_head *head)
{
	struct mmu_table_batch *batch;
	int i;

	batch = container_of(head, struct mmu_table_batch, rcu);

	for (i = 0; i < batch->nr; i++)
		__tlb_remove_table(batch->tables[i]);

	free_page((unsigned long)batch);
}

void tlb_table_flush(struct mmu_gather *tlb)
{
	struct mmu_table_batch **batch = &tlb->batch;

	if (*batch) {
		call_rcu_sched(&(*batch)->rcu, tlb_remove_table_rcu);
		*batch = NULL;
	}
}

void tlb_remove_table(struct mmu_gather *tlb, void *table)
{
	struct mmu_table_batch **batch = &tlb->batch;

	/*
	 * When there's less then two users of this mm there cannot be a
	 * concurrent page-table walk.
	 */
	if (atomic_read(&tlb->mm->mm_users) < 2) {
		__tlb_remove_table(table);
		return;
	}

	if (*batch == NULL) {
		*batch = (struct mmu_table_batch *)__get_free_page(GFP_NOWAIT | __GFP_NOWARN);
		if (*batch == NULL) {
			tlb_remove_table_one(table);
			return;
		}
		(*batch)->nr = 0;
	}
	(*batch)->tables[(*batch)->nr++] = table;
	if ((*batch)->nr == MAX_TABLE_BATCH)
		tlb_table_flush(tlb);
}

#endif /* CONFIG_HAVE_RCU_TABLE_FREE */

/*
 * Note: this doesn't free the actual pages themselves. That
 * has been handled earlier when unmapping all the memory regions.
 */
static void free_pte_range(struct mmu_gather *tlb, pmd_t *pmd,
			   unsigned long addr)
{
	pgtable_t token = pmd_pgtable(*pmd);
	pmd_clear(pmd);
	pte_free_tlb(tlb, token, addr);
	atomic_long_dec(&tlb->mm->nr_ptes);
}

static inline void free_pmd_range(struct mmu_gather *tlb, pud_t *pud,
				unsigned long addr, unsigned long end,
				unsigned long floor, unsigned long ceiling)
{
	pmd_t *pmd;
	unsigned long next;
	unsigned long start;

	start = addr;
	pmd = pmd_offset(pud, addr);
	do {
		next = pmd_addr_end(addr, end);
		if (pmd_none_or_clear_bad(pmd))
			continue;
		free_pte_range(tlb, pmd, addr);
	} while (pmd++, addr = next, addr != end);

	start &= PUD_MASK;
	if (start < floor)
		return;
	if (ceiling) {
		ceiling &= PUD_MASK;
		if (!ceiling)
			return;
	}
	if (end - 1 > ceiling - 1)
		return;

	pmd = pmd_offset(pud, start);
	pud_clear(pud);
	pmd_free_tlb(tlb, pmd, start);
	mm_dec_nr_pmds(tlb->mm);
}

static inline void free_pud_range(struct mmu_gather *tlb, pgd_t *pgd,
				unsigned long addr, unsigned long end,
				unsigned long floor, unsigned long ceiling)
{
	pud_t *pud;
	unsigned long next;
	unsigned long start;

	start = addr;
	pud = pud_offset(pgd, addr);
	do {
		next = pud_addr_end(addr, end);
		if (pud_none_or_clear_bad(pud))
			continue;
		free_pmd_range(tlb, pud, addr, next, floor, ceiling);
	} while (pud++, addr = next, addr != end);

	start &= PGDIR_MASK;
	if (start < floor)
		return;
	if (ceiling) {
		ceiling &= PGDIR_MASK;
		if (!ceiling)
			return;
	}
	if (end - 1 > ceiling - 1)
		return;

	pud = pud_offset(pgd, start);
	pgd_clear(pgd);
	pud_free_tlb(tlb, pud, start);
}

/*
 * This function frees user-level page tables of a process.
 */
void free_pgd_range(struct mmu_gather *tlb,
			unsigned long addr, unsigned long end,
			unsigned long floor, unsigned long ceiling)
{
	pgd_t *pgd;
	unsigned long next;

	/*
	 * The next few lines have given us lots of grief...
	 *
	 * Why are we testing PMD* at this top level?  Because often
	 * there will be no work to do at all, and we'd prefer not to
	 * go all the way down to the bottom just to discover that.
	 *
	 * Why all these "- 1"s?  Because 0 represents both the bottom
	 * of the address space and the top of it (using -1 for the
	 * top wouldn't help much: the masks would do the wrong thing).
	 * The rule is that addr 0 and floor 0 refer to the bottom of
	 * the address space, but end 0 and ceiling 0 refer to the top
	 * Comparisons need to use "end - 1" and "ceiling - 1" (though
	 * that end 0 case should be mythical).
	 *
	 * Wherever addr is brought up or ceiling brought down, we must
	 * be careful to reject "the opposite 0" before it confuses the
	 * subsequent tests.  But what about where end is brought down
	 * by PMD_SIZE below? no, end can't go down to 0 there.
	 *
	 * Whereas we round start (addr) and ceiling down, by different
	 * masks at different levels, in order to test whether a table
	 * now has no other vmas using it, so can be freed, we don't
	 * bother to round floor or end up - the tests don't need that.
	 */

	addr &= PMD_MASK;
	if (addr < floor) {
		addr += PMD_SIZE;
		if (!addr)
			return;
	}
	if (ceiling) {
		ceiling &= PMD_MASK;
		if (!ceiling)
			return;
	}
	if (end - 1 > ceiling - 1)
		end -= PMD_SIZE;
	if (addr > end - 1)
		return;

	pgd = pgd_offset(tlb->mm, addr);
	do {
		next = pgd_addr_end(addr, end);
		if (pgd_none_or_clear_bad(pgd))
			continue;
		free_pud_range(tlb, pgd, addr, next, floor, ceiling);
	} while (pgd++, addr = next, addr != end);
}

void free_pgtables(struct mmu_gather *tlb, struct vm_area_struct *vma,
		unsigned long floor, unsigned long ceiling)
{
	while (vma) {
		struct vm_area_struct *next = vma->vm_next;
		unsigned long addr = vma->vm_start;

		/*
		 * Hide vma from rmap and truncate_pagecache before freeing
		 * pgtables
		 */
		unlink_anon_vmas(vma);
		unlink_file_vma(vma);

		if (is_vm_hugetlb_page(vma)) {
			hugetlb_free_pgd_range(tlb, addr, vma->vm_end,
				floor, next? next->vm_start: ceiling);
		} else {
			/*
			 * Optimization: gather nearby vmas into one call down
			 */
			while (next && next->vm_start <= vma->vm_end + PMD_SIZE
			       && !is_vm_hugetlb_page(next)) {
				vma = next;
				next = vma->vm_next;
				unlink_anon_vmas(vma);
				unlink_file_vma(vma);
			}
			free_pgd_range(tlb, addr, vma->vm_end,
				floor, next? next->vm_start: ceiling);
		}
		vma = next;
	}
}

int __pte_alloc(struct mm_struct *mm, pmd_t *pmd, unsigned long address)
{
	spinlock_t *ptl;
	pgtable_t new = pte_alloc_one(mm, address);
	if (!new)
		return -ENOMEM;

	/*
	 * Ensure all pte setup (eg. pte page lock and page clearing) are
	 * visible before the pte is made visible to other CPUs by being
	 * put into page tables.
	 *
	 * The other side of the story is the pointer chasing in the page
	 * table walking code (when walking the page table without locking;
	 * ie. most of the time). Fortunately, these data accesses consist
	 * of a chain of data-dependent loads, meaning most CPUs (alpha
	 * being the notable exception) will already guarantee loads are
	 * seen in-order. See the alpha page table accessors for the
	 * smp_read_barrier_depends() barriers in page table walking code.
	 */
	smp_wmb(); /* Could be smp_wmb__xxx(before|after)_spin_lock */

	ptl = pmd_lock(mm, pmd);
	if (likely(pmd_none(*pmd))) {	/* Has another populated it ? */
		atomic_long_inc(&mm->nr_ptes);
		pmd_populate(mm, pmd, new);
		new = NULL;
	}
	spin_unlock(ptl);
	if (new)
		pte_free(mm, new);
	return 0;
}

int __pte_alloc_kernel(pmd_t *pmd, unsigned long address)
{
	pte_t *new = pte_alloc_one_kernel(&init_mm, address);
	if (!new)
		return -ENOMEM;

	smp_wmb(); /* See comment in __pte_alloc */

	spin_lock(&init_mm.page_table_lock);
	if (likely(pmd_none(*pmd))) {	/* Has another populated it ? */
		pmd_populate_kernel(&init_mm, pmd, new);
		new = NULL;
	}
	spin_unlock(&init_mm.page_table_lock);
	if (new)
		pte_free_kernel(&init_mm, new);
	return 0;
}

static inline void init_rss_vec(int *rss)
{
	memset(rss, 0, sizeof(int) * NR_MM_COUNTERS);
}

static inline void add_mm_rss_vec(struct mm_struct *mm, int *rss)
{
	int i;

	if (current->mm == mm)
		sync_mm_rss(mm);
	for (i = 0; i < NR_MM_COUNTERS; i++)
		if (rss[i])
			add_mm_counter(mm, i, rss[i]);
}

/*
 * This function is called to print an error when a bad pte
 * is found. For example, we might have a PFN-mapped pte in
 * a region that doesn't allow it.
 *
 * The calling function must still handle the error.
 */
static void print_bad_pte(struct vm_area_struct *vma, unsigned long addr,
			  pte_t pte, struct page *page)
{
	pgd_t *pgd = pgd_offset(vma->vm_mm, addr);
	pud_t *pud = pud_offset(pgd, addr);
	pmd_t *pmd = pmd_offset(pud, addr);
	struct address_space *mapping;
	pgoff_t index;
	static unsigned long resume;
	static unsigned long nr_shown;
	static unsigned long nr_unshown;

	/*
	 * Allow a burst of 60 reports, then keep quiet for that minute;
	 * or allow a steady drip of one report per second.
	 */
	if (nr_shown == 60) {
		if (time_before(jiffies, resume)) {
			nr_unshown++;
			return;
		}
		if (nr_unshown) {
			pr_alert("BUG: Bad page map: %lu messages suppressed\n",
				 nr_unshown);
			nr_unshown = 0;
		}
		nr_shown = 0;
	}
	if (nr_shown++ == 0)
		resume = jiffies + 60 * HZ;

	mapping = vma->vm_file ? vma->vm_file->f_mapping : NULL;
	index = linear_page_index(vma, addr);

	pr_alert("BUG: Bad page map in process %s  pte:%08llx pmd:%08llx\n",
		 current->comm,
		 (long long)pte_val(pte), (long long)pmd_val(*pmd));
	if (page)
		dump_page(page, "bad pte");
	pr_alert("addr:%p vm_flags:%08lx anon_vma:%p mapping:%p index:%lx\n",
		 (void *)addr, vma->vm_flags, vma->anon_vma, mapping, index);
	/*
	 * Choose text because data symbols depend on CONFIG_KALLSYMS_ALL=y
	 */
	pr_alert("file:%pD fault:%pf mmap:%pf readpage:%pf\n",
		 vma->vm_file,
		 vma->vm_ops ? vma->vm_ops->fault : NULL,
		 vma->vm_file ? vma->vm_file->f_op->mmap : NULL,
		 mapping ? mapping->a_ops->readpage : NULL);
	dump_stack();
	add_taint(TAINT_BAD_PAGE, LOCKDEP_NOW_UNRELIABLE);
}

/*
 * vm_normal_page -- This function gets the "struct page" associated with a pte.
 *
 * "Special" mappings do not wish to be associated with a "struct page" (either
 * it doesn't exist, or it exists but they don't want to touch it). In this
 * case, NULL is returned here. "Normal" mappings do have a struct page.
 *
 * There are 2 broad cases. Firstly, an architecture may define a pte_special()
 * pte bit, in which case this function is trivial. Secondly, an architecture
 * may not have a spare pte bit, which requires a more complicated scheme,
 * described below.
 *
 * A raw VM_PFNMAP mapping (ie. one that is not COWed) is always considered a
 * special mapping (even if there are underlying and valid "struct pages").
 * COWed pages of a VM_PFNMAP are always normal.
 *
 * The way we recognize COWed pages within VM_PFNMAP mappings is through the
 * rules set up by "remap_pfn_range()": the vma will have the VM_PFNMAP bit
 * set, and the vm_pgoff will point to the first PFN mapped: thus every special
 * mapping will always honor the rule
 *
 *	pfn_of_page == vma->vm_pgoff + ((addr - vma->vm_start) >> PAGE_SHIFT)
 *
 * And for normal mappings this is false.
 *
 * This restricts such mappings to be a linear translation from virtual address
 * to pfn. To get around this restriction, we allow arbitrary mappings so long
 * as the vma is not a COW mapping; in that case, we know that all ptes are
 * special (because none can have been COWed).
 *
 *
 * In order to support COW of arbitrary special mappings, we have VM_MIXEDMAP.
 *
 * VM_MIXEDMAP mappings can likewise contain memory with or without "struct
 * page" backing, however the difference is that _all_ pages with a struct
 * page (that is, those where pfn_valid is true) are refcounted and considered
 * normal pages by the VM. The disadvantage is that pages are refcounted
 * (which can be slower and simply not an option for some PFNMAP users). The
 * advantage is that we don't have to follow the strict linearity rule of
 * PFNMAP mappings in order to support COWable mappings.
 *
 */
#ifdef __HAVE_ARCH_PTE_SPECIAL
# define HAVE_PTE_SPECIAL 1
#else
# define HAVE_PTE_SPECIAL 0
#endif
struct page *vm_normal_page(struct vm_area_struct *vma, unsigned long addr,
				pte_t pte)
{
	unsigned long pfn = pte_pfn(pte);

	if (HAVE_PTE_SPECIAL) {
		if (likely(!pte_special(pte)))
			goto check_pfn;
		if (vma->vm_ops && vma->vm_ops->find_special_page)
			return vma->vm_ops->find_special_page(vma, addr);
		if (vma->vm_flags & (VM_PFNMAP | VM_MIXEDMAP))
			return NULL;
		if (!is_zero_pfn(pfn))
			print_bad_pte(vma, addr, pte, NULL);
		return NULL;
	}

	/* !HAVE_PTE_SPECIAL case follows: */

	if (unlikely(vma->vm_flags & (VM_PFNMAP|VM_MIXEDMAP))) {
		if (vma->vm_flags & VM_MIXEDMAP) {
			if (!pfn_valid(pfn))
				return NULL;
			goto out;
		} else {
			unsigned long off;
			off = (addr - vma->vm_start) >> PAGE_SHIFT;
			if (pfn == vma->vm_pgoff + off)
				return NULL;
			if (!is_cow_mapping(vma->vm_flags))
				return NULL;
		}
	}

	if (is_zero_pfn(pfn))
		return NULL;
check_pfn:
	if (unlikely(pfn > highest_memmap_pfn)) {
		print_bad_pte(vma, addr, pte, NULL);
		return NULL;
	}

	/*
	 * NOTE! We still have PageReserved() pages in the page tables.
	 * eg. VDSO mappings can cause them to exist.
	 */
out:
	return pfn_to_page(pfn);
}

#ifdef CONFIG_TRANSPARENT_HUGEPAGE
struct page *vm_normal_page_pmd(struct vm_area_struct *vma, unsigned long addr,
				pmd_t pmd)
{
	unsigned long pfn = pmd_pfn(pmd);

	/*
	 * There is no pmd_special() but there may be special pmds, e.g.
	 * in a direct-access (dax) mapping, so let's just replicate the
	 * !HAVE_PTE_SPECIAL case from vm_normal_page() here.
	 */
	if (unlikely(vma->vm_flags & (VM_PFNMAP|VM_MIXEDMAP))) {
		if (vma->vm_flags & VM_MIXEDMAP) {
			if (!pfn_valid(pfn))
				return NULL;
			goto out;
		} else {
			unsigned long off;
			off = (addr - vma->vm_start) >> PAGE_SHIFT;
			if (pfn == vma->vm_pgoff + off)
				return NULL;
			if (!is_cow_mapping(vma->vm_flags))
				return NULL;
		}
	}

	if (is_zero_pfn(pfn))
		return NULL;
	if (unlikely(pfn > highest_memmap_pfn))
		return NULL;

	/*
	 * NOTE! We still have PageReserved() pages in the page tables.
	 * eg. VDSO mappings can cause them to exist.
	 */
out:
	return pfn_to_page(pfn);
}
#endif

/*
 * copy one vm_area from one task to the other. Assumes the page tables
 * already present in the new task to be cleared in the whole range
 * covered by this vma.
 */

static inline unsigned long
copy_one_pte(struct mm_struct *dst_mm, struct mm_struct *src_mm,
		pte_t *dst_pte, pte_t *src_pte, struct vm_area_struct *vma,
		unsigned long addr, int *rss)
{
	unsigned long vm_flags = vma->vm_flags;
	pte_t pte = *src_pte;
	struct page *page;

	/* pte contains position in swap or file, so copy. */
	if (unlikely(!pte_present(pte))) {
		swp_entry_t entry = pte_to_swp_entry(pte);

		if (likely(!non_swap_entry(entry))) {
			if (swap_duplicate(entry) < 0)
				return entry.val;

			/* make sure dst_mm is on swapoff's mmlist. */
			if (unlikely(list_empty(&dst_mm->mmlist))) {
				spin_lock(&mmlist_lock);
				if (list_empty(&dst_mm->mmlist))
					list_add(&dst_mm->mmlist,
							&src_mm->mmlist);
				spin_unlock(&mmlist_lock);
			}
			rss[MM_SWAPENTS]++;
		} else if (is_migration_entry(entry)) {
			page = migration_entry_to_page(entry);

			rss[mm_counter(page)]++;

			if (is_write_migration_entry(entry) &&
					is_cow_mapping(vm_flags)) {
				/*
				 * COW mappings require pages in both
				 * parent and child to be set to read.
				 */
				make_migration_entry_read(&entry);
				pte = swp_entry_to_pte(entry);
				if (pte_swp_soft_dirty(*src_pte))
					pte = pte_swp_mksoft_dirty(pte);
				set_pte_at(src_mm, addr, src_pte, pte);
			}
		}
		goto out_set_pte;
	}

	/*
	 * If it's a COW mapping, write protect it both
	 * in the parent and the child
	 */
	if (is_cow_mapping(vm_flags)) {
		ptep_set_wrprotect(src_mm, addr, src_pte);
		pte = pte_wrprotect(pte);
	}

	/*
	 * If it's a shared mapping, mark it clean in
	 * the child
	 */
	if (vm_flags & VM_SHARED)
		pte = pte_mkclean(pte);
	pte = pte_mkold(pte);

	page = vm_normal_page(vma, addr, pte);
	if (page) {
		get_page(page);
		page_dup_rmap(page, false);
		rss[mm_counter(page)]++;
	}

out_set_pte:
	set_pte_at(dst_mm, addr, dst_pte, pte);
	return 0;
}

static int copy_pte_range(struct mm_struct *dst_mm, struct mm_struct *src_mm,
		   pmd_t *dst_pmd, pmd_t *src_pmd, struct vm_area_struct *vma,
		   unsigned long addr, unsigned long end)
{
	pte_t *orig_src_pte, *orig_dst_pte;
	pte_t *src_pte, *dst_pte;
	spinlock_t *src_ptl, *dst_ptl;
	int progress = 0;
	int rss[NR_MM_COUNTERS];
	swp_entry_t entry = (swp_entry_t){0};

again:
	init_rss_vec(rss);

	dst_pte = pte_alloc_map_lock(dst_mm, dst_pmd, addr, &dst_ptl);
	if (!dst_pte)
		return -ENOMEM;
	src_pte = pte_offset_map(src_pmd, addr);
	src_ptl = pte_lockptr(src_mm, src_pmd);
	spin_lock_nested(src_ptl, SINGLE_DEPTH_NESTING);
	orig_src_pte = src_pte;
	orig_dst_pte = dst_pte;
	arch_enter_lazy_mmu_mode();

	do {
		/*
		 * We are holding two locks at this point - either of them
		 * could generate latencies in another task on another CPU.
		 */
		if (progress >= 32) {
			progress = 0;
			if (need_resched() ||
			    spin_needbreak(src_ptl) || spin_needbreak(dst_ptl))
				break;
		}
		if (pte_none(*src_pte)) {
			progress++;
			continue;
		}
		entry.val = copy_one_pte(dst_mm, src_mm, dst_pte, src_pte,
							vma, addr, rss);
		if (entry.val)
			break;
		progress += 8;
	} while (dst_pte++, src_pte++, addr += PAGE_SIZE, addr != end);

	arch_leave_lazy_mmu_mode();
	spin_unlock(src_ptl);
	pte_unmap(orig_src_pte);
	add_mm_rss_vec(dst_mm, rss);
	pte_unmap_unlock(orig_dst_pte, dst_ptl);
	cond_resched();

	if (entry.val) {
		if (add_swap_count_continuation(entry, GFP_KERNEL) < 0)
			return -ENOMEM;
		progress = 0;
	}
	if (addr != end)
		goto again;
	return 0;
}

static inline int copy_pmd_range(struct mm_struct *dst_mm, struct mm_struct *src_mm,
		pud_t *dst_pud, pud_t *src_pud, struct vm_area_struct *vma,
		unsigned long addr, unsigned long end)
{
	pmd_t *src_pmd, *dst_pmd;
	unsigned long next;

	dst_pmd = pmd_alloc(dst_mm, dst_pud, addr);
	if (!dst_pmd)
		return -ENOMEM;
	src_pmd = pmd_offset(src_pud, addr);
	do {
		next = pmd_addr_end(addr, end);
		if (pmd_trans_huge(*src_pmd) || pmd_devmap(*src_pmd)) {
			int err;
			VM_BUG_ON(next-addr != HPAGE_PMD_SIZE);
			err = copy_huge_pmd(dst_mm, src_mm,
					    dst_pmd, src_pmd, addr, vma);
			if (err == -ENOMEM)
				return -ENOMEM;
			if (!err)
				continue;
			/* fall through */
		}
		if (pmd_none_or_clear_bad(src_pmd))
			continue;
		if (copy_pte_range(dst_mm, src_mm, dst_pmd, src_pmd,
						vma, addr, next))
			return -ENOMEM;
	} while (dst_pmd++, src_pmd++, addr = next, addr != end);
	return 0;
}

static inline int copy_pud_range(struct mm_struct *dst_mm, struct mm_struct *src_mm,
		pgd_t *dst_pgd, pgd_t *src_pgd, struct vm_area_struct *vma,
		unsigned long addr, unsigned long end)
{
	pud_t *src_pud, *dst_pud;
	unsigned long next;

	dst_pud = pud_alloc(dst_mm, dst_pgd, addr);
	if (!dst_pud)
		return -ENOMEM;
	src_pud = pud_offset(src_pgd, addr);
	do {
		next = pud_addr_end(addr, end);
		if (pud_none_or_clear_bad(src_pud))
			continue;
		if (copy_pmd_range(dst_mm, src_mm, dst_pud, src_pud,
						vma, addr, next))
			return -ENOMEM;
	} while (dst_pud++, src_pud++, addr = next, addr != end);
	return 0;
}

int copy_page_range(struct mm_struct *dst_mm, struct mm_struct *src_mm,
		struct vm_area_struct *vma)
{
	pgd_t *src_pgd, *dst_pgd;
	unsigned long next;
	unsigned long addr = vma->vm_start;
	unsigned long end = vma->vm_end;
	unsigned long mmun_start;	/* For mmu_notifiers */
	unsigned long mmun_end;		/* For mmu_notifiers */
	bool is_cow;
	int ret;

	/*
	 * Don't copy ptes where a page fault will fill them correctly.
	 * Fork becomes much lighter when there are big shared or private
	 * readonly mappings. The tradeoff is that copy_page_range is more
	 * efficient than faulting.
	 */
	if (!(vma->vm_flags & (VM_HUGETLB | VM_PFNMAP | VM_MIXEDMAP)) &&
			!vma->anon_vma)
		return 0;

	if (is_vm_hugetlb_page(vma))
		return copy_hugetlb_page_range(dst_mm, src_mm, vma);

	if (unlikely(vma->vm_flags & VM_PFNMAP)) {
		/*
		 * We do not free on error cases below as remove_vma
		 * gets called on error from higher level routine
		 */
		ret = track_pfn_copy(vma);
		if (ret)
			return ret;
	}

	/*
	 * We need to invalidate the secondary MMU mappings only when
	 * there could be a permission downgrade on the ptes of the
	 * parent mm. And a permission downgrade will only happen if
	 * is_cow_mapping() returns true.
	 */
	is_cow = is_cow_mapping(vma->vm_flags);
	mmun_start = addr;
	mmun_end   = end;
	if (is_cow)
		mmu_notifier_invalidate_range_start(src_mm, mmun_start,
						    mmun_end);

	ret = 0;
	dst_pgd = pgd_offset(dst_mm, addr);
	src_pgd = pgd_offset(src_mm, addr);
	do {
		next = pgd_addr_end(addr, end);
		if (pgd_none_or_clear_bad(src_pgd))
			continue;
		if (unlikely(copy_pud_range(dst_mm, src_mm, dst_pgd, src_pgd,
					    vma, addr, next))) {
			ret = -ENOMEM;
			break;
		}
	} while (dst_pgd++, src_pgd++, addr = next, addr != end);

	if (is_cow)
		mmu_notifier_invalidate_range_end(src_mm, mmun_start, mmun_end);
	return ret;
}

static unsigned long zap_pte_range(struct mmu_gather *tlb,
				struct vm_area_struct *vma, pmd_t *pmd,
				unsigned long addr, unsigned long end,
				struct zap_details *details)
{
	struct mm_struct *mm = tlb->mm;
	int force_flush = 0;
	int rss[NR_MM_COUNTERS];
	spinlock_t *ptl;
	pte_t *start_pte;
	pte_t *pte;
	swp_entry_t entry;
	struct page *pending_page = NULL;

again:
	init_rss_vec(rss);
	start_pte = pte_offset_map_lock(mm, pmd, addr, &ptl);
	pte = start_pte;
	arch_enter_lazy_mmu_mode();
	do {
		pte_t ptent = *pte;
		if (pte_none(ptent)) {
			continue;
		}

		if (pte_present(ptent)) {
			struct page *page;

			page = vm_normal_page(vma, addr, ptent);
			if (unlikely(details) && page) {
				/*
				 * unmap_shared_mapping_pages() wants to
				 * invalidate cache without truncating:
				 * unmap shared but keep private pages.
				 */
				if (details->check_mapping &&
				    details->check_mapping != page_rmapping(page))
					continue;
			}
			ptent = ptep_get_and_clear_full(mm, addr, pte,
							tlb->fullmm);
			tlb_remove_tlb_entry(tlb, pte, addr);
			if (unlikely(!page))
				continue;

			if (!PageAnon(page)) {
				if (pte_dirty(ptent)) {
					/*
					 * oom_reaper cannot tear down dirty
					 * pages
					 */
					if (unlikely(details && details->ignore_dirty))
						continue;
					force_flush = 1;
					set_page_dirty(page);
				}
				if (pte_young(ptent) &&
				    likely(!(vma->vm_flags & VM_SEQ_READ)))
					mark_page_accessed(page);
			}
			rss[mm_counter(page)]--;
			page_remove_rmap(page, false);
			if (unlikely(page_mapcount(page) < 0))
				print_bad_pte(vma, addr, ptent, page);
			if (unlikely(__tlb_remove_page(tlb, page))) {
				force_flush = 1;
				pending_page = page;
				addr += PAGE_SIZE;
				break;
			}
			continue;
		}
		/* only check swap_entries if explicitly asked for in details */
		if (unlikely(details && !details->check_swap_entries))
			continue;

		entry = pte_to_swp_entry(ptent);
		if (!non_swap_entry(entry))
			rss[MM_SWAPENTS]--;
		else if (is_migration_entry(entry)) {
			struct page *page;

			page = migration_entry_to_page(entry);
			rss[mm_counter(page)]--;
		}
		if (unlikely(!free_swap_and_cache(entry)))
			print_bad_pte(vma, addr, ptent, NULL);
		pte_clear_not_present_full(mm, addr, pte, tlb->fullmm);
	} while (pte++, addr += PAGE_SIZE, addr != end);

	add_mm_rss_vec(mm, rss);
	arch_leave_lazy_mmu_mode();

	/* Do the actual TLB flush before dropping ptl */
	if (force_flush)
		tlb_flush_mmu_tlbonly(tlb);
	pte_unmap_unlock(start_pte, ptl);

	/*
	 * If we forced a TLB flush (either due to running out of
	 * batch buffers or because we needed to flush dirty TLB
	 * entries before releasing the ptl), free the batched
	 * memory too. Restart if we didn't do everything.
	 */
	if (force_flush) {
		force_flush = 0;
		tlb_flush_mmu_free(tlb);
		if (pending_page) {
			/* remove the page with new size */
			__tlb_remove_pte_page(tlb, pending_page);
			pending_page = NULL;
		}
		if (addr != end)
			goto again;
	}

	return addr;
}

static inline unsigned long zap_pmd_range(struct mmu_gather *tlb,
				struct vm_area_struct *vma, pud_t *pud,
				unsigned long addr, unsigned long end,
				struct zap_details *details)
{
	pmd_t *pmd;
	unsigned long next;

	pmd = pmd_offset(pud, addr);
	do {
		next = pmd_addr_end(addr, end);
		if (pmd_trans_huge(*pmd) || pmd_devmap(*pmd)) {
			if (next - addr != HPAGE_PMD_SIZE) {
				VM_BUG_ON_VMA(vma_is_anonymous(vma) &&
				    !rwsem_is_locked(&tlb->mm->mmap_sem), vma);
				split_huge_pmd(vma, pmd, addr);
			} else if (zap_huge_pmd(tlb, vma, pmd, addr))
				goto next;
			/* fall through */
		}
		/*
		 * Here there can be other concurrent MADV_DONTNEED or
		 * trans huge page faults running, and if the pmd is
		 * none or trans huge it can change under us. This is
		 * because MADV_DONTNEED holds the mmap_sem in read
		 * mode.
		 */
		if (pmd_none_or_trans_huge_or_clear_bad(pmd))
			goto next;
		next = zap_pte_range(tlb, vma, pmd, addr, next, details);
next:
		cond_resched();
	} while (pmd++, addr = next, addr != end);

	return addr;
}

static inline unsigned long zap_pud_range(struct mmu_gather *tlb,
				struct vm_area_struct *vma, pgd_t *pgd,
				unsigned long addr, unsigned long end,
				struct zap_details *details)
{
	pud_t *pud;
	unsigned long next;

	pud = pud_offset(pgd, addr);
	do {
		next = pud_addr_end(addr, end);
		if (pud_none_or_clear_bad(pud))
			continue;
		next = zap_pmd_range(tlb, vma, pud, addr, next, details);
	} while (pud++, addr = next, addr != end);

	return addr;
}

void unmap_page_range(struct mmu_gather *tlb,
			     struct vm_area_struct *vma,
			     unsigned long addr, unsigned long end,
			     struct zap_details *details)
{
	pgd_t *pgd;
	unsigned long next;

	BUG_ON(addr >= end);
	tlb_start_vma(tlb, vma);
	pgd = pgd_offset(vma->vm_mm, addr);
	do {
		next = pgd_addr_end(addr, end);
		if (pgd_none_or_clear_bad(pgd))
			continue;
		next = zap_pud_range(tlb, vma, pgd, addr, next, details);
	} while (pgd++, addr = next, addr != end);
	tlb_end_vma(tlb, vma);
}


static void unmap_single_vma(struct mmu_gather *tlb,
		struct vm_area_struct *vma, unsigned long start_addr,
		unsigned long end_addr,
		struct zap_details *details)
{
	unsigned long start = max(vma->vm_start, start_addr);
	unsigned long end;

	if (start >= vma->vm_end)
		return;
	end = min(vma->vm_end, end_addr);
	if (end <= vma->vm_start)
		return;

	if (vma->vm_file)
		uprobe_munmap(vma, start, end);

	if (unlikely(vma->vm_flags & VM_PFNMAP))
		untrack_pfn(vma, 0, 0);

	if (start != end) {
		if (unlikely(is_vm_hugetlb_page(vma))) {
			/*
			 * It is undesirable to test vma->vm_file as it
			 * should be non-null for valid hugetlb area.
			 * However, vm_file will be NULL in the error
			 * cleanup path of mmap_region. When
			 * hugetlbfs ->mmap method fails,
			 * mmap_region() nullifies vma->vm_file
			 * before calling this function to clean up.
			 * Since no pte has actually been setup, it is
			 * safe to do nothing in this case.
			 */
			if (vma->vm_file) {
				i_mmap_lock_write(vma->vm_file->f_mapping);
				__unmap_hugepage_range_final(tlb, vma, start, end, NULL);
				i_mmap_unlock_write(vma->vm_file->f_mapping);
			}
		} else
			unmap_page_range(tlb, vma, start, end, details);
	}
}

/**
 * unmap_vmas - unmap a range of memory covered by a list of vma's
 * @tlb: address of the caller's struct mmu_gather
 * @vma: the starting vma
 * @start_addr: virtual address at which to start unmapping
 * @end_addr: virtual address at which to end unmapping
 *
 * Unmap all pages in the vma list.
 *
 * Only addresses between `start' and `end' will be unmapped.
 *
 * The VMA list must be sorted in ascending virtual address order.
 *
 * unmap_vmas() assumes that the caller will flush the whole unmapped address
 * range after unmap_vmas() returns.  So the only responsibility here is to
 * ensure that any thus-far unmapped pages are flushed before unmap_vmas()
 * drops the lock and schedules.
 */
void unmap_vmas(struct mmu_gather *tlb,
		struct vm_area_struct *vma, unsigned long start_addr,
		unsigned long end_addr)
{
	struct mm_struct *mm = vma->vm_mm;

	mmu_notifier_invalidate_range_start(mm, start_addr, end_addr);
	for ( ; vma && vma->vm_start < end_addr; vma = vma->vm_next)
		unmap_single_vma(tlb, vma, start_addr, end_addr, NULL);
	mmu_notifier_invalidate_range_end(mm, start_addr, end_addr);
}

/**
 * zap_page_range - remove user pages in a given range
 * @vma: vm_area_struct holding the applicable pages
 * @start: starting address of pages to zap
 * @size: number of bytes to zap
 * @details: details of shared cache invalidation
 *
 * Caller must protect the VMA list
 */
void zap_page_range(struct vm_area_struct *vma, unsigned long start,
		unsigned long size, struct zap_details *details)
{
	struct mm_struct *mm = vma->vm_mm;
	struct mmu_gather tlb;
	unsigned long end = start + size;

	lru_add_drain();
	tlb_gather_mmu(&tlb, mm, start, end);
	update_hiwater_rss(mm);
	mmu_notifier_invalidate_range_start(mm, start, end);
	for ( ; vma && vma->vm_start < end; vma = vma->vm_next)
		unmap_single_vma(&tlb, vma, start, end, details);
	mmu_notifier_invalidate_range_end(mm, start, end);
	tlb_finish_mmu(&tlb, start, end);
}

/**
 * zap_page_range_single - remove user pages in a given range
 * @vma: vm_area_struct holding the applicable pages
 * @address: starting address of pages to zap
 * @size: number of bytes to zap
 * @details: details of shared cache invalidation
 *
 * The range must fit into one VMA.
 */
static void zap_page_range_single(struct vm_area_struct *vma, unsigned long address,
		unsigned long size, struct zap_details *details)
{
	struct mm_struct *mm = vma->vm_mm;
	struct mmu_gather tlb;
	unsigned long end = address + size;

	lru_add_drain();
	tlb_gather_mmu(&tlb, mm, address, end);
	update_hiwater_rss(mm);
	mmu_notifier_invalidate_range_start(mm, address, end);
	unmap_single_vma(&tlb, vma, address, end, details);
	mmu_notifier_invalidate_range_end(mm, address, end);
	tlb_finish_mmu(&tlb, address, end);
}

/**
 * zap_vma_ptes - remove ptes mapping the vma
 * @vma: vm_area_struct holding ptes to be zapped
 * @address: starting address of pages to zap
 * @size: number of bytes to zap
 *
 * This function only unmaps ptes assigned to VM_PFNMAP vmas.
 *
 * The entire address range must be fully contained within the vma.
 *
 * Returns 0 if successful.
 */
int zap_vma_ptes(struct vm_area_struct *vma, unsigned long address,
		unsigned long size)
{
	if (address < vma->vm_start || address + size > vma->vm_end ||
	    		!(vma->vm_flags & VM_PFNMAP))
		return -1;
	zap_page_range_single(vma, address, size, NULL);
	return 0;
}
EXPORT_SYMBOL_GPL(zap_vma_ptes);

pte_t *__get_locked_pte(struct mm_struct *mm, unsigned long addr,
			spinlock_t **ptl)
{
	pgd_t * pgd = pgd_offset(mm, addr);
	pud_t * pud = pud_alloc(mm, pgd, addr);
	if (pud) {
		pmd_t * pmd = pmd_alloc(mm, pud, addr);
		if (pmd) {
			VM_BUG_ON(pmd_trans_huge(*pmd));
			return pte_alloc_map_lock(mm, pmd, addr, ptl);
		}
	}
	return NULL;
}

/*
 * This is the old fallback for page remapping.
 *
 * For historical reasons, it only allows reserved pages. Only
 * old drivers should use this, and they needed to mark their
 * pages reserved for the old functions anyway.
 */
static int insert_page(struct vm_area_struct *vma, unsigned long addr,
			struct page *page, pgprot_t prot)
{
	struct mm_struct *mm = vma->vm_mm;
	int retval;
	pte_t *pte;
	spinlock_t *ptl;

	retval = -EINVAL;
	if (PageAnon(page))
		goto out;
	retval = -ENOMEM;
	flush_dcache_page(page);
	pte = get_locked_pte(mm, addr, &ptl);
	if (!pte)
		goto out;
	retval = -EBUSY;
	if (!pte_none(*pte))
		goto out_unlock;

	/* Ok, finally just insert the thing.. */
	get_page(page);
	inc_mm_counter_fast(mm, mm_counter_file(page));
	page_add_file_rmap(page, false);
	set_pte_at(mm, addr, pte, mk_pte(page, prot));

	retval = 0;
	pte_unmap_unlock(pte, ptl);
	return retval;
out_unlock:
	pte_unmap_unlock(pte, ptl);
out:
	return retval;
}

/**
 * vm_insert_page - insert single page into user vma
 * @vma: user vma to map to
 * @addr: target user address of this page
 * @page: source kernel page
 *
 * This allows drivers to insert individual pages they've allocated
 * into a user vma.
 *
 * The page has to be a nice clean _individual_ kernel allocation.
 * If you allocate a compound page, you need to have marked it as
 * such (__GFP_COMP), or manually just split the page up yourself
 * (see split_page()).
 *
 * NOTE! Traditionally this was done with "remap_pfn_range()" which
 * took an arbitrary page protection parameter. This doesn't allow
 * that. Your vma protection will have to be set up correctly, which
 * means that if you want a shared writable mapping, you'd better
 * ask for a shared writable mapping!
 *
 * The page does not need to be reserved.
 *
 * Usually this function is called from f_op->mmap() handler
 * under mm->mmap_sem write-lock, so it can change vma->vm_flags.
 * Caller must set VM_MIXEDMAP on vma if it wants to call this
 * function from other places, for example from page-fault handler.
 */
int vm_insert_page(struct vm_area_struct *vma, unsigned long addr,
			struct page *page)
{
	if (addr < vma->vm_start || addr >= vma->vm_end)
		return -EFAULT;
	if (!page_count(page))
		return -EINVAL;
	if (!(vma->vm_flags & VM_MIXEDMAP)) {
		BUG_ON(down_read_trylock(&vma->vm_mm->mmap_sem));
		BUG_ON(vma->vm_flags & VM_PFNMAP);
		vma->vm_flags |= VM_MIXEDMAP;
	}
	return insert_page(vma, addr, page, vma->vm_page_prot);
}
EXPORT_SYMBOL(vm_insert_page);

static int insert_pfn(struct vm_area_struct *vma, unsigned long addr,
			pfn_t pfn, pgprot_t prot)
{
	struct mm_struct *mm = vma->vm_mm;
	int retval;
	pte_t *pte, entry;
	spinlock_t *ptl;

	retval = -ENOMEM;
	pte = get_locked_pte(mm, addr, &ptl);
	if (!pte)
		goto out;
	retval = -EBUSY;
	if (!pte_none(*pte))
		goto out_unlock;

	/* Ok, finally just insert the thing.. */
	if (pfn_t_devmap(pfn))
		entry = pte_mkdevmap(pfn_t_pte(pfn, prot));
	else
		entry = pte_mkspecial(pfn_t_pte(pfn, prot));
	set_pte_at(mm, addr, pte, entry);
	update_mmu_cache(vma, addr, pte); /* XXX: why not for insert_page? */

	retval = 0;
out_unlock:
	pte_unmap_unlock(pte, ptl);
out:
	return retval;
}

/**
 * vm_insert_pfn - insert single pfn into user vma
 * @vma: user vma to map to
 * @addr: target user address of this page
 * @pfn: source kernel pfn
 *
 * Similar to vm_insert_page, this allows drivers to insert individual pages
 * they've allocated into a user vma. Same comments apply.
 *
 * This function should only be called from a vm_ops->fault handler, and
 * in that case the handler should return NULL.
 *
 * vma cannot be a COW mapping.
 *
 * As this is called only for pages that do not currently exist, we
 * do not need to flush old virtual caches or the TLB.
 */
int vm_insert_pfn(struct vm_area_struct *vma, unsigned long addr,
			unsigned long pfn)
{
	return vm_insert_pfn_prot(vma, addr, pfn, vma->vm_page_prot);
}
EXPORT_SYMBOL(vm_insert_pfn);

/**
 * vm_insert_pfn_prot - insert single pfn into user vma with specified pgprot
 * @vma: user vma to map to
 * @addr: target user address of this page
 * @pfn: source kernel pfn
 * @pgprot: pgprot flags for the inserted page
 *
 * This is exactly like vm_insert_pfn, except that it allows drivers to
 * to override pgprot on a per-page basis.
 *
 * This only makes sense for IO mappings, and it makes no sense for
 * cow mappings.  In general, using multiple vmas is preferable;
 * vm_insert_pfn_prot should only be used if using multiple VMAs is
 * impractical.
 */
int vm_insert_pfn_prot(struct vm_area_struct *vma, unsigned long addr,
			unsigned long pfn, pgprot_t pgprot)
{
	int ret;
	/*
	 * Technically, architectures with pte_special can avoid all these
	 * restrictions (same for remap_pfn_range).  However we would like
	 * consistency in testing and feature parity among all, so we should
	 * try to keep these invariants in place for everybody.
	 */
	BUG_ON(!(vma->vm_flags & (VM_PFNMAP|VM_MIXEDMAP)));
	BUG_ON((vma->vm_flags & (VM_PFNMAP|VM_MIXEDMAP)) ==
						(VM_PFNMAP|VM_MIXEDMAP));
	BUG_ON((vma->vm_flags & VM_PFNMAP) && is_cow_mapping(vma->vm_flags));
	BUG_ON((vma->vm_flags & VM_MIXEDMAP) && pfn_valid(pfn));

	if (addr < vma->vm_start || addr >= vma->vm_end)
		return -EFAULT;
	if (track_pfn_insert(vma, &pgprot, __pfn_to_pfn_t(pfn, PFN_DEV)))
		return -EINVAL;

	ret = insert_pfn(vma, addr, __pfn_to_pfn_t(pfn, PFN_DEV), pgprot);

	return ret;
}
EXPORT_SYMBOL(vm_insert_pfn_prot);

int vm_insert_mixed(struct vm_area_struct *vma, unsigned long addr,
			pfn_t pfn)
{
	pgprot_t pgprot = vma->vm_page_prot;

	BUG_ON(!(vma->vm_flags & VM_MIXEDMAP));

	if (addr < vma->vm_start || addr >= vma->vm_end)
		return -EFAULT;
	if (track_pfn_insert(vma, &pgprot, pfn))
		return -EINVAL;

	/*
	 * If we don't have pte special, then we have to use the pfn_valid()
	 * based VM_MIXEDMAP scheme (see vm_normal_page), and thus we *must*
	 * refcount the page if pfn_valid is true (hence insert_page rather
	 * than insert_pfn).  If a zero_pfn were inserted into a VM_MIXEDMAP
	 * without pte special, it would there be refcounted as a normal page.
	 */
	if (!HAVE_PTE_SPECIAL && !pfn_t_devmap(pfn) && pfn_t_valid(pfn)) {
		struct page *page;

		/*
		 * At this point we are committed to insert_page()
		 * regardless of whether the caller specified flags that
		 * result in pfn_t_has_page() == false.
		 */
		page = pfn_to_page(pfn_t_to_pfn(pfn));
		return insert_page(vma, addr, page, pgprot);
	}
	return insert_pfn(vma, addr, pfn, pgprot);
}
EXPORT_SYMBOL(vm_insert_mixed);

/*
 * maps a range of physical memory into the requested pages. the old
 * mappings are removed. any references to nonexistent pages results
 * in null mappings (currently treated as "copy-on-access")
 */
static int remap_pte_range(struct mm_struct *mm, pmd_t *pmd,
			unsigned long addr, unsigned long end,
			unsigned long pfn, pgprot_t prot)
{
	pte_t *pte;
	spinlock_t *ptl;

	pte = pte_alloc_map_lock(mm, pmd, addr, &ptl);
	if (!pte)
		return -ENOMEM;
	arch_enter_lazy_mmu_mode();
	do {
		BUG_ON(!pte_none(*pte));
		set_pte_at(mm, addr, pte, pte_mkspecial(pfn_pte(pfn, prot)));
		pfn++;
	} while (pte++, addr += PAGE_SIZE, addr != end);
	arch_leave_lazy_mmu_mode();
	pte_unmap_unlock(pte - 1, ptl);
	return 0;
}

static inline int remap_pmd_range(struct mm_struct *mm, pud_t *pud,
			unsigned long addr, unsigned long end,
			unsigned long pfn, pgprot_t prot)
{
	pmd_t *pmd;
	unsigned long next;

	pfn -= addr >> PAGE_SHIFT;
	pmd = pmd_alloc(mm, pud, addr);
	if (!pmd)
		return -ENOMEM;
	VM_BUG_ON(pmd_trans_huge(*pmd));
	do {
		next = pmd_addr_end(addr, end);
		if (remap_pte_range(mm, pmd, addr, next,
				pfn + (addr >> PAGE_SHIFT), prot))
			return -ENOMEM;
	} while (pmd++, addr = next, addr != end);
	return 0;
}

static inline int remap_pud_range(struct mm_struct *mm, pgd_t *pgd,
			unsigned long addr, unsigned long end,
			unsigned long pfn, pgprot_t prot)
{
	pud_t *pud;
	unsigned long next;

	pfn -= addr >> PAGE_SHIFT;
	pud = pud_alloc(mm, pgd, addr);
	if (!pud)
		return -ENOMEM;
	do {
		next = pud_addr_end(addr, end);
		if (remap_pmd_range(mm, pud, addr, next,
				pfn + (addr >> PAGE_SHIFT), prot))
			return -ENOMEM;
	} while (pud++, addr = next, addr != end);
	return 0;
}

/**
 * remap_pfn_range - remap kernel memory to userspace
 * @vma: user vma to map to
 * @addr: target user address to start at
 * @pfn: physical address of kernel memory
 * @size: size of map area
 * @prot: page protection flags for this mapping
 *
 *  Note: this is only safe if the mm semaphore is held when called.
 */
int remap_pfn_range(struct vm_area_struct *vma, unsigned long addr,
		    unsigned long pfn, unsigned long size, pgprot_t prot)
{
	pgd_t *pgd;
	unsigned long next;
	unsigned long end = addr + PAGE_ALIGN(size);
	struct mm_struct *mm = vma->vm_mm;
	unsigned long remap_pfn = pfn;
	int err;

	/*
	 * Physically remapped pages are special. Tell the
	 * rest of the world about it:
	 *   VM_IO tells people not to look at these pages
	 *	(accesses can have side effects).
	 *   VM_PFNMAP tells the core MM that the base pages are just
	 *	raw PFN mappings, and do not have a "struct page" associated
	 *	with them.
	 *   VM_DONTEXPAND
	 *      Disable vma merging and expanding with mremap().
	 *   VM_DONTDUMP
	 *      Omit vma from core dump, even when VM_IO turned off.
	 *
	 * There's a horrible special case to handle copy-on-write
	 * behaviour that some programs depend on. We mark the "original"
	 * un-COW'ed pages by matching them up with "vma->vm_pgoff".
	 * See vm_normal_page() for details.
	 */
	if (is_cow_mapping(vma->vm_flags)) {
		if (addr != vma->vm_start || end != vma->vm_end)
			return -EINVAL;
		vma->vm_pgoff = pfn;
	}

	err = track_pfn_remap(vma, &prot, remap_pfn, addr, PAGE_ALIGN(size));
	if (err)
		return -EINVAL;

	vma->vm_flags |= VM_IO | VM_PFNMAP | VM_DONTEXPAND | VM_DONTDUMP;

	BUG_ON(addr >= end);
	pfn -= addr >> PAGE_SHIFT;
	pgd = pgd_offset(mm, addr);
	flush_cache_range(vma, addr, end);
	do {
		next = pgd_addr_end(addr, end);
		err = remap_pud_range(mm, pgd, addr, next,
				pfn + (addr >> PAGE_SHIFT), prot);
		if (err)
			break;
	} while (pgd++, addr = next, addr != end);

	if (err)
		untrack_pfn(vma, remap_pfn, PAGE_ALIGN(size));

	return err;
}
EXPORT_SYMBOL(remap_pfn_range);

/**
 * vm_iomap_memory - remap memory to userspace
 * @vma: user vma to map to
 * @start: start of area
 * @len: size of area
 *
 * This is a simplified io_remap_pfn_range() for common driver use. The
 * driver just needs to give us the physical memory range to be mapped,
 * we'll figure out the rest from the vma information.
 *
 * NOTE! Some drivers might want to tweak vma->vm_page_prot first to get
 * whatever write-combining details or similar.
 */
int vm_iomap_memory(struct vm_area_struct *vma, phys_addr_t start, unsigned long len)
{
	unsigned long vm_len, pfn, pages;

	/* Check that the physical memory area passed in looks valid */
	if (start + len < start)
		return -EINVAL;
	/*
	 * You *really* shouldn't map things that aren't page-aligned,
	 * but we've historically allowed it because IO memory might
	 * just have smaller alignment.
	 */
	len += start & ~PAGE_MASK;
	pfn = start >> PAGE_SHIFT;
	pages = (len + ~PAGE_MASK) >> PAGE_SHIFT;
	if (pfn + pages < pfn)
		return -EINVAL;

	/* We start the mapping 'vm_pgoff' pages into the area */
	if (vma->vm_pgoff > pages)
		return -EINVAL;
	pfn += vma->vm_pgoff;
	pages -= vma->vm_pgoff;

	/* Can we fit all of the mapping? */
	vm_len = vma->vm_end - vma->vm_start;
	if (vm_len >> PAGE_SHIFT > pages)
		return -EINVAL;

	/* Ok, let it rip */
	return io_remap_pfn_range(vma, vma->vm_start, pfn, vm_len, vma->vm_page_prot);
}
EXPORT_SYMBOL(vm_iomap_memory);

static int apply_to_pte_range(struct mm_struct *mm, pmd_t *pmd,
				     unsigned long addr, unsigned long end,
				     pte_fn_t fn, void *data)
{
	pte_t *pte;
	int err;
	pgtable_t token;
	spinlock_t *uninitialized_var(ptl);

	pte = (mm == &init_mm) ?
		pte_alloc_kernel(pmd, addr) :
		pte_alloc_map_lock(mm, pmd, addr, &ptl);
	if (!pte)
		return -ENOMEM;

	BUG_ON(pmd_huge(*pmd));

	arch_enter_lazy_mmu_mode();

	token = pmd_pgtable(*pmd);

	do {
		err = fn(pte++, token, addr, data);
		if (err)
			break;
	} while (addr += PAGE_SIZE, addr != end);

	arch_leave_lazy_mmu_mode();

	if (mm != &init_mm)
		pte_unmap_unlock(pte-1, ptl);
	return err;
}

static int apply_to_pmd_range(struct mm_struct *mm, pud_t *pud,
				     unsigned long addr, unsigned long end,
				     pte_fn_t fn, void *data)
{
	pmd_t *pmd;
	unsigned long next;
	int err;

	BUG_ON(pud_huge(*pud));

	pmd = pmd_alloc(mm, pud, addr);
	if (!pmd)
		return -ENOMEM;
	do {
		next = pmd_addr_end(addr, end);
		err = apply_to_pte_range(mm, pmd, addr, next, fn, data);
		if (err)
			break;
	} while (pmd++, addr = next, addr != end);
	return err;
}

static int apply_to_pud_range(struct mm_struct *mm, pgd_t *pgd,
				     unsigned long addr, unsigned long end,
				     pte_fn_t fn, void *data)
{
	pud_t *pud;
	unsigned long next;
	int err;

	pud = pud_alloc(mm, pgd, addr);
	if (!pud)
		return -ENOMEM;
	do {
		next = pud_addr_end(addr, end);
		err = apply_to_pmd_range(mm, pud, addr, next, fn, data);
		if (err)
			break;
	} while (pud++, addr = next, addr != end);
	return err;
}

/*
 * Scan a region of virtual memory, filling in page tables as necessary
 * and calling a provided function on each leaf page table.
 */
int apply_to_page_range(struct mm_struct *mm, unsigned long addr,
			unsigned long size, pte_fn_t fn, void *data)
{
	pgd_t *pgd;
	unsigned long next;
	unsigned long end = addr + size;
	int err;

	if (WARN_ON(addr >= end))
		return -EINVAL;

	pgd = pgd_offset(mm, addr);
	do {
		next = pgd_addr_end(addr, end);
		err = apply_to_pud_range(mm, pgd, addr, next, fn, data);
		if (err)
			break;
	} while (pgd++, addr = next, addr != end);

	return err;
}
EXPORT_SYMBOL_GPL(apply_to_page_range);

/*
 * handle_pte_fault chooses page fault handler according to an entry which was
 * read non-atomically.  Before making any commitment, on those architectures
 * or configurations (e.g. i386 with PAE) which might give a mix of unmatched
 * parts, do_swap_page must check under lock before unmapping the pte and
 * proceeding (but do_wp_page is only called after already making such a check;
 * and do_anonymous_page can safely check later on).
 */
static inline int pte_unmap_same(struct mm_struct *mm, pmd_t *pmd,
				pte_t *page_table, pte_t orig_pte)
{
	int same = 1;
#if defined(CONFIG_SMP) || defined(CONFIG_PREEMPT)
	if (sizeof(pte_t) > sizeof(unsigned long)) {
		spinlock_t *ptl = pte_lockptr(mm, pmd);
		spin_lock(ptl);
		same = pte_same(*page_table, orig_pte);
		spin_unlock(ptl);
	}
#endif
	pte_unmap(page_table);
	return same;
}

static inline void cow_user_page(struct page *dst, struct page *src, unsigned long va, struct vm_area_struct *vma)
{
	debug_dma_assert_idle(src);

	/*
	 * If the source page was a PFN mapping, we don't have
	 * a "struct page" for it. We do a best-effort copy by
	 * just copying from the original user address. If that
	 * fails, we just zero-fill it. Live with it.
	 */
	if (unlikely(!src)) {
		void *kaddr = kmap_atomic(dst);
		void __user *uaddr = (void __user *)(va & PAGE_MASK);

		/*
		 * This really shouldn't fail, because the page is there
		 * in the page tables. But it might just be unreadable,
		 * in which case we just give up and fill the result with
		 * zeroes.
		 */
		if (__copy_from_user_inatomic(kaddr, uaddr, PAGE_SIZE))
			clear_page(kaddr);
		kunmap_atomic(kaddr);
		flush_dcache_page(dst);
	} else
		copy_user_highpage(dst, src, va, vma);
}

static gfp_t __get_fault_gfp_mask(struct vm_area_struct *vma)
{
	struct file *vm_file = vma->vm_file;

	if (vm_file)
		return mapping_gfp_mask(vm_file->f_mapping) | __GFP_FS | __GFP_IO;

	/*
	 * Special mappings (e.g. VDSO) do not have any file so fake
	 * a default GFP_KERNEL for them.
	 */
	return GFP_KERNEL;
}

/*
 * Notify the address space that the page is about to become writable so that
 * it can prohibit this or wait for the page to get into an appropriate state.
 *
 * We do this without the lock held, so that it can sleep if it needs to.
 */
static int do_page_mkwrite(struct vm_area_struct *vma, struct page *page,
	       unsigned long address)
{
	struct vm_fault vmf;
	int ret;

	vmf.virtual_address = (void __user *)(address & PAGE_MASK);
	vmf.pgoff = page->index;
	vmf.flags = FAULT_FLAG_WRITE|FAULT_FLAG_MKWRITE;
	vmf.gfp_mask = __get_fault_gfp_mask(vma);
	vmf.page = page;
	vmf.cow_page = NULL;

	ret = vma->vm_ops->page_mkwrite(vma, &vmf);
	if (unlikely(ret & (VM_FAULT_ERROR | VM_FAULT_NOPAGE)))
		return ret;
	if (unlikely(!(ret & VM_FAULT_LOCKED))) {
		lock_page(page);
		if (!page->mapping) {
			unlock_page(page);
			return 0; /* retry */
		}
		ret |= VM_FAULT_LOCKED;
	} else
		VM_BUG_ON_PAGE(!PageLocked(page), page);
	return ret;
}

/*
 * Handle write page faults for pages that can be reused in the current vma
 *
 * This can happen either due to the mapping being with the VM_SHARED flag,
 * or due to us being the last reference standing to the page. In either
 * case, all we need to do here is to mark the page as writable and update
 * any related book-keeping.
 */
static inline int wp_page_reuse(struct fault_env *fe, pte_t orig_pte,
			struct page *page, int page_mkwrite, int dirty_shared)
	__releases(fe->ptl)
{
	struct vm_area_struct *vma = fe->vma;
	pte_t entry;
	/*
	 * Clear the pages cpupid information as the existing
	 * information potentially belongs to a now completely
	 * unrelated process.
	 */
	if (page)
		page_cpupid_xchg_last(page, (1 << LAST_CPUPID_SHIFT) - 1);

	flush_cache_page(vma, fe->address, pte_pfn(orig_pte));
	entry = pte_mkyoung(orig_pte);
	entry = maybe_mkwrite(pte_mkdirty(entry), vma);
	if (ptep_set_access_flags(vma, fe->address, fe->pte, entry, 1))
		update_mmu_cache(vma, fe->address, fe->pte);
	pte_unmap_unlock(fe->pte, fe->ptl);

	if (dirty_shared) {
		struct address_space *mapping;
		int dirtied;

		if (!page_mkwrite)
			lock_page(page);

		dirtied = set_page_dirty(page);
		VM_BUG_ON_PAGE(PageAnon(page), page);
		mapping = page->mapping;
		unlock_page(page);
		put_page(page);

		if ((dirtied || page_mkwrite) && mapping) {
			/*
			 * Some device drivers do not set page.mapping
			 * but still dirty their pages
			 */
			balance_dirty_pages_ratelimited(mapping);
		}

		if (!page_mkwrite)
			file_update_time(vma->vm_file);
	}

	return VM_FAULT_WRITE;
}

/*
 * Handle the case of a page which we actually need to copy to a new page.
 *
 * Called with mmap_sem locked and the old page referenced, but
 * without the ptl held.
 *
 * High level logic flow:
 *
 * - Allocate a page, copy the content of the old page to the new one.
 * - Handle book keeping and accounting - cgroups, mmu-notifiers, etc.
 * - Take the PTL. If the pte changed, bail out and release the allocated page
 * - If the pte is still the way we remember it, update the page table and all
 *   relevant references. This includes dropping the reference the page-table
 *   held to the old page, as well as updating the rmap.
 * - In any case, unlock the PTL and drop the reference we took to the old page.
 */
static int wp_page_copy(struct fault_env *fe, pte_t orig_pte,
		struct page *old_page, unsigned int flags)
{
	struct vm_area_struct *vma = fe->vma;
	struct mm_struct *mm = vma->vm_mm;
	struct page *new_page = NULL;
	pte_t entry;
	int page_copied = 0;
	const unsigned long mmun_start = fe->address & PAGE_MASK;
	const unsigned long mmun_end = mmun_start + PAGE_SIZE;
	struct mem_cgroup *memcg;
	gfp_t gfp = GFP_HIGHUSER_MOVABLE;

	if (IS_ENABLED(CONFIG_CMA) && (flags & FAULT_FLAG_NO_CMA))
		gfp &= ~__GFP_MOVABLE;

	if (unlikely(anon_vma_prepare(vma)))
		goto oom;

	if (is_zero_pfn(pte_pfn(orig_pte))) {
		new_page = alloc_zeroed_user_highpage(gfp, vma, fe->address);
		if (!new_page)
			goto oom;
	} else {
		new_page = alloc_page_vma(gfp, vma,
				fe->address);
		if (!new_page)
			goto oom;
		cow_user_page(new_page, old_page, fe->address, vma);
	}

	if (mem_cgroup_try_charge(new_page, mm, GFP_KERNEL, &memcg, false))
		goto oom_free_new;

	__SetPageUptodate(new_page);

	mmu_notifier_invalidate_range_start(mm, mmun_start, mmun_end);

	/*
	 * Re-check the pte - we dropped the lock
	 */
	fe->pte = pte_offset_map_lock(mm, fe->pmd, fe->address, &fe->ptl);
	if (likely(pte_same(*fe->pte, orig_pte))) {
		if (old_page) {
			if (!PageAnon(old_page)) {
				dec_mm_counter_fast(mm,
						mm_counter_file(old_page));
				inc_mm_counter_fast(mm, MM_ANONPAGES);
			}
		} else {
			inc_mm_counter_fast(mm, MM_ANONPAGES);
		}
		flush_cache_page(vma, fe->address, pte_pfn(orig_pte));
		entry = mk_pte(new_page, vma->vm_page_prot);
		entry = maybe_mkwrite(pte_mkdirty(entry), vma);
		/*
		 * Clear the pte entry and flush it first, before updating the
		 * pte with the new entry. This will avoid a race condition
		 * seen in the presence of one thread doing SMC and another
		 * thread doing COW.
		 */
		ptep_clear_flush_notify(vma, fe->address, fe->pte);
		page_add_new_anon_rmap(new_page, vma, fe->address, false);
		mem_cgroup_commit_charge(new_page, memcg, false, false);
		lru_cache_add_active_or_unevictable(new_page, vma);
		/*
		 * We call the notify macro here because, when using secondary
		 * mmu page tables (such as kvm shadow page tables), we want the
		 * new page to be mapped directly into the secondary page table.
		 */
		set_pte_at_notify(mm, fe->address, fe->pte, entry);
		update_mmu_cache(vma, fe->address, fe->pte);
		if (old_page) {
			/*
			 * Only after switching the pte to the new page may
			 * we remove the mapcount here. Otherwise another
			 * process may come and find the rmap count decremented
			 * before the pte is switched to the new page, and
			 * "reuse" the old page writing into it while our pte
			 * here still points into it and can be read by other
			 * threads.
			 *
			 * The critical issue is to order this
			 * page_remove_rmap with the ptp_clear_flush above.
			 * Those stores are ordered by (if nothing else,)
			 * the barrier present in the atomic_add_negative
			 * in page_remove_rmap.
			 *
			 * Then the TLB flush in ptep_clear_flush ensures that
			 * no process can access the old page before the
			 * decremented mapcount is visible. And the old page
			 * cannot be reused until after the decremented
			 * mapcount is visible. So transitively, TLBs to
			 * old page will be flushed before it can be reused.
			 */
			page_remove_rmap(old_page, false);
		}

		/* Free the old page.. */
		new_page = old_page;
		page_copied = 1;
	} else {
		mem_cgroup_cancel_charge(new_page, memcg, false);
	}

	if (new_page)
		put_page(new_page);

	pte_unmap_unlock(fe->pte, fe->ptl);
	mmu_notifier_invalidate_range_end(mm, mmun_start, mmun_end);
	if (old_page) {
		/*
		 * Don't let another task, with possibly unlocked vma,
		 * keep the mlocked page.
		 */
		if (page_copied && (vma->vm_flags & VM_LOCKED)) {
			lock_page(old_page);	/* LRU manipulation */
			if (PageMlocked(old_page))
				munlock_vma_page(old_page);
			unlock_page(old_page);
		}
		put_page(old_page);
	}
	return page_copied ? VM_FAULT_WRITE : 0;
oom_free_new:
	put_page(new_page);
oom:
	if (old_page)
		put_page(old_page);
	return VM_FAULT_OOM;
}

/*
 * Handle write page faults for VM_MIXEDMAP or VM_PFNMAP for a VM_SHARED
 * mapping
 */
static int wp_pfn_shared(struct fault_env *fe,  pte_t orig_pte)
{
	struct vm_area_struct *vma = fe->vma;

	if (vma->vm_ops && vma->vm_ops->pfn_mkwrite) {
		struct vm_fault vmf = {
			.page = NULL,
			.pgoff = linear_page_index(vma, fe->address),
			.virtual_address =
				(void __user *)(fe->address & PAGE_MASK),
			.flags = FAULT_FLAG_WRITE | FAULT_FLAG_MKWRITE,
		};
		int ret;

		pte_unmap_unlock(fe->pte, fe->ptl);
		ret = vma->vm_ops->pfn_mkwrite(vma, &vmf);
		if (ret & VM_FAULT_ERROR)
			return ret;
		fe->pte = pte_offset_map_lock(vma->vm_mm, fe->pmd, fe->address,
				&fe->ptl);
		/*
		 * We might have raced with another page fault while we
		 * released the pte_offset_map_lock.
		 */
		if (!pte_same(*fe->pte, orig_pte)) {
			pte_unmap_unlock(fe->pte, fe->ptl);
			return 0;
		}
	}
	return wp_page_reuse(fe, orig_pte, NULL, 0, 0);
}

static int wp_page_shared(struct fault_env *fe, pte_t orig_pte,
		struct page *old_page)
	__releases(fe->ptl)
{
	struct vm_area_struct *vma = fe->vma;
	int page_mkwrite = 0;

	get_page(old_page);

	if (vma->vm_ops && vma->vm_ops->page_mkwrite) {
		int tmp;

		pte_unmap_unlock(fe->pte, fe->ptl);
		tmp = do_page_mkwrite(vma, old_page, fe->address);
		if (unlikely(!tmp || (tmp &
				      (VM_FAULT_ERROR | VM_FAULT_NOPAGE)))) {
			put_page(old_page);
			return tmp;
		}
		/*
		 * Since we dropped the lock we need to revalidate
		 * the PTE as someone else may have changed it.  If
		 * they did, we just return, as we can count on the
		 * MMU to tell us if they didn't also make it writable.
		 */
		fe->pte = pte_offset_map_lock(vma->vm_mm, fe->pmd, fe->address,
						 &fe->ptl);
		if (!pte_same(*fe->pte, orig_pte)) {
			unlock_page(old_page);
			pte_unmap_unlock(fe->pte, fe->ptl);
			put_page(old_page);
			return 0;
		}
		page_mkwrite = 1;
	}

	return wp_page_reuse(fe, orig_pte, old_page, page_mkwrite, 1);
}

/*
 * This routine handles present pages, when users try to write
 * to a shared page. It is done by copying the page to a new address
 * and decrementing the shared-page counter for the old page.
 *
 * Note that this routine assumes that the protection checks have been
 * done by the caller (the low-level page fault routine in most cases).
 * Thus we can safely just mark it writable once we've done any necessary
 * COW.
 *
 * We also mark the page dirty at this point even though the page will
 * change only once the write actually happens. This avoids a few races,
 * and potentially makes it more efficient.
 *
 * We enter with non-exclusive mmap_sem (to exclude vma changes,
 * but allow concurrent faults), with pte both mapped and locked.
 * We return with mmap_sem still held, but pte unmapped and unlocked.
 */
static int do_wp_page(struct fault_env *fe, pte_t orig_pte, unsigned int flags)
	__releases(fe->ptl)
{
	struct vm_area_struct *vma = fe->vma;
	struct page *old_page;

	old_page = vm_normal_page(vma, fe->address, orig_pte);
	if (!old_page) {
		/*
		 * VM_MIXEDMAP !pfn_valid() case, or VM_SOFTDIRTY clear on a
		 * VM_PFNMAP VMA.
		 *
		 * We should not cow pages in a shared writeable mapping.
		 * Just mark the pages writable and/or call ops->pfn_mkwrite.
		 */
		if ((vma->vm_flags & (VM_WRITE|VM_SHARED)) ==
				     (VM_WRITE|VM_SHARED))
			return wp_pfn_shared(fe, orig_pte);

		pte_unmap_unlock(fe->pte, fe->ptl);
		return wp_page_copy(fe, orig_pte, old_page, flags);
	}

	/*
	 * Take out anonymous pages first, anonymous shared vmas are
	 * not dirty accountable.
	 */
	if (PageAnon(old_page) && !PageKsm(old_page)) {
		int total_mapcount;
		if (!trylock_page(old_page)) {
			get_page(old_page);
			pte_unmap_unlock(fe->pte, fe->ptl);
			lock_page(old_page);
			fe->pte = pte_offset_map_lock(vma->vm_mm, fe->pmd,
					fe->address, &fe->ptl);
			if (!pte_same(*fe->pte, orig_pte)) {
				unlock_page(old_page);
				pte_unmap_unlock(fe->pte, fe->ptl);
				put_page(old_page);
				return 0;
			}
			put_page(old_page);
		}
		if (reuse_swap_page(old_page, &total_mapcount)) {
			if (total_mapcount == 1) {
				/*
				 * The page is all ours. Move it to
				 * our anon_vma so the rmap code will
				 * not search our parent or siblings.
				 * Protected against the rmap code by
				 * the page lock.
				 */
				page_move_anon_rmap(old_page, vma);
			}
			unlock_page(old_page);
			return wp_page_reuse(fe, orig_pte, old_page, 0, 0);
		}
		unlock_page(old_page);
	} else if (unlikely((vma->vm_flags & (VM_WRITE|VM_SHARED)) ==
					(VM_WRITE|VM_SHARED))) {
		return wp_page_shared(fe, orig_pte, old_page);
	}

	/*
	 * Ok, we need to copy. Oh, well..
	 */
	get_page(old_page);

	pte_unmap_unlock(fe->pte, fe->ptl);
	return wp_page_copy(fe, orig_pte, old_page, flags);
}

static void unmap_mapping_range_vma(struct vm_area_struct *vma,
		unsigned long start_addr, unsigned long end_addr,
		struct zap_details *details)
{
	zap_page_range_single(vma, start_addr, end_addr - start_addr, details);
}

static inline void unmap_mapping_range_tree(struct rb_root *root,
					    struct zap_details *details)
{
	struct vm_area_struct *vma;
	pgoff_t vba, vea, zba, zea;

	vma_interval_tree_foreach(vma, root,
			details->first_index, details->last_index) {

		vba = vma->vm_pgoff;
		vea = vba + vma_pages(vma) - 1;
		zba = details->first_index;
		if (zba < vba)
			zba = vba;
		zea = details->last_index;
		if (zea > vea)
			zea = vea;

		unmap_mapping_range_vma(vma,
			((zba - vba) << PAGE_SHIFT) + vma->vm_start,
			((zea - vba + 1) << PAGE_SHIFT) + vma->vm_start,
				details);
	}
}

/**
 * unmap_mapping_range - unmap the portion of all mmaps in the specified
 * address_space corresponding to the specified page range in the underlying
 * file.
 *
 * @mapping: the address space containing mmaps to be unmapped.
 * @holebegin: byte in first page to unmap, relative to the start of
 * the underlying file.  This will be rounded down to a PAGE_SIZE
 * boundary.  Note that this is different from truncate_pagecache(), which
 * must keep the partial page.  In contrast, we must get rid of
 * partial pages.
 * @holelen: size of prospective hole in bytes.  This will be rounded
 * up to a PAGE_SIZE boundary.  A holelen of zero truncates to the
 * end of the file.
 * @even_cows: 1 when truncating a file, unmap even private COWed pages;
 * but 0 when invalidating pagecache, don't throw away private data.
 */
void unmap_mapping_range(struct address_space *mapping,
		loff_t const holebegin, loff_t const holelen, int even_cows)
{
	struct zap_details details = { };
	pgoff_t hba = holebegin >> PAGE_SHIFT;
	pgoff_t hlen = (holelen + PAGE_SIZE - 1) >> PAGE_SHIFT;

	/* Check for overflow. */
	if (sizeof(holelen) > sizeof(hlen)) {
		long long holeend =
			(holebegin + holelen + PAGE_SIZE - 1) >> PAGE_SHIFT;
		if (holeend & ~(long long)ULONG_MAX)
			hlen = ULONG_MAX - hba + 1;
	}

	details.check_mapping = even_cows? NULL: mapping;
	details.first_index = hba;
	details.last_index = hba + hlen - 1;
	if (details.last_index < details.first_index)
		details.last_index = ULONG_MAX;

	i_mmap_lock_write(mapping);
	if (unlikely(!RB_EMPTY_ROOT(&mapping->i_mmap)))
		unmap_mapping_range_tree(&mapping->i_mmap, &details);
	i_mmap_unlock_write(mapping);
}
EXPORT_SYMBOL(unmap_mapping_range);

/*
 * We enter with non-exclusive mmap_sem (to exclude vma changes,
 * but allow concurrent faults), and pte mapped but not yet locked.
 * We return with pte unmapped and unlocked.
 *
 * We return with the mmap_sem locked or unlocked in the same cases
 * as does filemap_fault().
 */
int do_swap_page(struct fault_env *fe, pte_t orig_pte)
{
	struct vm_area_struct *vma = fe->vma;
	struct page *page, *swapcache;
	struct mem_cgroup *memcg;
	swp_entry_t entry;
	pte_t pte;
	int locked;
	int exclusive = 0;
	int ret = 0;

	if (!pte_unmap_same(vma->vm_mm, fe->pmd, fe->pte, orig_pte))
		goto out;

	entry = pte_to_swp_entry(orig_pte);
	if (unlikely(non_swap_entry(entry))) {
		if (is_migration_entry(entry)) {
			migration_entry_wait(vma->vm_mm, fe->pmd, fe->address);
		} else if (is_hwpoison_entry(entry)) {
			ret = VM_FAULT_HWPOISON;
		} else {
			print_bad_pte(vma, fe->address, orig_pte, NULL);
			ret = VM_FAULT_SIGBUS;
		}
		goto out;
	}
	delayacct_set_flag(DELAYACCT_PF_SWAPIN);
	page = lookup_swap_cache(entry);
	if (!page) {
		page = swapin_readahead(entry,
					GFP_HIGHUSER_MOVABLE, vma, fe->address);
		if (!page) {
			/*
			 * Back out if somebody else faulted in this pte
			 * while we released the pte lock.
			 */
			fe->pte = pte_offset_map_lock(vma->vm_mm, fe->pmd,
					fe->address, &fe->ptl);
			if (likely(pte_same(*fe->pte, orig_pte)))
				ret = VM_FAULT_OOM;
			delayacct_clear_flag(DELAYACCT_PF_SWAPIN);
			goto unlock;
		}

		/* Had to read the page from swap area: Major fault */
		ret = VM_FAULT_MAJOR;
		count_vm_event(PGMAJFAULT);
		mem_cgroup_count_vm_event(vma->vm_mm, PGMAJFAULT);
	} else if (PageHWPoison(page)) {
		/*
		 * hwpoisoned dirty swapcache pages are kept for killing
		 * owner processes (which may be unknown at hwpoison time)
		 */
		ret = VM_FAULT_HWPOISON;
		delayacct_clear_flag(DELAYACCT_PF_SWAPIN);
		swapcache = page;
		goto out_release;
	}

	swapcache = page;
	locked = lock_page_or_retry(page, vma->vm_mm, fe->flags);

	delayacct_clear_flag(DELAYACCT_PF_SWAPIN);
	if (!locked) {
		ret |= VM_FAULT_RETRY;
		goto out_release;
	}

	/*
	 * Make sure try_to_free_swap or reuse_swap_page or swapoff did not
	 * release the swapcache from under us.  The page pin, and pte_same
	 * test below, are not enough to exclude that.  Even if it is still
	 * swapcache, we need to check that the page's swap has not changed.
	 */
	if (unlikely(!PageSwapCache(page) || page_private(page) != entry.val))
		goto out_page;

	page = ksm_might_need_to_copy(page, vma, fe->address);
	if (unlikely(!page)) {
		ret = VM_FAULT_OOM;
		page = swapcache;
		goto out_page;
	}

	if (mem_cgroup_try_charge(page, vma->vm_mm, GFP_KERNEL,
				&memcg, false)) {
		ret = VM_FAULT_OOM;
		goto out_page;
	}

	/*
	 * Back out if somebody else already faulted in this pte.
	 */
	fe->pte = pte_offset_map_lock(vma->vm_mm, fe->pmd, fe->address,
			&fe->ptl);
	if (unlikely(!pte_same(*fe->pte, orig_pte)))
		goto out_nomap;

	if (unlikely(!PageUptodate(page))) {
		ret = VM_FAULT_SIGBUS;
		goto out_nomap;
	}

	/*
	 * The page isn't present yet, go ahead with the fault.
	 *
	 * Be careful about the sequence of operations here.
	 * To get its accounting right, reuse_swap_page() must be called
	 * while the page is counted on swap but not yet in mapcount i.e.
	 * before page_add_anon_rmap() and swap_free(); try_to_free_swap()
	 * must be called after the swap_free(), or it will never succeed.
	 */

	inc_mm_counter_fast(vma->vm_mm, MM_ANONPAGES);
	dec_mm_counter_fast(vma->vm_mm, MM_SWAPENTS);
	pte = mk_pte(page, vma->vm_page_prot);
	if ((fe->flags & FAULT_FLAG_WRITE) && reuse_swap_page(page, NULL)) {
		pte = maybe_mkwrite(pte_mkdirty(pte), vma);
		fe->flags &= ~FAULT_FLAG_WRITE;
		ret |= VM_FAULT_WRITE;
		exclusive = RMAP_EXCLUSIVE;
	}
	flush_icache_page(vma, page);
	if (pte_swp_soft_dirty(orig_pte))
		pte = pte_mksoft_dirty(pte);
	set_pte_at(vma->vm_mm, fe->address, fe->pte, pte);
	if (page == swapcache) {
		do_page_add_anon_rmap(page, vma, fe->address, exclusive);
		mem_cgroup_commit_charge(page, memcg, true, false);
		activate_page(page);
	} else { /* ksm created a completely new copy */
		page_add_new_anon_rmap(page, vma, fe->address, false);
		mem_cgroup_commit_charge(page, memcg, false, false);
		lru_cache_add_active_or_unevictable(page, vma);
	}

	swap_free(entry);
	if (mem_cgroup_swap_full(page) ||
	    (vma->vm_flags & VM_LOCKED) || PageMlocked(page))
		try_to_free_swap(page);
	unlock_page(page);
	if (page != swapcache) {
		/*
		 * Hold the lock to avoid the swap entry to be reused
		 * until we take the PT lock for the pte_same() check
		 * (to avoid false positives from pte_same). For
		 * further safety release the lock after the swap_free
		 * so that the swap count won't change under a
		 * parallel locked swapcache.
		 */
		unlock_page(swapcache);
		put_page(swapcache);
	}

	if (fe->flags & FAULT_FLAG_WRITE) {
		ret |= do_wp_page(fe, pte, fe->flags);
		if (ret & VM_FAULT_ERROR)
			ret &= VM_FAULT_ERROR;
		goto out;
	}

	/* No need to invalidate - it was non-present before */
	update_mmu_cache(vma, fe->address, fe->pte);
unlock:
	pte_unmap_unlock(fe->pte, fe->ptl);
out:
	return ret;
out_nomap:
	mem_cgroup_cancel_charge(page, memcg, false);
	pte_unmap_unlock(fe->pte, fe->ptl);
out_page:
	unlock_page(page);
out_release:
	put_page(page);
	if (page != swapcache) {
		unlock_page(swapcache);
		put_page(swapcache);
	}
	return ret;
}

<<<<<<< HEAD
bool is_vma_temporary_stack(struct vm_area_struct *vma);
=======
>>>>>>> 833babb3
/*
 * We enter with non-exclusive mmap_sem (to exclude vma changes,
 * but allow concurrent faults), and pte mapped but not yet locked.
 * We return with mmap_sem still held, but pte unmapped and unlocked.
 */
static int do_anonymous_page(struct fault_env *fe)
{
	struct vm_area_struct *vma = fe->vma;
	struct mem_cgroup *memcg;
	struct page *page;
	pte_t entry;

	/* File mapping without ->vm_ops ? */
	if (vma->vm_flags & VM_SHARED)
		return VM_FAULT_SIGBUS;

	/*
	 * Use pte_alloc() instead of pte_alloc_map().  We can't run
	 * pte_offset_map() on pmds where a huge pmd might be created
	 * from a different thread.
	 *
	 * pte_alloc_map() is safe to use under down_write(mmap_sem) or when
	 * parallel threads are excluded by other means.
	 *
	 * Here we only have down_read(mmap_sem).
	 */
	if (pte_alloc(vma->vm_mm, fe->pmd, fe->address))
		return VM_FAULT_OOM;

	/* See the comment in pte_alloc_one_map() */
	if (unlikely(pmd_trans_unstable(fe->pmd)))
		return 0;

	/* Use the zero-page for reads */
	if (!(fe->flags & FAULT_FLAG_WRITE) &&
			!mm_forbids_zeropage(vma->vm_mm)) {
		entry = pte_mkspecial(pfn_pte(my_zero_pfn(fe->address),
						vma->vm_page_prot));
		fe->pte = pte_offset_map_lock(vma->vm_mm, fe->pmd, fe->address,
				&fe->ptl);
		if (!pte_none(*fe->pte))
			goto unlock;
		/* Deliver the page fault to userland, check inside PT lock */
		if (userfaultfd_missing(vma)) {
			pte_unmap_unlock(fe->pte, fe->ptl);
			return handle_userfault(fe, VM_UFFD_MISSING);
		}
		goto setpte;
	}

	/* Allocate our own private page. */
	if (unlikely(anon_vma_prepare(vma)))
		goto oom;
	if (vma->vm_flags & VM_LOCKED || vma->vm_flags & FAULT_FLAG_NO_CMA ||
	    is_vma_temporary_stack(vma)) {
		page = alloc_zeroed_user_highpage(GFP_HIGHUSER, vma, fe->address);
	} else {
		page = alloc_zeroed_user_highpage_movable(vma, fe->address);
	}
	if (!page)
		goto oom;

	if (mem_cgroup_try_charge(page, vma->vm_mm, GFP_KERNEL, &memcg, false))
		goto oom_free_page;

	/*
	 * The memory barrier inside __SetPageUptodate makes sure that
	 * preceeding stores to the page contents become visible before
	 * the set_pte_at() write.
	 */
	__SetPageUptodate(page);

	entry = mk_pte(page, vma->vm_page_prot);
	if (vma->vm_flags & VM_WRITE)
		entry = pte_mkwrite(pte_mkdirty(entry));

	fe->pte = pte_offset_map_lock(vma->vm_mm, fe->pmd, fe->address,
			&fe->ptl);
	if (!pte_none(*fe->pte))
		goto release;

	/* Deliver the page fault to userland, check inside PT lock */
	if (userfaultfd_missing(vma)) {
		pte_unmap_unlock(fe->pte, fe->ptl);
		mem_cgroup_cancel_charge(page, memcg, false);
		put_page(page);
		return handle_userfault(fe, VM_UFFD_MISSING);
	}

	inc_mm_counter_fast(vma->vm_mm, MM_ANONPAGES);
	page_add_new_anon_rmap(page, vma, fe->address, false);
	mem_cgroup_commit_charge(page, memcg, false, false);
	lru_cache_add_active_or_unevictable(page, vma);
setpte:
	set_pte_at(vma->vm_mm, fe->address, fe->pte, entry);

	/* No need to invalidate - it was non-present before */
	update_mmu_cache(vma, fe->address, fe->pte);
unlock:
	pte_unmap_unlock(fe->pte, fe->ptl);
	return 0;
release:
	mem_cgroup_cancel_charge(page, memcg, false);
	put_page(page);
	goto unlock;
oom_free_page:
	put_page(page);
oom:
	return VM_FAULT_OOM;
}

/*
 * The mmap_sem must have been held on entry, and may have been
 * released depending on flags and vma->vm_ops->fault() return value.
 * See filemap_fault() and __lock_page_retry().
 */
static int __do_fault(struct fault_env *fe, pgoff_t pgoff,
		struct page *cow_page, struct page **page, void **entry)
{
	struct vm_area_struct *vma = fe->vma;
	struct vm_fault vmf;
	int ret;

	vmf.virtual_address = (void __user *)(fe->address & PAGE_MASK);
	vmf.pgoff = pgoff;
	vmf.flags = fe->flags;
	vmf.page = NULL;
	vmf.gfp_mask = __get_fault_gfp_mask(vma);
	vmf.cow_page = cow_page;

	ret = vma->vm_ops->fault(vma, &vmf);
	if (unlikely(ret & (VM_FAULT_ERROR | VM_FAULT_NOPAGE | VM_FAULT_RETRY)))
		return ret;
	if (ret & VM_FAULT_DAX_LOCKED) {
		*entry = vmf.entry;
		return ret;
	}

	if (unlikely(PageHWPoison(vmf.page))) {
		if (ret & VM_FAULT_LOCKED)
			unlock_page(vmf.page);
		put_page(vmf.page);
		return VM_FAULT_HWPOISON;
	}

	if (unlikely(!(ret & VM_FAULT_LOCKED)))
		lock_page(vmf.page);
	else
		VM_BUG_ON_PAGE(!PageLocked(vmf.page), vmf.page);

	*page = vmf.page;
	return ret;
}

static int pte_alloc_one_map(struct fault_env *fe)
{
	struct vm_area_struct *vma = fe->vma;

	if (!pmd_none(*fe->pmd))
		goto map_pte;
	if (fe->prealloc_pte) {
		fe->ptl = pmd_lock(vma->vm_mm, fe->pmd);
		if (unlikely(!pmd_none(*fe->pmd))) {
			spin_unlock(fe->ptl);
			goto map_pte;
		}

		atomic_long_inc(&vma->vm_mm->nr_ptes);
		pmd_populate(vma->vm_mm, fe->pmd, fe->prealloc_pte);
		spin_unlock(fe->ptl);
		fe->prealloc_pte = 0;
	} else if (unlikely(pte_alloc(vma->vm_mm, fe->pmd, fe->address))) {
		return VM_FAULT_OOM;
	}
map_pte:
	/*
	 * If a huge pmd materialized under us just retry later.  Use
	 * pmd_trans_unstable() instead of pmd_trans_huge() to ensure the pmd
	 * didn't become pmd_trans_huge under us and then back to pmd_none, as
	 * a result of MADV_DONTNEED running immediately after a huge pmd fault
	 * in a different thread of this mm, in turn leading to a misleading
	 * pmd_trans_huge() retval.  All we have to ensure is that it is a
	 * regular pmd that we can walk with pte_offset_map() and we can do that
	 * through an atomic read in C, which is what pmd_trans_unstable()
	 * provides.
	 */
	if (pmd_trans_unstable(fe->pmd) || pmd_devmap(*fe->pmd))
		return VM_FAULT_NOPAGE;

	fe->pte = pte_offset_map_lock(vma->vm_mm, fe->pmd, fe->address,
			&fe->ptl);
	return 0;
}

#ifdef CONFIG_TRANSPARENT_HUGE_PAGECACHE

#define HPAGE_CACHE_INDEX_MASK (HPAGE_PMD_NR - 1)
static inline bool transhuge_vma_suitable(struct vm_area_struct *vma,
		unsigned long haddr)
{
	if (((vma->vm_start >> PAGE_SHIFT) & HPAGE_CACHE_INDEX_MASK) !=
			(vma->vm_pgoff & HPAGE_CACHE_INDEX_MASK))
		return false;
	if (haddr < vma->vm_start || haddr + HPAGE_PMD_SIZE > vma->vm_end)
		return false;
	return true;
}

static int do_set_pmd(struct fault_env *fe, struct page *page)
{
	struct vm_area_struct *vma = fe->vma;
	bool write = fe->flags & FAULT_FLAG_WRITE;
	unsigned long haddr = fe->address & HPAGE_PMD_MASK;
	pmd_t entry;
	int i, ret;

	if (!transhuge_vma_suitable(vma, haddr))
		return VM_FAULT_FALLBACK;

	ret = VM_FAULT_FALLBACK;
	page = compound_head(page);

	fe->ptl = pmd_lock(vma->vm_mm, fe->pmd);
	if (unlikely(!pmd_none(*fe->pmd)))
		goto out;

	for (i = 0; i < HPAGE_PMD_NR; i++)
		flush_icache_page(vma, page + i);

	entry = mk_huge_pmd(page, vma->vm_page_prot);
	if (write)
		entry = maybe_pmd_mkwrite(pmd_mkdirty(entry), vma);

	add_mm_counter(vma->vm_mm, MM_FILEPAGES, HPAGE_PMD_NR);
	page_add_file_rmap(page, true);

	set_pmd_at(vma->vm_mm, haddr, fe->pmd, entry);

	update_mmu_cache_pmd(vma, haddr, fe->pmd);

	/* fault is handled */
	ret = 0;
	count_vm_event(THP_FILE_MAPPED);
out:
	spin_unlock(fe->ptl);
	return ret;
}
#else
static int do_set_pmd(struct fault_env *fe, struct page *page)
{
	BUILD_BUG();
	return 0;
}
#endif

/**
 * alloc_set_pte - setup new PTE entry for given page and add reverse page
 * mapping. If needed, the fucntion allocates page table or use pre-allocated.
 *
 * @fe: fault environment
 * @memcg: memcg to charge page (only for private mappings)
 * @page: page to map
 *
 * Caller must take care of unlocking fe->ptl, if fe->pte is non-NULL on return.
 *
 * Target users are page handler itself and implementations of
 * vm_ops->map_pages.
 */
int alloc_set_pte(struct fault_env *fe, struct mem_cgroup *memcg,
		struct page *page)
{
	struct vm_area_struct *vma = fe->vma;
	bool write = fe->flags & FAULT_FLAG_WRITE;
	pte_t entry;
	int ret;

	if (pmd_none(*fe->pmd) && PageTransCompound(page) &&
			IS_ENABLED(CONFIG_TRANSPARENT_HUGE_PAGECACHE)) {
		/* THP on COW? */
		VM_BUG_ON_PAGE(memcg, page);

		ret = do_set_pmd(fe, page);
		if (ret != VM_FAULT_FALLBACK)
			return ret;
	}

	if (!fe->pte) {
		ret = pte_alloc_one_map(fe);
		if (ret)
			return ret;
	}

	/* Re-check under ptl */
	if (unlikely(!pte_none(*fe->pte)))
		return VM_FAULT_NOPAGE;

	flush_icache_page(vma, page);
	entry = mk_pte(page, vma->vm_page_prot);
	if (write)
		entry = maybe_mkwrite(pte_mkdirty(entry), vma);
	/* copy-on-write page */
	if (write && !(vma->vm_flags & VM_SHARED)) {
		inc_mm_counter_fast(vma->vm_mm, MM_ANONPAGES);
		page_add_new_anon_rmap(page, vma, fe->address, false);
		mem_cgroup_commit_charge(page, memcg, false, false);
		lru_cache_add_active_or_unevictable(page, vma);
	} else {
		inc_mm_counter_fast(vma->vm_mm, mm_counter_file(page));
		page_add_file_rmap(page, false);
	}
	set_pte_at(vma->vm_mm, fe->address, fe->pte, entry);

	/* no need to invalidate: a not-present page won't be cached */
	update_mmu_cache(vma, fe->address, fe->pte);

	return 0;
}

static unsigned long fault_around_bytes __read_mostly =
	rounddown_pow_of_two(65536);

#ifdef CONFIG_DEBUG_FS
static int fault_around_bytes_get(void *data, u64 *val)
{
	*val = fault_around_bytes;
	return 0;
}

/*
 * fault_around_pages() and fault_around_mask() expects fault_around_bytes
 * rounded down to nearest page order. It's what do_fault_around() expects to
 * see.
 */
static int fault_around_bytes_set(void *data, u64 val)
{
	if (val / PAGE_SIZE > PTRS_PER_PTE)
		return -EINVAL;
	if (val > PAGE_SIZE)
		fault_around_bytes = rounddown_pow_of_two(val);
	else
		fault_around_bytes = PAGE_SIZE; /* rounddown_pow_of_two(0) is undefined */
	return 0;
}
DEFINE_SIMPLE_ATTRIBUTE(fault_around_bytes_fops,
		fault_around_bytes_get, fault_around_bytes_set, "%llu\n");

static int __init fault_around_debugfs(void)
{
	void *ret;

	ret = debugfs_create_file("fault_around_bytes", 0644, NULL, NULL,
			&fault_around_bytes_fops);
	if (!ret)
		pr_warn("Failed to create fault_around_bytes in debugfs");
	return 0;
}
late_initcall(fault_around_debugfs);
#endif

/*
 * do_fault_around() tries to map few pages around the fault address. The hope
 * is that the pages will be needed soon and this will lower the number of
 * faults to handle.
 *
 * It uses vm_ops->map_pages() to map the pages, which skips the page if it's
 * not ready to be mapped: not up-to-date, locked, etc.
 *
 * This function is called with the page table lock taken. In the split ptlock
 * case the page table lock only protects only those entries which belong to
 * the page table corresponding to the fault address.
 *
 * This function doesn't cross the VMA boundaries, in order to call map_pages()
 * only once.
 *
 * fault_around_pages() defines how many pages we'll try to map.
 * do_fault_around() expects it to return a power of two less than or equal to
 * PTRS_PER_PTE.
 *
 * The virtual address of the area that we map is naturally aligned to the
 * fault_around_pages() value (and therefore to page order).  This way it's
 * easier to guarantee that we don't cross page table boundaries.
 */
static int do_fault_around(struct fault_env *fe, pgoff_t start_pgoff)
{
	unsigned long address = fe->address, nr_pages, mask;
	pgoff_t end_pgoff;
	int off, ret = 0;

	nr_pages = READ_ONCE(fault_around_bytes) >> PAGE_SHIFT;
	mask = ~(nr_pages * PAGE_SIZE - 1) & PAGE_MASK;

	fe->address = max(address & mask, fe->vma->vm_start);
	off = ((address - fe->address) >> PAGE_SHIFT) & (PTRS_PER_PTE - 1);
	start_pgoff -= off;

	/*
	 *  end_pgoff is either end of page table or end of vma
	 *  or fault_around_pages() from start_pgoff, depending what is nearest.
	 */
	end_pgoff = start_pgoff -
		((fe->address >> PAGE_SHIFT) & (PTRS_PER_PTE - 1)) +
		PTRS_PER_PTE - 1;
	end_pgoff = min3(end_pgoff, vma_pages(fe->vma) + fe->vma->vm_pgoff - 1,
			start_pgoff + nr_pages - 1);

	if (pmd_none(*fe->pmd)) {
		fe->prealloc_pte = pte_alloc_one(fe->vma->vm_mm, fe->address);
		if (!fe->prealloc_pte)
			goto out;
		smp_wmb(); /* See comment in __pte_alloc() */
	}

	fe->vma->vm_ops->map_pages(fe, start_pgoff, end_pgoff);

	/* preallocated pagetable is unused: free it */
	if (fe->prealloc_pte) {
		pte_free(fe->vma->vm_mm, fe->prealloc_pte);
		fe->prealloc_pte = 0;
	}
	/* Huge page is mapped? Page fault is solved */
	if (pmd_trans_huge(*fe->pmd)) {
		ret = VM_FAULT_NOPAGE;
		goto out;
	}

	/* ->map_pages() haven't done anything useful. Cold page cache? */
	if (!fe->pte)
		goto out;

	/* check if the page fault is solved */
	fe->pte -= (fe->address >> PAGE_SHIFT) - (address >> PAGE_SHIFT);
	if (!pte_none(*fe->pte))
		ret = VM_FAULT_NOPAGE;
	pte_unmap_unlock(fe->pte, fe->ptl);
out:
	fe->address = address;
	fe->pte = NULL;
	return ret;
}

static int do_read_fault(struct fault_env *fe, pgoff_t pgoff)
{
	struct vm_area_struct *vma = fe->vma;
	struct page *fault_page;
	int ret = 0;

	/*
	 * Let's call ->map_pages() first and use ->fault() as fallback
	 * if page by the offset is not ready to be mapped (cold cache or
	 * something).
	 */
	if (vma->vm_ops->map_pages && fault_around_bytes >> PAGE_SHIFT > 1) {
		ret = do_fault_around(fe, pgoff);
		if (ret)
			return ret;
	}

	ret = __do_fault(fe, pgoff, NULL, &fault_page, NULL);
	if (unlikely(ret & (VM_FAULT_ERROR | VM_FAULT_NOPAGE | VM_FAULT_RETRY)))
		return ret;

	ret |= alloc_set_pte(fe, NULL, fault_page);
	if (fe->pte)
		pte_unmap_unlock(fe->pte, fe->ptl);
	unlock_page(fault_page);
	if (unlikely(ret & (VM_FAULT_ERROR | VM_FAULT_NOPAGE | VM_FAULT_RETRY)))
		put_page(fault_page);
	return ret;
}

static int do_cow_fault(struct fault_env *fe, pgoff_t pgoff)
{
	struct vm_area_struct *vma = fe->vma;
	struct page *fault_page, *new_page;
	void *fault_entry;
	struct mem_cgroup *memcg;
	int ret;

	if (unlikely(anon_vma_prepare(vma)))
		return VM_FAULT_OOM;

	new_page = alloc_page_vma(GFP_HIGHUSER_MOVABLE, vma, fe->address);
	if (!new_page)
		return VM_FAULT_OOM;

	if (mem_cgroup_try_charge(new_page, vma->vm_mm, GFP_KERNEL,
				&memcg, false)) {
		put_page(new_page);
		return VM_FAULT_OOM;
	}

	ret = __do_fault(fe, pgoff, new_page, &fault_page, &fault_entry);
	if (unlikely(ret & (VM_FAULT_ERROR | VM_FAULT_NOPAGE | VM_FAULT_RETRY)))
		goto uncharge_out;

	if (!(ret & VM_FAULT_DAX_LOCKED))
		copy_user_highpage(new_page, fault_page, fe->address, vma);
	__SetPageUptodate(new_page);

	ret |= alloc_set_pte(fe, memcg, new_page);
	if (fe->pte)
		pte_unmap_unlock(fe->pte, fe->ptl);
	if (!(ret & VM_FAULT_DAX_LOCKED)) {
		unlock_page(fault_page);
		put_page(fault_page);
	} else {
		dax_unlock_mapping_entry(vma->vm_file->f_mapping, pgoff);
	}
	if (unlikely(ret & (VM_FAULT_ERROR | VM_FAULT_NOPAGE | VM_FAULT_RETRY)))
		goto uncharge_out;
	return ret;
uncharge_out:
	mem_cgroup_cancel_charge(new_page, memcg, false);
	put_page(new_page);
	return ret;
}

static int do_shared_fault(struct fault_env *fe, pgoff_t pgoff)
{
	struct vm_area_struct *vma = fe->vma;
	struct page *fault_page;
	struct address_space *mapping;
	int dirtied = 0;
	int ret, tmp;

	ret = __do_fault(fe, pgoff, NULL, &fault_page, NULL);
	if (unlikely(ret & (VM_FAULT_ERROR | VM_FAULT_NOPAGE | VM_FAULT_RETRY)))
		return ret;

	/*
	 * Check if the backing address space wants to know that the page is
	 * about to become writable
	 */
	if (vma->vm_ops->page_mkwrite) {
		unlock_page(fault_page);
		tmp = do_page_mkwrite(vma, fault_page, fe->address);
		if (unlikely(!tmp ||
				(tmp & (VM_FAULT_ERROR | VM_FAULT_NOPAGE)))) {
			put_page(fault_page);
			return tmp;
		}
	}

	ret |= alloc_set_pte(fe, NULL, fault_page);
	if (fe->pte)
		pte_unmap_unlock(fe->pte, fe->ptl);
	if (unlikely(ret & (VM_FAULT_ERROR | VM_FAULT_NOPAGE |
					VM_FAULT_RETRY))) {
		unlock_page(fault_page);
		put_page(fault_page);
		return ret;
	}

	if (set_page_dirty(fault_page))
		dirtied = 1;
	/*
	 * Take a local copy of the address_space - page.mapping may be zeroed
	 * by truncate after unlock_page().   The address_space itself remains
	 * pinned by vma->vm_file's reference.  We rely on unlock_page()'s
	 * release semantics to prevent the compiler from undoing this copying.
	 */
	mapping = page_rmapping(fault_page);
	unlock_page(fault_page);
	if ((dirtied || vma->vm_ops->page_mkwrite) && mapping) {
		/*
		 * Some device drivers do not set page.mapping but still
		 * dirty their pages
		 */
		balance_dirty_pages_ratelimited(mapping);
	}

	if (!vma->vm_ops->page_mkwrite)
		file_update_time(vma->vm_file);

	return ret;
}

/*
 * We enter with non-exclusive mmap_sem (to exclude vma changes,
 * but allow concurrent faults).
 * The mmap_sem may have been released depending on flags and our
 * return value.  See filemap_fault() and __lock_page_or_retry().
 */
static int do_fault(struct fault_env *fe)
{
	struct vm_area_struct *vma = fe->vma;
	pgoff_t pgoff = linear_page_index(vma, fe->address);

	/* The VMA was not fully populated on mmap() or missing VM_DONTEXPAND */
	if (!vma->vm_ops->fault)
		return VM_FAULT_SIGBUS;
	if (!(fe->flags & FAULT_FLAG_WRITE))
		return do_read_fault(fe, pgoff);
	if (!(vma->vm_flags & VM_SHARED))
		return do_cow_fault(fe, pgoff);
	return do_shared_fault(fe, pgoff);
}

static int numa_migrate_prep(struct page *page, struct vm_area_struct *vma,
				unsigned long addr, int page_nid,
				int *flags)
{
	get_page(page);

	count_vm_numa_event(NUMA_HINT_FAULTS);
	if (page_nid == numa_node_id()) {
		count_vm_numa_event(NUMA_HINT_FAULTS_LOCAL);
		*flags |= TNF_FAULT_LOCAL;
	}

	return mpol_misplaced(page, vma, addr);
}

static int do_numa_page(struct fault_env *fe, pte_t pte)
{
	struct vm_area_struct *vma = fe->vma;
	struct page *page = NULL;
	int page_nid = -1;
	int last_cpupid;
	int target_nid;
	bool migrated = false;
	bool was_writable = pte_write(pte);
	int flags = 0;

	/*
	* The "pte" at this point cannot be used safely without
	* validation through pte_unmap_same(). It's of NUMA type but
	* the pfn may be screwed if the read is non atomic.
	*
	* We can safely just do a "set_pte_at()", because the old
	* page table entry is not accessible, so there would be no
	* concurrent hardware modifications to the PTE.
	*/
	fe->ptl = pte_lockptr(vma->vm_mm, fe->pmd);
	spin_lock(fe->ptl);
	if (unlikely(!pte_same(*fe->pte, pte))) {
		pte_unmap_unlock(fe->pte, fe->ptl);
		goto out;
	}

	/* Make it present again */
	pte = pte_modify(pte, vma->vm_page_prot);
	pte = pte_mkyoung(pte);
	if (was_writable)
		pte = pte_mkwrite(pte);
	set_pte_at(vma->vm_mm, fe->address, fe->pte, pte);
	update_mmu_cache(vma, fe->address, fe->pte);

	page = vm_normal_page(vma, fe->address, pte);
	if (!page) {
		pte_unmap_unlock(fe->pte, fe->ptl);
		return 0;
	}

	/* TODO: handle PTE-mapped THP */
	if (PageCompound(page)) {
		pte_unmap_unlock(fe->pte, fe->ptl);
		return 0;
	}

	/*
	 * Avoid grouping on RO pages in general. RO pages shouldn't hurt as
	 * much anyway since they can be in shared cache state. This misses
	 * the case where a mapping is writable but the process never writes
	 * to it but pte_write gets cleared during protection updates and
	 * pte_dirty has unpredictable behaviour between PTE scan updates,
	 * background writeback, dirty balancing and application behaviour.
	 */
	if (!pte_write(pte))
		flags |= TNF_NO_GROUP;

	/*
	 * Flag if the page is shared between multiple address spaces. This
	 * is later used when determining whether to group tasks together
	 */
	if (page_mapcount(page) > 1 && (vma->vm_flags & VM_SHARED))
		flags |= TNF_SHARED;

	last_cpupid = page_cpupid_last(page);
	page_nid = page_to_nid(page);
	target_nid = numa_migrate_prep(page, vma, fe->address, page_nid,
			&flags);
	pte_unmap_unlock(fe->pte, fe->ptl);
	if (target_nid == -1) {
		put_page(page);
		goto out;
	}

	/* Migrate to the requested node */
	migrated = migrate_misplaced_page(page, vma, target_nid);
	if (migrated) {
		page_nid = target_nid;
		flags |= TNF_MIGRATED;
	} else
		flags |= TNF_MIGRATE_FAIL;

out:
	if (page_nid != -1)
		task_numa_fault(last_cpupid, page_nid, 1, flags);
	return 0;
}

static int create_huge_pmd(struct fault_env *fe)
{
	struct vm_area_struct *vma = fe->vma;
	if (vma_is_anonymous(vma))
		return do_huge_pmd_anonymous_page(fe);
	if (vma->vm_ops->pmd_fault)
		return vma->vm_ops->pmd_fault(vma, fe->address, fe->pmd,
				fe->flags);
	return VM_FAULT_FALLBACK;
}

static int wp_huge_pmd(struct fault_env *fe, pmd_t orig_pmd)
{
	if (vma_is_anonymous(fe->vma))
		return do_huge_pmd_wp_page(fe, orig_pmd);
	if (fe->vma->vm_ops->pmd_fault)
		return fe->vma->vm_ops->pmd_fault(fe->vma, fe->address, fe->pmd,
				fe->flags);

	/* COW handled on pte level: split pmd */
	VM_BUG_ON_VMA(fe->vma->vm_flags & VM_SHARED, fe->vma);
	split_huge_pmd(fe->vma, fe->pmd, fe->address);

	return VM_FAULT_FALLBACK;
}

static inline bool vma_is_accessible(struct vm_area_struct *vma)
{
	return vma->vm_flags & (VM_READ | VM_EXEC | VM_WRITE);
}

/*
 * These routines also need to handle stuff like marking pages dirty
 * and/or accessed for architectures that don't do it in hardware (most
 * RISC architectures).  The early dirtying is also good on the i386.
 *
 * There is also a hook called "update_mmu_cache()" that architectures
 * with external mmu caches can use to update those (ie the Sparc or
 * PowerPC hashed page tables that act as extended TLBs).
 *
 * We enter with non-exclusive mmap_sem (to exclude vma changes, but allow
 * concurrent faults).
 *
 * The mmap_sem may have been released depending on flags and our return value.
 * See filemap_fault() and __lock_page_or_retry().
 */
static int handle_pte_fault(struct fault_env *fe)
{
	pte_t entry;
	pteval_t prot_vm_none = pgprot_val(vm_get_page_prot(VM_NONE));
	bool fix_prot = false;

	if (unlikely(pmd_none(*fe->pmd))) {
		/*
		 * Leave __pte_alloc() until later: because vm_ops->fault may
		 * want to allocate huge page, and if we expose page table
		 * for an instant, it will be difficult to retract from
		 * concurrent faults and from rmap lookups.
		 */
		fe->pte = NULL;
	} else {
		/* See comment in pte_alloc_one_map() */
		if (pmd_trans_unstable(fe->pmd) || pmd_devmap(*fe->pmd))
			return 0;
		/*
		 * A regular pmd is established and it can't morph into a huge
		 * pmd from under us anymore at this point because we hold the
		 * mmap_sem read mode and khugepaged takes it in write mode.
		 * So now it's safe to run pte_offset_map().
		 */
		fe->pte = pte_offset_map(fe->pmd, fe->address);

		entry = *fe->pte;

		/*
		 * some architectures can have larger ptes than wordsize,
		 * e.g.ppc44x-defconfig has CONFIG_PTE_64BIT=y and
		 * CONFIG_32BIT=y, so READ_ONCE or ACCESS_ONCE cannot guarantee
		 * atomic accesses.  The code below just needs a consistent
		 * view for the ifs and we later double check anyway with the
		 * ptl lock held. So here a barrier will do.
		 */
		barrier();
		if (pte_none(entry)) {
			pte_unmap(fe->pte);
			fe->pte = NULL;
		}
	}

	if (!fe->pte) {
		if (vma_is_anonymous(fe->vma))
			return do_anonymous_page(fe);
		else
			return do_fault(fe);
	}

	if (!pte_present(entry))
		return do_swap_page(fe, entry);

	if (pte_protnone(entry) && vma_is_accessible(fe->vma))
		return do_numa_page(fe, entry);

	if (fe->vma->vm_ops && fe->vma->vm_ops->fixup_prot &&
		fe->vma->vm_ops->fault &&
		((prot_vm_none & pte_val(entry)) == prot_vm_none)) {
		pgoff_t pgoff = (((fe->address & PAGE_MASK)
				- fe->vma->vm_start) >> PAGE_SHIFT) +
				fe->vma->vm_pgoff;
		if (!fe->vma->vm_ops->fixup_prot(fe->vma,
				fe->address & PAGE_MASK, pgoff))
			return VM_FAULT_SIGSEGV; /* access not granted */
		fix_prot = true;
	}
	fe->ptl = pte_lockptr(fe->vma->vm_mm, fe->pmd);
	spin_lock(fe->ptl);
	if (unlikely(!pte_same(*fe->pte, entry)))
		goto unlock;
	if (fix_prot) {
		entry = pte_modify(entry, fe->vma->vm_page_prot);
		vm_stat_account(fe->vma->vm_mm, VM_NONE, -1);
		vm_stat_account(fe->vma->vm_mm, fe->vma->vm_flags, 1);
	}
	if (fe->flags & FAULT_FLAG_WRITE) {
		if (!pte_write(entry))
			return do_wp_page(fe, entry, fe->flags);
		entry = pte_mkdirty(entry);
	}
	entry = pte_mkyoung(entry);
	if (ptep_set_access_flags(fe->vma, fe->address, fe->pte, entry,
				fe->flags & FAULT_FLAG_WRITE)) {
		update_mmu_cache(fe->vma, fe->address, fe->pte);
	} else {
		/*
		 * This is needed only for protection faults but the arch code
		 * is not yet telling us if this is a protection fault or not.
		 * This still avoids useless tlb flushes for .text page faults
		 * with threads.
		 */
		if (fe->flags & FAULT_FLAG_WRITE)
			flush_tlb_fix_spurious_fault(fe->vma, fe->address);
	}
unlock:
	pte_unmap_unlock(fe->pte, fe->ptl);
	return 0;
}

/*
 * By the time we get here, we already hold the mm semaphore
 *
 * The mmap_sem may have been released depending on flags and our
 * return value.  See filemap_fault() and __lock_page_or_retry().
 */
static int __handle_mm_fault(struct vm_area_struct *vma, unsigned long address,
		unsigned int flags)
{
	struct fault_env fe = {
		.vma = vma,
		.address = address,
		.flags = flags,
	};
	struct mm_struct *mm = vma->vm_mm;
	pgd_t *pgd;
	pud_t *pud;

	pgd = pgd_offset(mm, address);
	pud = pud_alloc(mm, pgd, address);
	if (!pud)
		return VM_FAULT_OOM;
	fe.pmd = pmd_alloc(mm, pud, address);
	if (!fe.pmd)
		return VM_FAULT_OOM;
	if (pmd_none(*fe.pmd) && transparent_hugepage_enabled(vma)) {
		int ret = create_huge_pmd(&fe);
		if (!(ret & VM_FAULT_FALLBACK))
			return ret;
	} else {
		pmd_t orig_pmd = *fe.pmd;
		int ret;

		barrier();
		if (pmd_trans_huge(orig_pmd) || pmd_devmap(orig_pmd)) {
			if (pmd_protnone(orig_pmd) && vma_is_accessible(vma))
				return do_huge_pmd_numa_page(&fe, orig_pmd);

			if ((fe.flags & FAULT_FLAG_WRITE) &&
					!pmd_write(orig_pmd)) {
				ret = wp_huge_pmd(&fe, orig_pmd);
				if (!(ret & VM_FAULT_FALLBACK))
					return ret;
			} else {
				huge_pmd_set_accessed(&fe, orig_pmd);
				return 0;
			}
		}
	}

	return handle_pte_fault(&fe);
}

/*
 * By the time we get here, we already hold the mm semaphore
 *
 * The mmap_sem may have been released depending on flags and our
 * return value.  See filemap_fault() and __lock_page_or_retry().
 */
int handle_mm_fault(struct vm_area_struct *vma, unsigned long address,
		unsigned int flags)
{
	int ret;

	__set_current_state(TASK_RUNNING);

	count_vm_event(PGFAULT);
	mem_cgroup_count_vm_event(vma->vm_mm, PGFAULT);

	/* do counter updates before entering really critical section. */
	check_sync_rss_stat(current);

	/*
	 * Enable the memcg OOM handling for faults triggered in user
	 * space.  Kernel faults are handled more gracefully.
	 */
	if (flags & FAULT_FLAG_USER)
		mem_cgroup_oom_enable();

	if (!arch_vma_access_permitted(vma, flags & FAULT_FLAG_WRITE,
					    flags & FAULT_FLAG_INSTRUCTION,
					    flags & FAULT_FLAG_REMOTE))
		return VM_FAULT_SIGSEGV;

	if (unlikely(is_vm_hugetlb_page(vma)))
		ret = hugetlb_fault(vma->vm_mm, vma, address, flags);
	else
		ret = __handle_mm_fault(vma, address, flags);

	if (flags & FAULT_FLAG_USER) {
		mem_cgroup_oom_disable();
                /*
                 * The task may have entered a memcg OOM situation but
                 * if the allocation error was handled gracefully (no
                 * VM_FAULT_OOM), there is no need to kill anything.
                 * Just clean up the OOM state peacefully.
                 */
                if (task_in_memcg_oom(current) && !(ret & VM_FAULT_OOM))
                        mem_cgroup_oom_synchronize(false);
	}

	/*
	 * This mm has been already reaped by the oom reaper and so the
	 * refault cannot be trusted in general. Anonymous refaults would
	 * lose data and give a zero page instead e.g. This is especially
	 * problem for use_mm() because regular tasks will just die and
	 * the corrupted data will not be visible anywhere while kthread
	 * will outlive the oom victim and potentially propagate the date
	 * further.
	 */
	if (unlikely((current->flags & PF_KTHREAD) && !(ret & VM_FAULT_ERROR)
				&& test_bit(MMF_UNSTABLE, &vma->vm_mm->flags)))
		ret = VM_FAULT_SIGBUS;

	return ret;
}
EXPORT_SYMBOL_GPL(handle_mm_fault);

#ifndef __PAGETABLE_PUD_FOLDED
/*
 * Allocate page upper directory.
 * We've already handled the fast-path in-line.
 */
int __pud_alloc(struct mm_struct *mm, pgd_t *pgd, unsigned long address)
{
	pud_t *new = pud_alloc_one(mm, address);
	if (!new)
		return -ENOMEM;

	smp_wmb(); /* See comment in __pte_alloc */

	spin_lock(&mm->page_table_lock);
	if (pgd_present(*pgd))		/* Another has populated it */
		pud_free(mm, new);
	else
		pgd_populate(mm, pgd, new);
	spin_unlock(&mm->page_table_lock);
	return 0;
}
#endif /* __PAGETABLE_PUD_FOLDED */

#ifndef __PAGETABLE_PMD_FOLDED
/*
 * Allocate page middle directory.
 * We've already handled the fast-path in-line.
 */
int __pmd_alloc(struct mm_struct *mm, pud_t *pud, unsigned long address)
{
	pmd_t *new = pmd_alloc_one(mm, address);
	if (!new)
		return -ENOMEM;

	smp_wmb(); /* See comment in __pte_alloc */

	spin_lock(&mm->page_table_lock);
#ifndef __ARCH_HAS_4LEVEL_HACK
	if (!pud_present(*pud)) {
		mm_inc_nr_pmds(mm);
		pud_populate(mm, pud, new);
	} else	/* Another has populated it */
		pmd_free(mm, new);
#else
	if (!pgd_present(*pud)) {
		mm_inc_nr_pmds(mm);
		pgd_populate(mm, pud, new);
	} else /* Another has populated it */
		pmd_free(mm, new);
#endif /* __ARCH_HAS_4LEVEL_HACK */
	spin_unlock(&mm->page_table_lock);
	return 0;
}
#endif /* __PAGETABLE_PMD_FOLDED */

static int __follow_pte(struct mm_struct *mm, unsigned long address,
		pte_t **ptepp, spinlock_t **ptlp)
{
	pgd_t *pgd;
	pud_t *pud;
	pmd_t *pmd;
	pte_t *ptep;

	pgd = pgd_offset(mm, address);
	if (pgd_none(*pgd) || unlikely(pgd_bad(*pgd)))
		goto out;

	pud = pud_offset(pgd, address);
	if (pud_none(*pud) || unlikely(pud_bad(*pud)))
		goto out;

	pmd = pmd_offset(pud, address);
	VM_BUG_ON(pmd_trans_huge(*pmd));
	if (pmd_none(*pmd) || unlikely(pmd_bad(*pmd)))
		goto out;

	/* We cannot handle huge page PFN maps. Luckily they don't exist. */
	if (pmd_huge(*pmd))
		goto out;

	ptep = pte_offset_map_lock(mm, pmd, address, ptlp);
	if (!ptep)
		goto out;
	if (!pte_present(*ptep))
		goto unlock;
	*ptepp = ptep;
	return 0;
unlock:
	pte_unmap_unlock(ptep, *ptlp);
out:
	return -EINVAL;
}

static inline int follow_pte(struct mm_struct *mm, unsigned long address,
			     pte_t **ptepp, spinlock_t **ptlp)
{
	int res;

	/* (void) is needed to make gcc happy */
	(void) __cond_lock(*ptlp,
			   !(res = __follow_pte(mm, address, ptepp, ptlp)));
	return res;
}

/**
 * follow_pfn - look up PFN at a user virtual address
 * @vma: memory mapping
 * @address: user virtual address
 * @pfn: location to store found PFN
 *
 * Only IO mappings and raw PFN mappings are allowed.
 *
 * Returns zero and the pfn at @pfn on success, -ve otherwise.
 */
int follow_pfn(struct vm_area_struct *vma, unsigned long address,
	unsigned long *pfn)
{
	int ret = -EINVAL;
	spinlock_t *ptl;
	pte_t *ptep;

	if (!(vma->vm_flags & (VM_IO | VM_PFNMAP)))
		return ret;

	ret = follow_pte(vma->vm_mm, address, &ptep, &ptl);
	if (ret)
		return ret;
	*pfn = pte_pfn(*ptep);
	pte_unmap_unlock(ptep, ptl);
	return 0;
}
EXPORT_SYMBOL(follow_pfn);

#ifdef CONFIG_HAVE_IOREMAP_PROT
int follow_phys(struct vm_area_struct *vma,
		unsigned long address, unsigned int flags,
		unsigned long *prot, resource_size_t *phys)
{
	int ret = -EINVAL;
	pte_t *ptep, pte;
	spinlock_t *ptl;

	if (!(vma->vm_flags & (VM_IO | VM_PFNMAP)))
		goto out;

	if (follow_pte(vma->vm_mm, address, &ptep, &ptl))
		goto out;
	pte = *ptep;

	if ((flags & FOLL_WRITE) && !pte_write(pte))
		goto unlock;

	*prot = pgprot_val(pte_pgprot(pte));
	*phys = (resource_size_t)pte_pfn(pte) << PAGE_SHIFT;

	ret = 0;
unlock:
	pte_unmap_unlock(ptep, ptl);
out:
	return ret;
}

int generic_access_phys(struct vm_area_struct *vma, unsigned long addr,
			void *buf, int len, int write)
{
	resource_size_t phys_addr;
	unsigned long prot = 0;
	void __iomem *maddr;
	int offset = addr & (PAGE_SIZE-1);

	if (follow_phys(vma, addr, write, &prot, &phys_addr))
		return -EINVAL;

	maddr = ioremap_prot(phys_addr, PAGE_ALIGN(len + offset), prot);
	if (write)
		memcpy_toio(maddr + offset, buf, len);
	else
		memcpy_fromio(buf, maddr + offset, len);
	iounmap(maddr);

	return len;
}
EXPORT_SYMBOL_GPL(generic_access_phys);
#endif

/*
 * Access another process' address space as given in mm.  If non-NULL, use the
 * given task for page fault accounting.
 */
int __access_remote_vm(struct task_struct *tsk, struct mm_struct *mm,
		unsigned long addr, void *buf, int len, unsigned int gup_flags)
{
	struct vm_area_struct *vma;
	void *old_buf = buf;
	int write = gup_flags & FOLL_WRITE;

	down_read(&mm->mmap_sem);
	/* ignore errors, just check how much was successfully transferred */
	while (len) {
		int bytes, ret, offset;
		void *maddr;
		struct page *page = NULL;

		ret = get_user_pages_remote(tsk, mm, addr, 1,
				gup_flags, &page, &vma);
		if (ret <= 0) {
#ifndef CONFIG_HAVE_IOREMAP_PROT
			break;
#else
			/*
			 * Check if this is a VM_IO | VM_PFNMAP VMA, which
			 * we can access using slightly different code.
			 */
			vma = find_vma(mm, addr);
			if (!vma || vma->vm_start > addr)
				break;
			if (vma->vm_ops && vma->vm_ops->access)
				ret = vma->vm_ops->access(vma, addr, buf,
							  len, write);
			if (ret <= 0)
				break;
			bytes = ret;
#endif
		} else {
			bytes = len;
			offset = addr & (PAGE_SIZE-1);
			if (bytes > PAGE_SIZE-offset)
				bytes = PAGE_SIZE-offset;

			maddr = kmap(page);
			if (write) {
				copy_to_user_page(vma, page, addr,
						  maddr + offset, buf, bytes);
				set_page_dirty_lock(page);
			} else {
				copy_from_user_page(vma, page, addr,
						    buf, maddr + offset, bytes);
			}
			kunmap(page);
			put_page(page);
		}
		len -= bytes;
		buf += bytes;
		addr += bytes;
	}
	up_read(&mm->mmap_sem);

	return buf - old_buf;
}

/**
 * access_remote_vm - access another process' address space
 * @mm:		the mm_struct of the target address space
 * @addr:	start address to access
 * @buf:	source or destination buffer
 * @len:	number of bytes to transfer
 * @gup_flags:	flags modifying lookup behaviour
 *
 * The caller must hold a reference on @mm.
 */
int access_remote_vm(struct mm_struct *mm, unsigned long addr,
		void *buf, int len, unsigned int gup_flags)
{
	return __access_remote_vm(NULL, mm, addr, buf, len, gup_flags);
}

/*
 * Access another process' address space.
 * Source/target buffer must be kernel space,
 * Do not walk the page table directly, use get_user_pages
 */
int access_process_vm(struct task_struct *tsk, unsigned long addr,
		void *buf, int len, unsigned int gup_flags)
{
	struct mm_struct *mm;
	int ret;

	mm = get_task_mm(tsk);
	if (!mm)
		return 0;

	ret = __access_remote_vm(tsk, mm, addr, buf, len, gup_flags);

	mmput(mm);

	return ret;
}

/*
 * Print the name of a VMA.
 */
void print_vma_addr(char *prefix, unsigned long ip)
{
	struct mm_struct *mm = current->mm;
	struct vm_area_struct *vma;

	/*
	 * Do not print if we are in atomic
	 * contexts (in exception stacks, etc.):
	 */
	if (preempt_count())
		return;

	down_read(&mm->mmap_sem);
	vma = find_vma(mm, ip);
	if (vma && vma->vm_file) {
		struct file *f = vma->vm_file;
		char *buf = (char *)__get_free_page(GFP_KERNEL);
		if (buf) {
			char *p;

			p = file_path(f, buf, PAGE_SIZE);
			if (IS_ERR(p))
				p = "?";
			printk("%s%s[%lx+%lx]", prefix, kbasename(p),
					vma->vm_start,
					vma->vm_end - vma->vm_start);
			free_page((unsigned long)buf);
		}
	}
	up_read(&mm->mmap_sem);
}

#if defined(CONFIG_PROVE_LOCKING) || defined(CONFIG_DEBUG_ATOMIC_SLEEP)
void __might_fault(const char *file, int line)
{
	/*
	 * Some code (nfs/sunrpc) uses socket ops on kernel memory while
	 * holding the mmap_sem, this is safe because kernel memory doesn't
	 * get paged out, therefore we'll never actually fault, and the
	 * below annotations will generate false positives.
	 */
	if (segment_eq(get_fs(), KERNEL_DS))
		return;
	if (pagefault_disabled())
		return;
	__might_sleep(file, line, 0);
#if defined(CONFIG_DEBUG_ATOMIC_SLEEP)
	if (current->mm)
		might_lock_read(&current->mm->mmap_sem);
#endif
}
EXPORT_SYMBOL(__might_fault);
#endif

#if defined(CONFIG_TRANSPARENT_HUGEPAGE) || defined(CONFIG_HUGETLBFS)
static void clear_gigantic_page(struct page *page,
				unsigned long addr,
				unsigned int pages_per_huge_page)
{
	int i;
	struct page *p = page;

	might_sleep();
	for (i = 0; i < pages_per_huge_page;
	     i++, p = mem_map_next(p, page, i)) {
		cond_resched();
		clear_user_highpage(p, addr + i * PAGE_SIZE);
	}
}
void clear_huge_page(struct page *page,
		     unsigned long addr, unsigned int pages_per_huge_page)
{
	int i;

	if (unlikely(pages_per_huge_page > MAX_ORDER_NR_PAGES)) {
		clear_gigantic_page(page, addr, pages_per_huge_page);
		return;
	}

	might_sleep();
	for (i = 0; i < pages_per_huge_page; i++) {
		cond_resched();
		clear_user_highpage(page + i, addr + i * PAGE_SIZE);
	}
}

static void copy_user_gigantic_page(struct page *dst, struct page *src,
				    unsigned long addr,
				    struct vm_area_struct *vma,
				    unsigned int pages_per_huge_page)
{
	int i;
	struct page *dst_base = dst;
	struct page *src_base = src;

	for (i = 0; i < pages_per_huge_page; ) {
		cond_resched();
		copy_user_highpage(dst, src, addr + i*PAGE_SIZE, vma);

		i++;
		dst = mem_map_next(dst, dst_base, i);
		src = mem_map_next(src, src_base, i);
	}
}

void copy_user_huge_page(struct page *dst, struct page *src,
			 unsigned long addr, struct vm_area_struct *vma,
			 unsigned int pages_per_huge_page)
{
	int i;

	if (unlikely(pages_per_huge_page > MAX_ORDER_NR_PAGES)) {
		copy_user_gigantic_page(dst, src, addr, vma,
					pages_per_huge_page);
		return;
	}

	might_sleep();
	for (i = 0; i < pages_per_huge_page; i++) {
		cond_resched();
		copy_user_highpage(dst + i, src + i, addr + i*PAGE_SIZE, vma);
	}
}
#endif /* CONFIG_TRANSPARENT_HUGEPAGE || CONFIG_HUGETLBFS */

#if USE_SPLIT_PTE_PTLOCKS && ALLOC_SPLIT_PTLOCKS

static struct kmem_cache *page_ptl_cachep;

void __init ptlock_cache_init(void)
{
	page_ptl_cachep = kmem_cache_create("page->ptl", sizeof(spinlock_t), 0,
			SLAB_PANIC, NULL);
}

bool ptlock_alloc(struct page *page)
{
	spinlock_t *ptl;

	ptl = kmem_cache_alloc(page_ptl_cachep, GFP_KERNEL);
	if (!ptl)
		return false;
	page->ptl = ptl;
	return true;
}

void ptlock_free(struct page *page)
{
	kmem_cache_free(page_ptl_cachep, page->ptl);
}
#endif<|MERGE_RESOLUTION|>--- conflicted
+++ resolved
@@ -2702,10 +2702,8 @@
 	return ret;
 }
 
-<<<<<<< HEAD
 bool is_vma_temporary_stack(struct vm_area_struct *vma);
-=======
->>>>>>> 833babb3
+
 /*
  * We enter with non-exclusive mmap_sem (to exclude vma changes,
  * but allow concurrent faults), and pte mapped but not yet locked.
